ns-3: API and model change history
==================================

ns-3 is an evolving system and there will be API or behavioral changes from time to time. Users who try to use scripts or models across versions of ns-3 may encounter problems at compile time, run time, or may see the simulation output change.

We have adopted the development policy that we are going to try to ease the impact of these changes on users by documenting these changes in a single place (this file), and not by providing a temporary or permanent backward-compatibility software layer.

A related file is the [RELEASE_NOTES.md](RELEASE_NOTES.md) file in the top level directory. This file complements [RELEASE_NOTES.md](RELEASE_NOTES.md) by focusing on API and behavioral changes that users upgrading from one release to the next may encounter. [RELEASE_NOTES.md](RELEASE_NOTES.md) attempts to comprehensively list all of the changes that were made. There is generally some overlap in the information contained in [RELEASE_NOTES.md](RELEASE_NOTES.md) and this file.

The goal is that users who encounter a problem when trying to use older code with newer code should be able to consult this file to find guidance as to how to fix the problem. For instance, if a method name or signature has changed, it should be stated what the new replacement name is.

Note that users who upgrade the simulator across versions, or who work directly out of the development tree, may find that simulation output changes even when the compilation doesn't break, such as when a simulator default value is changed. Therefore, it is good practice for _anyone_ using code across multiple ns-3 releases to consult this file, as well as the [RELEASE_NOTES.md](RELEASE_NOTES.md), to understand what has changed over time.

This file is a best-effort approach to solving this issue; we will do our best but can guarantee that there will be things that fall through the cracks, unfortunately. If you, as a user, can suggest improvements to this file based on your experience, please contribute a patch or drop us a note on ns-developers mailing list.

<<<<<<< HEAD
Changes from ns-3.38 to ns-3.39
-------------------------------
=======
Changes from ns-3.39 to ns-3-dev
--------------------------------
>>>>>>> 79e3e845

### New API

### Changes to existing API

### Changes to build system

### Changed behavior

Changes from ns-3.38 to ns-3.39
-------------------------------

### New API

* (lr-wpan) Added support for orphan scans. Orphan scans can now be performed using the existing `LrWpanMac::MlmeScanRequest`; This orphan scan use the added orphan notification commands and coordinator realigment commands. Usage is shown in added `lr-wpan-orphan-scan.cc` example and in the `TestOrphanScan` included in `lr-wpan-mac-test.cc`.
* (network) Added `Mac64Address::ConvertToInt`. Converts a Mac64Address object to a uint64_t.
* (network) Added `Mac16Address::ConvertToInt`. Converts a Mac16Address object to a uint16_t.
* (network) Added `Mac16Address::Mac16Address(uint16t addr)` and `Mac16Address::Mac64Address(uint64t addr)` constructors.
* (lr-wpan) Added `LrwpanMac::MlmeGetRequest` function and the corresponding confirm callbacks as well as `LrwpanMac::SetMlmeGetConfirm` function.
* (applications) Added `Tx` and `TxWithAddresses` trace sources in `UdpClient`.
* (spectrum) Added `SpectrumTransmitFilter` class and the ability to add them to `SpectrumChannel` instances.
* (stats) Added `Histogram::Clear` function to clear the histogram contents.
* (wifi) Added `WifiBandwidthFilter` class to allow filtering of out-of-band Wi-Fi signals.
* (flow-monitor) Added `FlowMonitor::ResetAllStats` function to reset the FlowMonitor statistics.

### Changes to existing API

* The spelling of the following files, classes, functions, constants, defines and enumerated values was corrected; this will affect existing users who were using them with the misspelling.
  * (dsr) Class `DsrOptionRerrUnsupportHeader` from `dsr-option-header.h` was renamed `DsrOptionRerrUnsupportedHeader`.
  * (internet) Enumerated value `IPV6_EXT_AUTHENTIFICATION` from `ipv6-header.h` was renamed `IPV6_EXT_AUTHENTICATION`.
  * (lr-wpan) Constant `aMaxBeaconPayloadLenght` from `lr-wpan-constants.h` was renamed `aMaxBeaconPayloadLength`.
  * (lte) Enumeration `ControPduType_t` from `lte-rlc-am-header.h` was renamed `ControlPduType_t`.
  * (lte) Function `LteUeCphySapProvider::StartInSnycDetection()` from `lte-ue-cphy-sap.h` was renamed `LteUeCphySapProvider::StartInSyncDetection()`.
  * (lte) Function `MemberLteUeCphySapProvider::StartInSnycDetection()` from `lte-ue-cphy-sap.h` was renamed `MemberLteUeCphySapProvider::StartInSyncDetection()`.
  * (lte) Function `LteUePhy::StartInSnycDetection()` from `lte-ue-phy.h` was renamed `LteUePhy::StartInSyncDetection()`.
  * (lte) Function `DoUlInfoListElementHarqFeeback` from `lte-enb-phy-sap.h` and `lte-enb-mac.h` was renamed `DoUlInfoListElementHarqFeedback`.
  * (lte) Function `DoDlInfoListElementHarqFeeback` from `lte-enb-phy-sap.h` and `lte-enb-mac.h` was renamed `DoDlInfoListElementHarqFeedback`.
  * (mesh) Function `PeerManagementProtocolMac::SetPeerManagerProtcol` from `peer-management-protocol-mac.h` was renamed `PeerManagementProtocolMac::SetPeerManagerProtocol`.
  * (network) File `lollipop-comparisions.cc` was renamed `lollipop-comparisons.cc`.
  * (network) Attribute `currentTrimedFromStart` from `packet-metadata.h` was renamed `currentTrimmedFromStart`.
  * (network) Attribute `currentTrimedFromEnd` from `packet-metadata.h` was renamed `currentTrimmedFromEnd`.
  * (sixlowpan) Function `SixLowPanNetDevice::Fragments::GetFraments` from `sixlowpan-net-device.cc` was renamed `SixLowPanNetDevice::Fragments::GetFragments`.
  * (wave) Function `OcbWifiMac::CancleTx()` from `ocb-wifi-mac.h` was renamed `OcbWifiMac::CancelTx()`.
  * (wifi) Attribute `m_succesMax1` from `aparf-wifi-manager.h` was renamed `m_successMax1`.
  * (wifi) Attribute `m_succesMax2` from `aparf-wifi-manager.h` was renamed `m_successMax2`.
  * (wifi) Enumerated value `MDAOP_ADVERTISMENT_REQUEST` from `mgmt-headers.h` was renamed `MDAOP_ADVERTISEMENT_REQUEST`.
  * (wifi) Enumerated value `MDAOP_ADVERTISMENTS` from `mgmt-headers.h` was renamed `MDAOP_ADVERTISEMENTS`.
  * (wifi) Define `IE_BEAMLINK_MAINENANCE` from `wifi-information-element.h` was renamed `IE_BEAMLINK_MAINTENANCE`.
  * (wimax) Attribute `m_nrRecivedFecBlocks` from `simple-ofdm-wimax-phy.h` was renamed `m_nrReceivedFecBlocks`.
* (lr-wpan) Updated `LrWpanPhy::PlmeSetAttribute` and `LrWpanPhy::PlmeGetAttribute` (Request and Confirm) to use smart pointers.
* (lr-wpan) Modified `LrWpanPhy::PlmeGetAttributeRequest` to include support for a few attributes (none were supported before the change).
* (lr-wpan) Added `macShortAddress`, `macExtendedAddress` and `macPanId` to the attributes that can be use with MLME-GET and MLME-SET functions.
* (wifi) The QosBlockedDestinations class has been removed and its functionality is now provided via a new framework for blocking/unblocking packets that is based on the queue scheduler.
* (internet) The function signature of `Ipv4RoutingProtocol::RouteInput` and `Ipv6RoutingProtocol::RouteInput` have changed. The `UnicastForwardCallback` (ucb), `MulticastForwardCallback` (mcb), `LocalDeliverCallback` (lcb) and `ErrorCallback` (ecb) should now be passed as const references.
* (olsr) The defines `OLSR_WILL_*` have been replaced by enum `Willingness`.
* (olsr) The defines `OLSR_*_LINK` have been replaced by enum `LinkType`.
* (olsr) The defines `OLSR_*_NEIGH` have been replaced by enum `NeighborType`.
* (wifi) The `WifiCodeRate` typedef was converted to an enum.
* (internet) `InternetStackHelper` can be now used on nodes with an `InternetStack` already installed (it will not install IPv[4,6] twice).
* (lr-wpan) Block the reception of orphan notification commands to devices other than PAN coordinators or coordinators.
* (lr-wpan) Block the reception of broadcast messages in the same device that issues it. This is done in both cases when the src address is either short or extended address.
* (lr-wpan) Adds a new variable flag `m_coor` to the MAC to differentiate between coordinators and PAN coordinators.
* (lte) Add support for DC-GBR. The member `QosBearerType_e` of the structure `LogicalChannelConfigListElement_s` is extended to include DC-GBR resource type. Based on this change, the method **IsGbr** of `EpsBearer`, is renamed to **GetResourceType**. LTE code using this method, is updated according to this change.
* (lte) The `EpsBearer` is extended to include 3GPP Release 18 5QIs.
* (lte) Add PDCP discard timer. If enabled using the attribute `EnablePdcpDiscarding`, in case that the buffering time (head-of-line delay) of a packet is greater than the PDB or a value set by the user, it will perform discarding at the moment of passing the PDCP SDU to RLC.
* (lte) Centralize the constants `MIN_NO_CC` and `MAX_NO_CC`, declared in multiple header files, into the header `lte-common.h`.
* (wave) The Wave module was removed from the codebase due to lack of maintenance

### Changes to build system

### Changed behavior

* (core) The priority of `DEBUG` level logging has been lowered from just below `WARN` level to just below `LOGIC` level.
* (buildings) Calculation of the O2I Low/High Building Penetration Losses based on 3GPP 38.901 7.4.3.1 was missing. These losses are now included in the pathloss calculation when buildings are present.
* (network) The function `Buffer::Allocate` will over-provision `ALLOC_OVER_PROVISION` bytes when allocating buffers for packets. `ALLOC_OVER_PROVISION` is currently set to 100 bytes.
* (wifi) By default, the `SpectrumWifiHelper` now adds a `WifiBandwidthFilter` to discard out-of-band signals before scheduling them on the receiver.  This should not affect the simulated behavior of Wi-Fi but may speed up the execution of large Wi-Fi simulations.
* (wifi) Protection mechanisms (e.g., RTS/CTS) are not used if destinations have already received (MU-)RTS in the current TXOP
* (wifi) Protection mechanisms can be used for management frames as well (if needed)

Changes from ns-3.37 to ns-3.38
-------------------------------

### New API

* (core) Added new template classes `ValArray` and `MatrixArray` to represent efficiently 1D, 2D and 3D arrays. `ValArray` implements basic efficient storage of such structures and the basic operations, while `MatrixArray` allows to represent 3D arrays as arrays of mathematical matrices and invoke different mathematical operations on the arrays of matrices: multiplication, transpose, hermitian transpose, etc. `MatrixArray` can use Eigen to perform computationally complex operations.
* (core) Added several macros in **warnings.h** to silence compiler warnings in specific sections of code. Their use is discouraged, unless really necessary.
* (lr-wpan) Added beacon payload handle support (MLME-SET.request) in  **LrWpanMac**.
* (lr-wpan) `LrWpanPhy::SetRxSensitivity` now supports the setting of Rx sensitivity.
* (lr-wpan) `LrWpanNetDevice::SetPanAssociation` is introduced to create more complex topologies (multi-hop) using a manual association.
* (netanim) Added a helper function to update the size of a node
* (network) Added class `TimestampTag` for associating a timestamp with a packet.
* (spectrum) A new fast-fading model `TwoRaySpectrumPropagationLossModel` has been added. This model serves as a performance-oriented alternative to the `ThreeGppSpectrumPropagationLossModel` and `ThreeGppChannelModel` classes, and it has been designed with the goal of providing end-to-end channel samples which are statistically close to the ones generated by the latter.
* (wifi) Added a new attribute **NMaxInflights** to QosTxop to set the maximum number of links on which an MPDU can be simultaneously in-flight.
* (wifi) New API has been introduced to support 802.11be Multi-Link Operations (MLO)
* (wifi) New API has been introduced to support 802.11ax dual NAV, UL MU CS, and MU-RTS/CTS features
* (wifi) Added a new attribute **TrackSignalsFromInactiveInterfaces** to SpectrumWifiPhy to select whether it should track signals from inactive spectrum PHY interfaces.

### Changes to existing API

* (antenna, spectrum) `ComplexVector` definition has changed. Its API is implemented in `MatrixArray`. Some functions such as `push_back` and `resize` are not supported any more. On the other hand, the size initialization through constructor and access operator[] are maintained. Instead of `size ()` users can call `GetSize()`.
* (internet) TCP Westwood model has been removed due to a bug in BW estimation documented in <https://gitlab.com/nsnam/ns-3-dev/-/issues/579>. The TCP Westwood+ model is now named **TcpWestwoodPlus** and can be instantiated like all the other TCP flavors.
* (internet) `TcpCubic` attribute `HyStartDetect` changed from `int` to `enum HybridSSDetectionMode`.
* (internet-apps) Added class `Ping` for a ping model that works for both IPv4 and IPv6.  Classes `v4Ping` and `Ping6` will be deprecated and removed in the future, replaced by the new `Ping` class.
* (lr-wpan) Added file `src/lr-wpan/model/lr-wpan-constants.h` with common constants of the LR-WPAN module.
* (lr-wpan) Removed the functions `LrWpanCsmaCa::GetUnitBackoffPeriod()` and `LrWpanCsmaCa::SetUnitBackoffPeriod()`, and moved the constant `m_aUnitBackoffPeriod` to `src/lr-wpan/model/lr-wpan-constants.h`.
* (lr-wpan) `LrWpanHelper::CreateAssociatedPan` replace `LrWpanHelper::AssociateToPan` and is able to create an associated PAN of the devices with both short addresses (16-bits) and extended addresses (EUI-64 bits).
* (wifi) `SpectrumWifiPhy::SetChannel` has been renamed to `SpectrumWifiPhy::AddChannel` and has one additional parameter (optional) to indicate the frequency range that is covered by the provided spectrum channel. By default, the whole wifi spectrum channel is considered.
* The `WifiSpectrumHelper::SetChannel` functions used for MLO do no longer take a link ID parameter, but instead takes the frequency range covered by the spectrum channel and have been renamed to `WifiSpectrumHelper::AddChannel`. The remaining `WifiSpectrumHelper::SetChannel` functions assume the whole wifi spectrum range is used by the spectrum channel.

### Changes to build system

* Added NinjaTracing support.
* Check if the ccache version is equal or higher than 4.0 before enabling precompiled headers.
* Improved bindings search for linked libraries and their include directories.
* Added `./ns3 distclean` option. It removes the same build artifacts as `./ns3 clean`, along with documentation, python and test artifacts.

### Changed behavior

* (applications) **UdpClient** and **UdpEchoClient** MaxPackets attribute is aligned with other applications, in that the value zero means infinite packets.
* (network) **Ipv4Address** and **Ipv6Address** now do not raise an exception if built from an invalid string. Instead the address is marked as not initialized.
* (tests) The test runner test.py will exit if no TestSuite is specified.
* (wifi) Control frames (specifically, BlockAckRequest and MU-BAR Trigger Frames) are stored in the wifi MAC queue and no longer in a dedicated BlockAckManager queue
* (wifi) BSSIDs are no longer hashed by the ApInfo comparator because it may lead to different results on different platforms

Changes from ns-3.36 to ns-3.37
-------------------------------

### New API

* (internet) In `src/internet`, several changes were made to enable auto-generated neighbor caches:
  * A new helper (NeighborCacheHelper) was added to set up auto-generated neighbor cache.
  * New NUD_STATE `STATIC_AUTOGENERATED`  was added to help the user manage auto-generated entries in Arp cache and Ndisc cache.
  * Add new callbacks RemoveAddressCallback and AddAddressCallback to dynamically update neighbor cache during addresses are removed/added.
  * Add NeighborCacheTestSuite to test auto-generated neighbor cache.
* (lr-wpan) Adds support for **LrWpanMac** devices association.
* (lr-wpan) Adds support for **LrWpanMac** energy detection (ED) scan.
* (lr-wpan) Adds support for **LrWpanMac** active and passive scan.
* (lr-wpan) Adds support for channel paging to the **LrWpanPhy** (only placeholder, a single modulation/band is currently supported).
* (lr-wpan) Add **LrWpanMac** packet traces and queue limits to Tx queue and Ind Tx queue.
* (propagation) Add O2I Low/High Building Penetration Losses in 3GPP propagation loss model (`ThreeGppPropagationLossModel`) according to **3GPP TR 38.901 7.4.3.1**. Currently, UMa, UMi and RMa scenarios are supported.
* (wifi) Added a new attribute **MaxTbPpduDelay** in HeConfiguration for configuring the maximum delay with which a TB PPDU can arrive at the AP after the first TB PPDU in order to be decoded properly. If the delay is higher than **MaxTbPpduDelay**, the TB PPDU is discarded and treated as interference.
* (wifi) Added new methods (**ConfigHtOptions**, **ConfigVhtOptions**, **ConfigHeOptions** and **ConfigEhtOptions**) to `WifiHelper` to configure HT/VHT/HE/EHT options listed as attributes of the respective Configuration classes through the wifi helper.
* (wifi) Added new attributes (**AccessReqInterval**, **AccessReqAc** and **DelayAccessReqUponAccess**) to the MultiUserScheduler to allow a wifi AP to coordinate UL MU transmissions even without DL traffic.
* `(wifi) WifiNetDevice` has a new **Phys** attribute, which is primarily intended to select a specific PHY object of an 11be multi-link device when using path names.
* (wifi) `Txop` class has new attributes (**MinCws**, **MaxCws**, **Aifsns** and **TxopLimits**) to set minimum CW, maximum CW, AIFSN and TXOP limit for all the links of a multi-link device.
* (wifi) `WifiPhyListener::NotifyMaybeCcaBusyStart` has been renamed to `WifiPhyListener::NotifyCcaBusyStart` and has two additional parameters: the channel type that indicates for which subchannel the CCA-BUSY is reported and a vector of CCA-BUSY durations for each 20 MHz subchannel. A duration of zero indicates CCA is IDLE, and the vector of CCA-BUSY durations is not empty if the PHY supports 802.11ax and the operational channel width is larger than 20 MHz.
* (wifi) Added a new attribute **CcaSensitivity** in WifiPhy for configuring the threshold that corresponds to the minimum received power of a PPDU, that occupies the primary channel, should have to report a CCA-BUSY indication.
* (wifi) Added a new attribute **SecondaryCcaSensitivityThresholds** in VhtConfiguration for configuring the thresholds that corresponds to the minimum received power of a PPDU, that does not occupy the primary 20 MHz channel, should have to report a CCA-BUSY indication. This is made of a tuple, where the first threshold is used for 20 MHz PPDUs, the second one is used for 40 MHz PPDUs and the third one is used for 80 MHz PPDUs.
* (wifi) Added two new trace sources to `StaWifiMac`: **LinkSetupCompleted**, which is fired when a link is setup in the context of an 11be ML setup, and **LinkSetupCanceled**, which is fired when the setup of a link is terminated. Both sources provide the ID of the setup link and the MAC address of the corresponding AP.

### Changes to existing API

* (lr-wpan) Replace **LrWpanMac** Tx Queue and Ind Tx Queue pointers for smart pointers.
* (lr-wpan) Adds supporting structures used by **LrWpanMac** (PAN descriptor, Command Payload Header, Capability Field).
* (lr-wpan) Add supporting association structures: parameters, callbacks and the pending transaction list to **LrWpanMac**.
* (wifi) The **TxopTrace** trace source of wifi `QosTxop` now has an additional argument (the third one) indicating the ID of the link the TXOP refers to (for non-MLDs, this value is zero).
* (wifi) The maximum allowed channel width (in MHz) for a data transmission is passed to the **GetDataTxVector** method of the `WifiRemoteStationManager`.
* (wifi) The **WifiMacQueueItem** class has been renamed as **WifiMpdu**.
* (wifi) The **Assoc** and **DeAssoc** trace sources of `StaWifiMac` provide the AP MLD address in case (de)association takes place between a non-AP MLD and an AP MLD.

### Changes to build system

* Replaced the Pybindgen python bindings framework with Cppyy.
* Enabled precompiled headers (`NS3_PRECOMPILE_HEADERS`) by default when CCache is found.
* Added the `./ns3 show targets` option to list buildable/runnable targets.
* Added the `./ns3 show (all)` option to list a summary of the current settings.
* Replaced `./ns3 --check-config` with `./ns3 show config`.
* Replaced `./ns3 --check-profile` with `./ns3 show profile`.
* Replaced `./ns3 --check-version` with `./ns3 show version`.
* Added the `build_exec` macro to declare new executables.
* Replaced Python-based .ns3rc with a CMake-based version.
* Deprecated .ns3rc files will be updated to the new CMake-based format and a backup will be placed alongside it.
* Added the `./ns3 configure --filter-module-examples-and-tests='module1;module2'` option, which can be used to filter out examples and tests that do not use the listed modules.
* Deprecated symlinks in the build/ directory in favor of stub headers.
* Added support for faster linkers `lld` and `mold`. These will be used if found. The order of priority is: `mold` > `lld` > default linker.
* Added support for Windows using the Msys2/MinGW64 toolchain (supports both Unix-like Bash shell shipped with Msys2 and native shells such as CMD and PowerShell).
* Added new `./ns3 run` options for profilers: `--memray` and `--heaptrack` for memory profiling of Python scripts and C++ programs, respectively, and `--perf` for performance profiling on Linux.

### Changed behavior

* (internet) IPv6 Router Solicitations (RS) are now retransmitted up to 4 times, following RFC 5779.
* (lr-wpan) **LrWpanPhy** now change to TRX_OFF after a CSMA-CA failure when the RxOnWhenIdle flag is set to false in the **LrWpanMac**.
* (lr-wpan) Pan Id compression is now possible in **LrWpanMac** when transmitting data frames. i.e. When src and dst pan ID are the same, only one PanId is used, making the MAC header 2 bytes smaller. See IEEE 802.15.4-2006 (7.5.6.1).
* (lte) Support for four types of UE handover failure are now modeled:
  * A HO failure is triggered if eNB cannot allocate non-contention-based preamble.
  * Handover joining timeout is now handled.
  * Handover leaving timeout is now handled.
  * Upon RACH failure during HO, the UE will perform cell selection again.
* (network) Mac(8|16|48|64)Address address allocation pool is now reset between consecutive runs.
* (propagation) The O2I Low/High Building Penetration Losses will add losses in the pathloss calculation when buildings are present and a UE results to be in O2I state. In order to not consider these losses, they can be disabled by setting BuildingPenetrationLossesEnabled to false.
* (wifi) The **Channel** attribute of `WifiNetDevice` is deprecated because it became ambiguous with the introduction of multiple links per device. The **Channel** attribute of `WifiPhy` can be used instead.

Changes from ns-3.36 to ns-3.36.1
---------------------------------

### New API

None.

### Changes to existing API

* The PTHREAD-dependent classes (mutex, thread and condition variables) were removed and replaced with C++ STL libraries. The API of the STL libraries is very similar to the equivalent ns-3 classes. The main API differences are as follows:
  * `ns-3::SystemMutex` should be refactored to `std::mutex`.
  * `ns-3::CriticalSection cs (m_mutex)` should be refactored to `std::unique_lock lock {m_mutex}`.
  * `ns-3::SystemThread` should be refactored to `std::thread`, which, unlike SystemThread, starts the thread immediately.
  * `ns-3::SystemCondition` should be refactored to `std::condition_variable`, which relies on a companion `std::mutex`.
* The macro for optionally including sqlite3-dependent code has been changed from STATS_HAVE_SQLITE3 to HAVE_SQLITE3, and is now defined globally.

### Changes to build system

The build system API has not changed since ns-3.36.  Several bugs were fixed and behavioral improvements were made; see the RELEASE_NOTES for details.

### Changed behavior

Apart from the bugs fixed (listed in the RELEASE_NOTES), the simulation model behavior should not have changed since ns-3.36.

Changes from ns-3.35 to ns-3.36
-------------------------------

### New API

* The helpers of the NetDevices supporting flow control (`PointToPointHelper`, `CsmaHelper`, `SimpleNetDeviceHelper`, `WifiHelper`) now provide a `DisableFlowControl` method to disable flow control. If flow control is disabled, the Traffic Control layer forwards packets down to the NetDevice even if there is no room for them in the NetDevice queue(s)
* Added a new trace source `TcDrop` in `TrafficControlLayer` for tracing packets that have been dropped because no queue disc is installed on the device, the device supports flow control and the device queue is full.
* Added a new class `PhasedArraySpectrumPropagationLossModel`, and its `DoCalcRxPowerSpectralDensity` function has two additional parameters: TX and RX antenna arrays. Should be inherited by models that need to know antenna arrays in order to calculate RX PSD.
* It is now possible to detach a `SpectrumPhy` object from a `SpectrumChannel` by calling `SpectrumChannel::RemoveRx ()`.
* `PhasedArrayModel` has a new function GetId that returns a unique ID of each `PhasedArrayModel` instance.

### Changes to existing API

* Support for Network Simulation Cradle (NSC) TCP has been removed.
* Support for `PlanetLabFdNetDeviceHelper` has been removed.
* `ThreeGppSpectrumPropagationLossModel` now inherits `PhasedArraySpectrumPropagationLossModel`. The modules that use `ThreeGppSpectrumPropagationLossModel` should implement `SpectrumPhy::GetAntenna` that will return the instance of `PhasedArrayModel`.
* `AddDevice` function is removed from `ThreeGppSpectrumPropagationLossModel` to support multiple arrays per device.
* `SpectrumPhy` function `GetRxAntenna` is renamed to `GetAntenna`, and its return value is changed to `Ptr<Object>` instead of `Ptr<AntennaModel>` to support also `PhasedArrayModel` type of antenna.
* `vScatt` attribute moved from `ThreeGppSpectrumPropagationLossModel` to `ThreeGppChannelModel`.
* `ChannelCondition::IsEqual` now has LOS and O2I parameters instead of a pointer to `ChannelCondition`.
* `TcpWestwood::EstimatedBW` trace source changed from `TracedValueCallback::Double` to `TracedValueCallback::DataRate`.
* The API for making changes to channel number, band, standard, and primary channel has been changed to use a new `ChannelSettings` attribute.

### Changes to build system

* The Waf build system has been replaced by CMake and a Python program called `ns3` that provides a Waf-like API.
* g++ version 8 is now the minimum g++ compiler version supported.
* The default build profile has been changed from `debug` to a new `default`.  Two key differences are that the new default has optimizations enabled (`-O2` vs. previous `-O0`), and the `-Werror` flag is disabled.  Select the `debug` profile to disable optimizations and enable warnings as errors.

### Changed behavior

* Wi-Fi: The default Wi-Fi standard is changed from 802.11a to 802.11ax, and the default rate control is changed from `ArfWifiManager` to `IdealWifiManager`.
* Wi-Fi: EDCAFs (QosTxop objects) are no longer installed on non-QoS STAs and DCF (Txop object) is no longer installed on QoS STAs.
* Wi-Fi: Management frames (Probe Request/Response, Association Request/Response) are sent by QoS STAs according to the 802.11 specs.
* The `Frequency`, `ChannelNumber`, `ChannelWidth` and `Primary20MHzIndex` attributes of `WifiPhy` can now only be used to get the corresponding values. Channel settings can be now configured through the `ChannelSettings` attribute. See the wifi model documentation for information on how to set this new attribute.
* UE handover now works with and without enabled CA (carrier aggregation) in inter-eNB, intra-eNB, inter-frequency and intra-frequency scenarios. Previously only inter-eNB intra-frequency handover was supported and only in non-CA scenarios.
* NixVectorRouting: `NixVectorRouting` can now better cope with topology changes. In-flight packets are not anymore causing crashes, and the path is dynamically rebuilt by intermediate routers (this happens only to packets in-flight during the topology change).
* Mesh (Wi-Fi) forwarding hops now have a configurable random variable-based forwarding delay model, with a default mean of 350 us.

Changes from ns-3.34 to ns-3.35
-------------------------------

### New API

* In class `Ipv6Header`, new functions `SetSource ()`, `SetDestination ()`, `GetSource ()` and `GetDestination ()` are added, consistent with `Ipv4Header`. The existing functions had `Address` suffix in each of the function names, and are are deprecated now.
* In class `Ipv4InterfaceAddress`, new functions `SetAddress ()` and `GetAddress ()` are added, corresponding to `SetLocal ()` and `GetLocal ()` respectively. This is done to keep consistency with `Ipv4InterfaceAddress`.
* With the new support for IPv6 Nix-Vector routing, we have all the new APIs corresponding to IPv4 Nix-Vector routing. Specific to the user, there is an `Ipv6NixVectorHelper` class which can be set in the `InternetStackHelper`, and works similar to `Ipv4NixVectorHelper`.
* In class `Ipv4InterfaceAddress`, a new function `IsInSameSubnet ()` is added to check if both the IPv4 addresses are in the same subnet. Also, it is consistent with `Ipv6InterfaceAddress::IsInSameSubnet ()`.
* In class `ConfigStore`, a new Attribute `SaveDeprecated` allows to not save DEPRECATED Attributes. The default value is `false` (save DEPRECATED Attributes).
* In class `TracedCallback`, a new function `IsEmpty` allows to know if the TracedCallback will call any callback.
* A new specialization of `std::hash` for `Ptr` allows one to use Ptrs as keys in `unordered_map` and `unordered_set` containers.
* A new `GroupMobilityHelper` mobility helper has been added to ease the configuration of group mobility (a form of hierarchical mobility in which multiple child mobility models move with reference to an underlying parent mobility model). New example programs and animation scripts are also added to both the buildings and mobility modules.

### Changes to existing API

* In class `Ipv6Header`, the functions `SetSourceAddress ()`, `SetDestinationAddress ()`, `GetSourceAddress ()` and `GetDestinationAddress ()` are deprecated. New corresponding functions are added by removing the `Address` suffix. This change is made for having consistency with `Ipv4Header`.
* `ipv4-nix-vector-helper.h` and `ipv4-nix-vector-routing.h` have been deprecated in favour of `nix-vector-helper.h` and `nix-vector-routing.h` respectively.

### Changes to build system

* The default C++ standard is now C++17.
* The minimum compiler versions have been raised to g++-7 and clang-10 (Linux) and Xcode 11 (macOS).

### Changed behavior

* Nix-Vector routing supports topologies with multiple WiFi networks using the same WiFi channel object.
* ConfigStore no longer saves OBSOLETE attributes.
* The `Ipv4L3Protocol` Duplicate detection now accounts for transmitted packets, so a transmitting multicast node will not forward its own packets.
* Wi-Fi: A-MSDU aggregation now implies that constituent MSDUs are immediately dequeued from the EDCA queue and replaced by an MPDU containing the A-MSDU. Thus, aggregating N MSDUs triggers N dequeue operations and 1 enqueue operation on the EDCA queue.
* Wi-Fi: MPDUs being passed to the PHY layer for transmission are not dequeued, but are kept in the EDCA queue until they are acknowledged or discarded. Consequently, the BlockAckManager retransmit queue has been removed.

Changes from ns-3.33 to ns-3.34
-------------------------------

### New features and API

* Support for Wi-Fi **802.11ax downlink and uplink OFDMA**, including multi-user OFDMA and a **round-robin multi-user scheduler**.
* `FqCobalt` queue disc with L4S features and set associative hash.
* `FqPIE` queue disc with L4S mode
* `ThompsonSamplingWifiManager` Wi-Fi rate control algorithm.
* New `PhasedArrayModel`, providing a flexible interface for modeling a number of Phase Antenna Array (PAA) models.
* Added the ability to configure the **Wi-Fi primary 20 MHz channel** for 802.11 devices operating on channels of width greater than 20 MHz.
* A **TCP BBRv1** congestion control model.
* **Improved support for bit fields** in header serialization/deserialization.
* Support for **IPv6 stateless address auto-configuration (SLAAC)**.

### Changes to existing API

* The `WifiAckPolicySelector` class has been replaced by the `WifiAckManager` class. Correspondingly, the ConstantWifiAckPolicySelector has been replaced by the WifiDefaultAckManager class. A new WifiProtectionManager abstract base class and WifiDefaultProtectionManager concrete class have been added to implement different protection policies.
* The class `ThreeGppAntennaArrayModel` has been replaced by `UniformPlanarArray`, extending the PhasedArrayModel interface.
* The **`Angles` struct** is now a class, with robust setters and getters (public struct variables `phi` and `theta` are now private class variables `m_azimuth` and `m_inclination`), overloaded `operator<<` and `operator>>` and a number of utilities.
* `AntennaModel` child classes have been extended to produce 3D radiation patterns. Attributes such as Beamwidth have thus been separated into Vertical/HorizontalBeamwidth.
* The attribute `UseVhtOnly` in `MinstrelHtWifiManager` has been replaced by a new attribute called `UseLatestAmendmentOnly`.
* The wifi module has **removed HT Greenfield support, Holland (802.11a-like) PHY configuration, and Point Coordination Function (PCF)**
* The wifi ErrorRateModel API has been extended to support **link-to-system models**.
* **Nix-Vector routing** supports multiple interface addresses and can print out routing paths.
* The `TxOkHeader` and `TxErrHeader` trace sources of `RegularWifiMac` have been obsoleted and replaced by trace sources that better capture the result of a transmission: `AckedMpdu` (fired when an MPDU is successfully acknowledged, via either a Normal Ack or a Block Ack), `NAckedMpdu` (fired when an MPDU is negatively acknowledged via a Block Ack), `DroppedMpdu` (fired when an MPDU is dropped), `MpduResponseTimeout` (fired when a CTS is missing after an RTS or a Normal Ack is missing after an MPDU) and `PsduResponseTimeout` (fired when a BlockAck is missing after an A-MPDU or a BlockAckReq).

### Changes to build system

* The handling of **Boost library/header dependencies** has been improved.

### Changed behavior

* The default **TCP congestion control** has been changed from NewReno to CUBIC.
* The **PHY layer of the wifi module** has been refactored: the amendment-specific logic has been ported to `PhyEntity` classes and `WifiPpdu` classes.
* The **MAC layer of the wifi module** has been refactored. The MacLow class has been replaced by a hierarchy of FrameExchangeManager classes, each adding support for the frame exchange sequences introduced by a given amendment.
* The **wifi BCC AWGN error rate tables** have been aligned with the ones provided by MATLAB and users may note a few dB difference when using BCC at high SNR and high MCS.
* **`ThreeGppChannelModel` has been fixed**: cluster and sub-cluster angles could have been generated with inclination angles outside the inclination range `[0, pi]`, and have now been constrained to the correct range.
* The **LTE RLC Acknowledged Mode (AM) transmit buffer** is now limited by default to a size of (`1024 * 10`) bytes. Configuration of unlimited behavior can still be made by passing the value of zero to the new attribute `MaxTxBufferSize`.

Changes from ns-3.32 to ns-3.33
-------------------------------

### New API

* A model for **TCP CUBIC** (RFC 8312) has been added.
* New **channel models based on 3GPP TR 37.885** have been added to support vehicular simulations.
* `Time::RoundTo (unit)` allows time to be rounded to the nearest integer multiple of unit
* `UdpClient` now can report both transmitted and received bytes.
* A new `MPI Enable()` variant was introduced that takes a user-supplied `MPI_Communicator`, allowing for partitioning of the MPI processes.
* A `Length` class has been introduced to allow users to replace the use of raw numbers (ints, doubles) that have implicit lengths with a class that represents lengths with an explicit unit.
* A flexible `CsvReader` class has been introduced to allow users to read in csv- or tab-delimited data.
* The `ListPositionAllocator` can now input positions from a csv file.
* A new trace source for DCTCP alpha value has been added to `TcpDctcp`.
* A new `TableBasedErrorRateModel` has been added for Wi-Fi, and the default values are aligned with link-simulation results from MATLAB WLAN Toolbox and IEEE 802.11 TGn.
* A new `LdpcSupported` attribute has been added for Wi-Fi in `HtConfiguration`, in order to select LDPC FEC encoding instead of the default BCC FEC encoding.

### Changes to existing API

* The signature of `WifiPhy::PsduTxBeginCallback` and `WifiPhy::PhyTxPsduBegin` have been changed to take a map of PSDUs instead of a single PSDU in order to support multi-users (MU) transmissions.
* The wifi trace `WifiPhy::PhyRxBegin` has been extended to report the received power for every band.
* The wifi trace `WifiPhy::PhyRxBegin` has been extended to report the received power for every band.
* New attributes `SpectrumWifiPhy::TxMaskInnerBandMinimumRejection`, `SpectrumWifiPhy::TxMaskOuterBandMinimumRejection` and `SpectrumWifiPhy::TxMaskOuterBandMaximumRejection` have been added to configure the OFDM transmit masks.

### Changes to build system

* Waf has been upgraded to git development version waf-2.0.21-6-g60e3f5f4

### Changed behavior

* The **default Wi-Fi ErrorRateModel** for the 802.11n/ac/ax standards has been changed from the NistErrorRateModel to a new TableBasedErrorRateModel. Users may experience a shift in Wi-Fi link range due to the new default error model, as **the new model is more optimistic** (the PER for a given MCS will degrade at a lower SNR value). The Wi-Fi module documentation provides plots that compare the performance of the NIST and new table-based model.
* The default value of the `BerThreshold` attribute in `IdealWifiManager` was changed from 1e-5 to 1e-6, so as to correct behavior with high order MCS.
* **Time values that are created from an `int64x64_t` value** are now rounded to the nearest integer multiple of the unit, rather than truncated. Issue #265 in the GitLab.com tracker describes the behavior that was fixed. Some Time values that rely on this conversion may have changed due to this fix.
* TCP now implements the Linux-like **congestion window reduced (CWR)** state when explicit congestion notification (ECN) is enabled.
* `TcpDctcp` now inherits from `TcpLinuxReno`, making its congestion avoidance track more closely to that of Linux.

Changes from ns-3.31 to ns-3.32
-------------------------------

### New API

* A new TCP congestion control, `TcpLinuxReno`, has been added.
* Added, to **PIE queue disc**, **queue delay calculation using timestamp** feature (Linux default behavior), **cap drop adjustment** feature (Section 5.5 of RFC 8033), **ECN** (Section 5.1 of RFC 8033) and **derandomization** feature (Section 5.4 of RFC 8033).
* Added **L4S Mode** to FqCoDel and CoDel queue discs
* A model for **dynamic pacing** has been added to TCP.
* Added **Active/Inactive feature** to PIE queue disc
* Added **netmap** and **DPDK** emulation device variants
* Added capability to configure **STL pair and containers as attributes**
* Added **CartesianToGeographic** coordinate conversion capability
* Added **LollipopCounter**, a sequence number counter type
* Added **6 GHz band** support for Wi-Fi 802.11ax

### Changes to existing API

* The `Sifs`, `Slot` and `Pifs` attributes have been moved from `WifiMac` to `WifiPhy` to better reflect that they are PHY characteristics, to decouple the MAC configuration from the PHY configuration and to ease the support for future standards.
* The Histogram class was moved from the flow-monitor module to the stats module to make it more easily accessed. If you previously used Histogram by by including flow-monitor.h you will need to change that to stats-module.h.
* The `WifiHelper::SetStandard (WifiPhyStandard standard)` method no longer takes a WifiPhyStandard enum, but instead takes a similarly named WifiStandard enum. If before you specified a value such as `WIFI_PHY_STANDARD_xxx`, now you must specify `WIFI_STANDARD_xxx`.
* The `YansWifiPhyHelper::Default` and `SpectrumWifiPhyHelper::Default` methods have been removed; the default constructors may instead by used.
* **PIE** queue disc now uses `Timestamp` for queue delay calculation as default instead of **Dequeue Rate Estimator**

### Changes to build system

* Added `--enable-asserts` and `--enable-logs` to waf configure, to selectively enable asserts and/or logs in release and optimized builds.
* A build version reporting system has been added by extracting data from the local git repository (or a standalone file if a git repository is not present).
* Added support for EditorConfig

### Changed behavior

* Support for **RIFS** has been dropped from wifi. RIFS has been obsoleted by the 802.11 standard and support for it was not implemented according to the standard.
* The default loss recovery algorithm for TCP has been changed from Classic Recovery to Proportional Rate Reduction (PRR).
* The behavior of `TcpPrrRecovery` algorithm was aligned to that of Linux.
* **PIE** queue disc now uses `Timestamp` for queue delay calculation as default instead of **Dequeue Rate Estimator**
* TCP pacing, when enabled, now adjusts the rate dynamically based on the window size, rather than just enforcing a constant rate.
* WifiPhy forwards up MPDUs from an A-MPDU under reception as long as they arrive at the PHY, instead of forwarding up the whole A-MPDU once its reception is completed.
* The ns-3 TCP model was changed to set the initial congestion window to 10 segments instead of 1 segment (to align with default Linux configuration).

Changes from ns-3.30 to ns-3.31
-------------------------------

### New API

* A **TCP DCTCP** model has been added.
* **3GPP TR 38.901** pathloss, channel condition, antenna array, and fast fading models have been added.
* New `...FailSafe ()` variants of the `Config` and `Config::MatchContainer` functions which set Attributes or connect TraceSources. These all return a boolean indicating if any attributes could be set (or trace sources connected). These are useful if you are not sure that the requested objects exist, for example in AnimationInterface.
* New attributes for `Ipv4L3Protocol` have been added to enable RFC 6621-based duplicate packet detection (DPD) (`EnableDuplicatePacketDetection`) and to control the cache expiration time (`DuplicateExpire`).
* `MakeConsistent` method of `BuildingsHelper` class is deprecated and moved to `MobilityBuildingInfo` class. `DoInitialize` method of the `MobilityBuildingInfo` class would be responsible for making the mobility model of a node consistent at the beginning of a simulation. Therefore, there is no need for an explicit call to `MakeConsistent` in a simulation script.
* The `IsInside` method of `MobilityBuildingInfo` class is extended to make the mobility model of a moving node consistent.
* The `IsOutside` method of `MobilityBuildingInfo` class is deprecated. The `IsInside` method should be use to check the position of a node.
* A new abstract base class, `WifiAckPolicySelector`, is introduced to implement different techniques for selecting the acknowledgment policy for PSDUs containing QoS Data frames. Wifi, mesh and wave helpers provide a SetAckPolicySelectorForAc method to configure a specific ack policy selector for a given Access Category.
* The default ack policy selector is named `ConstantWifiAckPolicySelector`, which allows to choose between Block Ack policy and Implicit Block Ack Request policy and allows to request an acknowledgment after a configurable number of MPDUs have been transmitted.
* The `MaxSize` attribute is removed from the `QueueBase` base class and moved to subclasses. A new MaxSize attribute is therefore added to the DropTailQueue class, while the MaxQueueSize attribute of the WifiMacQueue class is renamed as MaxSize for API consistency.
* Two new **Application sequence number and timestamp** variants have been added, to support packet delivery tracing.
  * A new sequence and timestamp header variant for applications has been added. The `SeqTsEchoHeader` contains an additional timestamp field for use in echoing a timestamp back to a sender.
  * TCP-based applications (OnOffApplication, BulkSendApplication, and PacketSink) support a new header, `SeqTsSizeHeader`, to convey sequence number, timestamp, and size data. Use is controlled by the `EnableSeqTsSizeHeader` attribute.
* Added a new trace source `PhyRxPayloadBegin` in WifiPhy for tracing begin of PSDU reception.
* Added the class `RandomWalk2dOutdoorMobilityModel` that models a random walk which does not enter any building.
* Added support for the **Cake set-associative hash** in the FqCoDel queue disc
* Added support for **ECN marking for CoDel and FqCoDel** queue discs

### Changes to existing API

* The API for **enabling and disabling ECN** in TCP sockets has been refactored.
* The **LTE HARQ** related methods in LteEnbPhy and LteUePhy have been renamed, and the LteHelper updated.
* Previously the `Config::Connect` and `Config::Set` families of functions would fail silently if the attribute or trace source didn't exist on the path given (typically due to spelling errors). Now those functions will throw a fatal error. If you need the old behavior use the new `...FailSafe ()` variants.
* The internal TCP API for `TcpCongestionOps` has been extended to support the `CongControl` method to allow for delivery rate estimation feedback to the congestion control mechanism.
* Functions `LteEnbPhy::ReceiveUlHarqFeedback` and `LteUePhy::ReceiveLteDlHarqFeedback` are renamed to `LteEnbPhy::ReportUlHarqFeedback` and `LteUePhy::EnqueueDlHarqFeedback`, respectively to avoid confusion about their functionality. `LteHelper` is updated accordingly.
* Now on, instead of `uint8_t`, `uint16_t` would be used to store a bandwidth value in LTE.
* The preferred way to declare instances of `CommandLine` is now through a macro: `COMMANDLINE (cmd)`. This enables us to add the `CommandLine::Usage()` message to the Doxygen for the program.
* New `...FailSafe ()` variants of the `Config` is used to connect PDCP TraceSources of eNB and UE in `RadioBearerStatsConnector` class. It is required for the simulations using RLC SM where PDCP objects are not created for data radio bearers.
* `T310` timer in `LteUeRrc` class is stopped if the UE receives `RRCConnectionReconfiguration` including the `mobilityControlInfo`. This change is introduced following the 3GPP standard TS36331 sec 5.3.5.4.
* The wifi `High Latency tags` have been removed. The only rate manager (Onoe) that was making use of them has been refactored.
* The wifi `MIMO diversity model` has been changed to better fit with MRC theory for AWGN channels when STBC is not used (since STBC is currently not supported).
* The `BuildingsHelper::MakeMobilityModelConsistent()` method is deprecated in favor of MobilityBuildingInfo::MakeConsistent
* The `MobilityBuildingInfo::IsOutdoor ()` method is deprecated; use the result of IsIndoor() method instead
* IsEqual() methods of class `Ipv4Address`, `Ipv4Mask`, `Ipv6Address`, and `Ipv6Prefix` are deprecated.
* The API around the **wifi Txop class** was refactored.

### Changes to build system

* The `--lcov-report` option to Waf was fixed, and a new `--lcov-zerocounters` option was added to improve support for lcov.
* Python bindings were enabled for `netanim`.

### Changed behavior

* The `EmpiricalRandomVariable` no longer linearly interpolates between values by default, but instead will default to treating the CDF as a histogram and return one of the specific inputs. The previous interpolation mode can be configured by an attribute.
* (as reported above) previously the `Config::Connect` and `Config::Set` families of functions would fail silently if the attribute or trace source didn't exist on the path given (typically due to spelling errors). Now those functions will throw a fatal error. If you need the old behavior use the new `...FailSafe ()` variants.
* Attempting to deserialize an enum name which wasn't registered with `MakeEnumChecker` now causes a fatal error, rather failing silently. (This can be triggered by setting an enum Attribute from a StringValue.)
* As a result of the above API changes in `MobilityBuildingInfo` and `BuildingsHelper` classes, a building aware pathloss models, e.g., `HybridBuildingsPropagationLossModel` is now able to accurately compute the pathloss for a node moving in and out of buildings in a simulation. See [issue 80](https://gitlab.com/nsnam/ns-3-dev/issues/80) for discussion.
* The implementation of the **Wi-Fi channel access** functions has been improved to make them more conformant to the IEEE 802.11-2016 standard. Concerning the DCF, the backoff procedure is no longer invoked when a packet is queued for transmission and the medium has not been idle for a DIFS, but it is invoked if the medium is busy or does not remain idle for a DIFS after the packet has been queued. Concerning the EDCAF, tranmissions are now correctly aligned at slot boundaries.
* Various wifi physical layer behavior around channel occupancy calculation, phy state calculation, and handling different channel widths has been updated.

Changes from ns-3.29 to ns-3.30
-------------------------------

### New API

* Added the attribute `Release` to the class `EpsBearer`, to select the release (e.g., release 15)
* The attributes `RegularWifiMac::HtSupported`, `RegularWifiMac::VhtSupported`, `RegularWifiMac::HeSupported`, `RegularWifiMac::RifsSupported`, `WifiPhy::ShortGuardEnabled`, `WifiPhy::GuardInterval` and `WifiPhy::GreenfieldEnabled` have been deprecated. Instead, it is advised to use `WifiNetDevice::HtConfiguration`, `WifiNetDevice::VhtConfiguration` and `WifiNetDevice::HeConfiguration`.
* The attributes `{Ht,Vht,He}Configuration::{Vo,Vi,Be,Bk}MaxAmsduSize` and `{Ht,Vht,He}Configuration::{Vo,Vi,Be,Bk}MaxAmpduSize` have been removed. Instead, it is necessary to use `RegularWifiMac::{VO,VI,BE,BK}_MaxAmsduSize` and `RegularWifiMac::{VO,VI,BE,BK}_MaxAmpduSize`.
* A new attribute `WifiPhy::PostReceptionErrorModel` has been added to force specific packet drops.
* A new attribute `WifiPhy::PreambleDetectionModel` has been added to decide whether PHY preambles are successfully detected.
* New attributes `QosTxop::AddBaResponseTimeout` and `QosTxop::FailedAddBaTimeout` have been added to set the timeout to wait for an ADDBA response after the ACK to the ADDBA request is received and to set the timeout after a failed BA agreement, respectively.
* A new attribute `QosTxop::UseExplicitBarAfterMissedBlockAck` has been added to specify whether explicit Block Ack Request should be sent upon missed Block Ack Response.
* Added a new trace source `EndOfHePreamble` in WifiPhy for tracing end of preamble (after training fields) for received 802.11ax packets.
* Added a new helper method to SpectrumWifiPhyHelper and YansWifiPhyHelper to set the **frame capture model**.
* Added a new helper method to SpectrumWifiPhyHelper and YansWifiPhyHelper to set the **preamble detection model**.
* Added a new helper method to WifiPhyHelper to disable the preamble detection model.
* Added a method to ObjectFactory to check whether a TypeId has been configured on the factory.
* Added a new helper method to WifiHelper to set the **802.11ax OBSS PD spatial reuse algorithm**.
* Added the **Cobalt queuing discipline**.
* Added `Simulator::GetEventCount ()` to return the number of events executed.
* Added `ShowProgress` object to display simulation progress statistics.
* Add option to disable explicit Block Ack Request when a Block Ack Response is missed.
* Add API to be able to tag a subset of bytes in an ns3::Packet.
* New LTE helper API has been added to allow users to configure LTE backhaul links with any link technology, not just point-to-point links.

### Changes to existing API

* Added the possibility of setting the z coordinate for many position-allocation classes: `GridPositionAllocator`, `RandomRectanglePositionAllocator`, `RandomDiscPositionAllocator`, `UniformDiscPositionAllocator`.
* The WifiPhy attribute `CcaMode1Threshold` has been renamed to `CcaEdThreshold`, and the WifiPhy attribute `EnergyDetectionThreshold` has been replaced by a new attribute called `RxSensitivity`.
* It is now possible to know the size of the SpectrumValue underlying std::vector, as well as accessing read-only every element of it.
* The `GetClosestSide` method of the Rectangle class returns the correct closest side also for positions outside the rectangle.
* The trace sources `BackoffTrace` and `CwTrace` were moved from class QosTxop to base class Txop, allowing these values to be traced for DCF operation. In addition, the trace signature for BackoffTrace was changed from TracedValue to TracedCallback (callback taking one argument instead of two). Most users of CwTrace for QosTxop configurations will not need to change existing programs, but users of BackoffTrace will need to adjust the callback signature to match.
* New trace sources, namely `DrbCreated`, `Srb1Created` and `DrbCreated` have been implemented in LteEnbRrc and LteUeRrc classes respectively. These new traces are used to improve the connection of the RLC and PDCP stats in the RadioBearerStatsConnector API.
* `TraceFadingLossModel` has been moved from lte to spectrum module.

### Changes to build system

* **ns-3 now only supports Python 3**. Use of Python 2 can be forced using the `--with-python` option provided to `./waf configure`, and may still work for many cases, but is no longer supported. Waf does not default to Python 3 but the ns-3 wscript will default the build to Python 3.
* Waf upgraded from 2.0.9 to 2.0.18.
* Options to run a program through Waf without invoking a project rebuild have been added. The command `./waf --run-no-build` parallels the behavior of `./waf --run` and, likewise, the command `./waf --pyrun-no-build` parallels the behavior of `./waf --pyrun`.

### Changed behavior

* The wifi ADDBA handshake process is now protected with the use of two timeouts who makes sure we do not end up in a blocked situation. If the handshake process is not established, packets that are in the queue are sent as normal MPDUs. Once handshake is successfully established, A-MPDUs can be transmitted.
* In the wifi module, the default value of the `Margin` attribute in SimpleFrameCaptureModel was changed from 10 to 5 dB.
* A `ThresholdPreambleDetectionModel` is added by default to the WifiPhy. Using default values, this model will discard frames that fall below either -82 dBm RSSI or below 4 dB SNR. Users may notice that weak wifi signals that were successfully received based on the error model alone (in previous ns-3 releases) are no longer received. Previous behavior can be obtained by lowering both threshold values or by removing the preamble detection model (via WifiPhyHelper::DisablePreambleDetectionModel()).
* The PHY model for Wi-Fi has been extended to handle reception of L-SIG and reception of non-legacy header differently.
* LTE/EPC model has been enhanced to allow the simulation user to test more realistic topologies related to the core network:

* SGW, PGW and MME are full nodes.
* There are P2P links between core network nodes.
* New S5 interface between SGW and PGW nodes based on GTPv2-C protocol.
* Allow simulations with multiple SGWs and PGWs.

* LTE eNB RRC is extended to support:

* S1 signalling with the core network is initiated after the RRC connection establishment procedure is finished.
* New `ATTACH_REQUEST` state to wait for finalization of the S1 signalling with the core network.
* New InitialContextSetupRequest primitive of the S1 SAP that is received by the eNB RRC when the S1 signalling from the core network is finished.

* A new buffer has been introduced in the LteEnbRrc class. This buffer will be used by a target eNB during handover to buffer the packets coming from a source eNB on X2 interface. The target eNB will buffer this data until it receives RRC Connection Reconfiguration Complete from a UE.
* The default qdisc installed on single-queue devices (such as PointToPoint, Csma and Simple) is now `FqCoDel` (instead of PfifoFast). On multi-queue devices (such as Wifi), the default root qdisc is now `Mq` with as many FqCoDel child qdiscs as the number of device queues. The new defaults are motivated by the willingness to align with the behavior of major Linux distributions and by the need to preserve the effectiveness of Wifi EDCA Functions in differentiating Access Categories (see issue #35).
* LTE RLC TM mode does not report anymore the layer-to-layer delay, as it misses (by standard) an header to which attach the timestamp tag. Users can switch to the PDCP layer delay measurements, which must be the same.
* Token Bank Fair Queue Scheduler (`ns3::FdTbfqFfMacScheduler`) will not anymore schedule a UE, which does not have any RBG left after removing the RBG from its allocation map if the computed TB size is greater than the "budget" computed in the scheduler.
* LTE module now supports the **Radio Link Failure (RLF)** functionality. This implementation introduced following key behavioral changes:
  * The UE RRC state will not remain in `CONNECTED_NORMALLY` state if the DL control channel SINR is below a set threshold.
  * The LTE RRC protocol APIs of UE i.e., LteUeRrcProtocolIdeal, LteUeRrcProtocolReal have been extended to send an ideal (i.e., using SAPs instead to transmitting over the air) UE context remove request to the eNB. Similarly, the eNB RRC protocol APIs, i.e, LteEnbRrcProtocolIdeal and LteEnbRrcProtocolReal have been extended to receive this ideal UE context remove request.
  * The UE will not synchronize to a cell whose RSRP is less than -140 dBm.
  * The non-contention based preambles during a handover are re-assigning to an UE only if it has not been assign to another UE (An UE can be using the preamble even after the expiryTime duration).
  * The RachConfigCommon structure in LteRrcSap API has been extended to include `TxFailParam`. This new field would enable an eNB to indicate how many times T300 timer can expire at the UE. Upon reaching this count, the UE aborts the connection establishment, and performs the cell selection again. See TS 36.331 5.3.3.6.
* The timer T300 in LteUeRrc class is now bounded by the standard min and max values defined in 3GPP TS 36.331.

Changes from ns-3.28 to ns-3.29
-------------------------------

### New API

* CommandLine can now handle non-option (positional) arguments.
* Added `CommandLine::Parse (const std::vector<std::string> args)`
* `NS_LOG_FUNCTION` can now log the contents of vectors
* A new position allocator has been added to the buildings module, allowing nodes to be placed outside of buildings defined in the scenario.
* The `Hash()` method has been added to the `QueueDiscItem` class to compute the hash of various fields of the packet header (depending on the packet type).
* Added a priority queue disc (`PrioQueueDisc`).
* Added 3GPP HTTP model
* Added TCP PRR as recovery algorithm
* Added a new trace source in `StaWifiMac` for tracing beacon arrivals
* Added a new helper method to `ApplicationContainer` to start applications with some jitter around the start time
* (network) Add a method to check whether a node with a given ID is within a `NodeContainer`.

### Changes to existing API

* TrafficControlHelper::Install now only includes root queue discs in the returned QueueDiscContainer.
* Recovery algorithms are now in a different class, instead of being tied to TcpSocketBase. Take a look to TcpRecoveryOps for more information.
* The Mode, MaxPackets and MaxBytes attributes of the Queue class, that had been deprecated in favor of the MaxSize attribute in ns-3.28, have now been removed and cannot be used anymore. Likewise, the methods to get/set the old attributes have been removed as well. Commands such as:

  ```cpp
  Config::SetDefault ("ns3::QueueBase::MaxPackets", UintegerValue (4));
  ```

  should now be written as:

  ```cpp
  Config::SetDefault ("ns3::QueueBase::MaxSize", QueueSizeValue (QueueSize (QueueSizeUnit::PACKETS, 4)));
  ```

  or with a string value with `b` (bytes) or `p` (packets) suffix, such as:

  ```cpp
  Config::SetDefault ("ns3::QueueBase::MaxSize", StringValue ("4p"));
  ```

* The Limit attribute of the PfifoFastQueueDisc class, that had been deprecated in favor of the MaxSize attribute in ns-3.28, has now been removed and cannot be used anymore. Likewise, the methods to get/set the old Limit attribute have been removed as well. The GetMaxSize/SetMaxSize methods of the base QueueDisc class must be used instead.
* The Mode, MaxPackets and MaxBytes attributes of the CoDelQueueDisc class, that had been deprecated in favor of the MaxSize attribute in ns-3.28, have now been removed and cannot be used anymore. Likewise, the methods to get/set the old attributes have been removed as well. The GetMaxSize/SetMaxSize methods of the base QueueDisc class must be used instead.
* The PacketLimit attribute of the FqCoDelQueueDisc class, that had been deprecated in favor of the MaxSize attribute in ns-3.28, has now been removed and cannot be used anymore. Likewise, the methods to get/set the old PacketLimit attribute have been removed as well. The GetMaxSize/SetMaxSize methods of the base QueueDisc class must be used instead.
* The Mode and QueueLimit attributes of the PieQueueDisc class, that had been deprecated in favor of the MaxSize attribute in ns-3.28, have now been removed and cannot be used anymore. Likewise, the methods to get/set the old attributes have been removed as well. The GetMaxSize/SetMaxSize methods of the base QueueDisc class must be used instead.
* The Mode and QueueLimit attributes of the RedQueueDisc class, that had been deprecated in favor of the MaxSize attribute in ns-3.28, have now been removed and cannot be used anymore. Likewise, the methods to get/set the old attributes have been removed as well. The GetMaxSize/SetMaxSize methods of the base QueueDisc class must be used instead.
* Several traffic generating applications have additional trace sources that export not only the transmitted or received packet but also the source and destination addresses.
* The returned type of `GetNDevices` methods in `Channel` and subclasses derived from it were changed from `uint32_t` to `std::size_t`. Likewise, the input parameter type of `GetDevice` in `Channel` and its subclasses were changed from `uint32_t` to `std::size_t`.
* Wifi classes `DcfManager`, `DcaTxop` and `EdcaTxopN` were renamed to `ChannelAccessManager`, `Txop` and `QosTxop`, respectively.
* `QueueDisc::DequeuePeeked` has been merged into `QueueDisc::Dequeue` and hence no longer exists.
* The `QueueDisc` base class now provides a default implementation of the `DoPeek` private method based on the `QueueDisc::PeekDequeue` method, which is now no longer available.
* The `QueueDisc::SojournTime` trace source is changed from a `TracedValue` to a `TracedCallback`; callbacks that hook this trace must provide one `ns3::Time` argument, not two.
* To avoid the code duplication in `SingleModelSpectrumChannel` and `MultiModelSpectrumChannel` classes, the attributes `MaxLossDb` and `PropagationLossModel`, and the traces `PathLoss` and `TxSigParams` are moved to the base class `SpectrumChannel`. Similarly, the functions `AddPropagationLossModel`, `AddSpectrumPropagationLossModel`, `SetPropagationDelayModel` and `GetSpectrumPropagationLossModel` are now defined in `SpectrumChannel` class. Moreover, the `TracedCallback` signature of `LossTracedCallback` has been updated from:

  ```cpp
  typedef void (*LossTracedCallback) (Ptr<SpectrumPhy> txPhy, Ptr<SpectrumPhy> rxPhy, double lossDb);
  ```

  To:

  ```cpp
  typedef void (*LossTracedCallback) (Ptr<const SpectrumPhy> txPhy, Ptr<const SpectrumPhy> rxPhy, double lossDb);
  ```

* For the sake of LTE module API consistency the IPV6 related functions AssignUeIpv6Address and GetUeDefaultGatewayAddress6 are now declared in EpcHelper base class. Thus, these functions are now declared as virtual in the child classes, i.e., EmuEpcHelper and PointToPointEpcHelper.

### Changes to build system

* Waf upgraded from 1.8.19 to 2.0.9, and ns-3 build scripts aligned to the new API.
* The `--no32bit-scan` argument is removed from Waf apiscan; generation of ILP32 bindings is now automated from the LP64 bindings.
* When using on newer compilers, new warnings may trigger build failures. The --disable-werror flag can be passed to Waf at configuration time to turn off the Werror behavior.
* GTK+3 libraries (including PyGObject, GooCanvas2) are needed for the Pyviz visualizer, replacing GTK+2 libraries.

### Changed behavior

* FqCoDelQueueDisc now computes the hash of the packet's 5-tuple to determine the flow the packet belongs to, unless a packet filter has been configured. The previous behavior is simply obtained by not configuring any packet filter. Consequently, the FqCoDelIpv{4,6}PacketFilter classes have been removed.
* ARP packets now pass through the traffic control layer, as in Linux.
* The maximum size UDP packet of the UdpClient application is no longer limited to 1500 bytes.
* The default values of the `MaxSlrc` and `FragmentationThreshold` attributes in WifiRemoteStationManager were changed from 7 to 4 and from 2346 to 65535, respectively.

Changes from ns-3.27 to ns-3.28
-------------------------------

### New API

* When deserializing Packet contents, `Header::Deserialize (Buffer::Iterator start)` and `Trailer::Deserialize (Buffer::Iterator start)` can not successfully deserialize variable-length headers and trailers. New variants of these methods that also include an `end` parameter are now provided.
* `Ipv[4,6]AddressGenerator` can now check if an address is allocated (`Ipv[4,6]AddressGenerator::IsAddressAllocated`) or a network has some allocated address (`Ipv[4,6]AddressGenerator::IsNetworkAllocated`).
* LTE UEs can now use IPv6 to send and receive traffic.
* UAN module now supports an IP stack.
* Class `TcpSocketBase` trace source `CongestionWindowInflated` shows the values with the in-recovery inflation and the post-recovery deflation.
* Added a FIFO queue disc (`FifoQueueDisc`) and the Token Bucket Filter (`TbfQueueDisc`).

### Changes to existing API

* Class `LrWpanMac` now supports extended addressing mode. Both `McpsDataRequest` and `PdDataIndication` methods will now use extended addressing if `McpsDataRequestParams::m_srcAddrMode` or `McpsDataRequestParams::m_dstAddrMode` are set to `EXT_ADDR`.
* Class `LteUeNetDevice` MAC address is now a 64-bit address and can be set during construction.
* Class `TcpSocketBase` trace source `CongestionWindow` shows the values without the in-recovery inflation and the post-recovery deflation; the old behavior has been moved to the new trace source `CongestionWindowInflated`.
* The Mode, MaxPackets and MaxBytes attributes of the Queue class have been deprecated in favor of the MaxSize attribute. Old attributes can still be used, but using them will be no longer possible in one of the next releases. The methods to get/set the old attributes will be removed as well.
* The attributes of the QueueDisc subclasses that separately determine the mode and the limit of the QueueDisc have been deprecated in favor of the single MaxSize attribute.
* The GetQueueSize method of some QueueDisc subclasses (e.g., RED) has been removed and replaced by the GetCurrentSize method of the QueueDisc base class.

### Changes to build system

* The C++ standard used during compilation (default std=c++11) can be now be changed via the CXXFLAGS variable.

### Changed behavior

* All Wi-Fi management frames are now transmitted using the lowest basic rate.
* The Wi-Fi spectrum model now takes into account adjacent channels through OFDM transmit spectrum masks.
* The CsmaNetDevice::PhyTxBeginTrace will trace all attempts to transmit, even those that result in drops. Previously, eventual channel drops were excluded from this trace.
* The TCP congestion window trace now does not report on window inflation during fast recovery phase because it is no longer internally maintained as an inflated value (a separate trace called CongestionWindowInflated can be used to recover the old trace behavior).

Changes from ns-3.26 to ns-3.27
-------------------------------

### New API

* Added `Vector{2,3}D.GetLength ()`.
* Overloaded `operator+` and `operator-` for `Vector{2,3}D`.
* Added iterator version of WifiHelper::Install() to install Wi-Fi devices on range of nodes.
* Added a new attribute in TcpSocketBase to track the advertised window.
* Included the model of **TCP Ledbat**.
* Included the TCP SACK-based loss recovery algorithm outlined in RFC 6675.
* Added **TCP SACK** and the **SACK emulation**. Added an Attribute to `TcpSocketBase` class, called `Sack`, to enable or disable the SACK option usage.
* In `src/wifi`, several changes were made to enable partial **802.11ax** High Efficiency (HE) support:
* A new standard value has been added that enables the new 11ax data rates.
* A new 11ax preamble has been added.
* A new attribute was added to configure the guard interval duration for High Efficiency (HE) PHY entities. This attribute can be set using the YansWifiPhyHelper.
* A new information element has been added: HeCapabilities. This information element is added to the MAC frame header if the node is a HE node. This HeCapabilities information element is used to advertise the HE capabilities of the node to other nodes in the network.
* A new class were added for the RRPAA WiFi rate control mechanism.
* Included carrier aggregation feature in LTE module

* LTE model is extended to support carrier aggregation feature according to 3GPP Release 10, for up to 5 component carriers.
* InstallSingleEnbDevice and InstallSingleUeDevice functions of LteHelper are now constructing LteEnbDevice and LteUeDevice according to CA architecture. Each device, UE and eNodeB contains an instance of component carrier manager, and may have several component carrier instances.
* SAP interfaces are extended to include CA message exchange functionality.
* RRC connection procedure is extended to allow RRC connection reconfiguration for the configuration of the secondary carriers.
* RRC measurement reporting is extended to allow measurement reporting from the secondary carriers.
* LTE traces are extended to include component carrier id.

* Function `PrintRoutingTable` has been extended to add an optional Time::Units parameter to specify the time units used on the report. The new parameter is optional and if not specified defaults to the previous behavior (Time::S).
* `TxopTrace`: new trace source exported by EdcaTxopN.
* A `GetDscpCounts` method is added to `Ipv4FlowClassifier` and `Ipv6FlowClassifier` which returns a vector of pairs (dscp,count), each of which indicates how many packets with the associated dscp value have been classified for a given flow.
* MqQueueDisc, a multi-queue aware queue disc modelled after the mq qdisc in Linux, has been introduced.
* Two new methods, `QueueDisc::DropBeforeEnqueue()` and `QueueDisc::DropAfterDequeue()` have been introduced to replace `QueueDisc::Drop()`. These new methods require the caller to specify the reason why a packet was dropped. Correspondingly, two new trace sources (`DropBeforeEnqueue` and `DropAfterDequeue`) have been added to the QueueDisc class, providing both the items that were dropped and the reason why they were dropped.
* Added `QueueDisc::GetStats()` which returns detailed statistics about the operations of a queue disc. Statistics can be accessed through the member variables of the returned object and by calling the `GetNDroppedPackets()`, `GetNDroppedBytes()`, `GetNMarkedPackets()` and `GetNMarkedBytes()` methods on the returned object. Such methods return the number of packets/bytes dropped/marked for the specified reason (passed as argument). Consequently:
  * A number of methods of the QueueDisc class have been removed: `GetTotalReceivedPackets()`, `GetTotalReceivedBytes()`, `GetTotalDroppedPackets()`, `GetTotalDroppedBytes()`, `GetTotalRequeuedPackets()`, `GetTotalRequeuedBytes()`.
  * The `Stats` struct and the `GetStats()` method of `RedQueueDisc` and `PieQueueDisc` have been removed and replaced by those of the QueueDisc base class.
  * The `GetDropOverLimit` and `GetDropCount` methods of `CoDelQueueDisc` have been removed. The values they returned can be obtained by calling, respectively, GetStats ().`GetNDroppedPackets (CoDelQueueDisc::OVERLIMIT_DROP)` and `GetStats ().GetNDroppedPackets (CoDelQueueDisc::TARGET_EXCEEDED_DROP`). The `DropCount` trace of `CoDelQueueDisc` has been removed as well. Packets dropped because the target is exceeded can be obtained through the new `DropAfterDequeue` trace of the QueueDisc class.
* The new `QueueDisc::Mark()` method has been introduced to allow subclasses to request to mark a packet. The caller must specify the reason why the packet must be marked. Correspondingly, a new trace source (`Mark`) has been added to the QueueDisc class, providing both the items that were marked and the reason why they were marked.
* A new trace source, `SojournTime`, is exported by the QueueDisc base class to provide the sojourn time of every packet dequeued from a queue disc. This has been made possible by adding a timestamp to QueueDiscItem objects, which can be set/get through the new `GetTimeStamp()` and `SetTimeStamp()` methods of the QueueDiscItem class. The `CoDel` queue disc now makes use of such feature of the base class, hence its Sojourn trace source and the CoDelTimestampTag class have been removed.

### Changes to existing API

* `ParetoRandomVariable` `Mean` attribute has been deprecated, the `Scale` Attribute have to be used instead. Changing the Mean attribute has no more an effect on the distribution. See the documentation for the relationship between Mean, Scale and Shape.
* The default logging timestamp precision has been changed from 6 digits to 9 digits, with a fixed format to ensure that 9 digits to the right of the decimal point are always printed. Previously, default C++ iostream precision and formatting was used.
* Abstract base class `WifiChannel` has been removed. As a result, a Channel type instead of a WifiChannel type is now exported by WifiNetDevice.
* The `GetPacketSize` method of `QueueItem` has been renamed `GetSize`
* The `DequeueAll` method of `Queue` has been renamed `Flush`
* The attributes `WifiPhy::TxAntennas` and `WifiPhy::RxAntennas`, and the related accessor methods, were replaced by `WifiPhy::MaxSupportedTxSpatialStreams` and `WifiPhy::MaxSupportedRxSpatialStreams`. A new attribute `WifiPhy::Antennas` was added to allow users to define the number of physical antennas on the device.
* Sockets do not receive anymore broadcast packets, unless they are bound to an `Any` address (0.0.0.0) or to a subnet-directed broadcast packet (e.g., x.y.z.0 for a /24 noterok). As in Linux, the following rules are now enforced:

  * A socket bound to 0.0.0.0 will receive everything.
  * A socket bound to x.y.z.0/24 will receive subnet-directed broadcast (x.y.z.255) and unicast packets.
  * A socket bound to x.y.z.w will only receive unicast packets.

    **Previously, a socket bound to an unicast address received also subnet-directed broadcast packets. This is not anymore possible**.
* You can now Bind as many socket as you want to an address/port, provided that they are bound to different NetDevices. Moreover, BindToNetDevice does not anymore call Bind. In other terms, Bind and BindToNetDevice can be called in any order. However, it is suggested to use BindToNetDevice _before_ Bind in order to avoid conflicts.

### Changes to build system

* The API scanning process for Python bindings now relies on CastXML, and only 64-bit scans are presently supported (Linux 64-bit systems). Generation of 32-bit scans is documented in the Python chapter of the ns-3 manual.
* Modules can now be located in the `contrib/` directory in addition to `src/`
* Behavior for running Python programs was aligned with that of C++ programs; the list of modules built is no longer printed out.

### Changed behavior

* `MultiModelSpectrumChannel` does not call StartRx for receivers that operate on subbands orthogonal to transmitter subbands. Models that depend on receiving signals with zero power spectral density from orthogonal bands may change their behavior. See [bug 2467](https://www.nsnam.org/bugzilla/show_bug.cgi?id=2467) for discussion.
* **Packet Tag objects** are no longer constrained to fit within 21 bytes; a maximum size is no longer enforced.
* The default value of the `TxGain` and `RxGain` attributes in WifiPhy was changed from 1 dB to 0 dB.
* The reported SNR by WifiPhy::MonitorSnifferRx did not include the RxNoiseFigure, but now does; see [bug 2783](https://www.nsnam.org/bugzilla/show_bug.cgi?id=2783) for discussion.
* `Queue` has been redesigned as a template class object, where the type parameter specifies the type of items to be stored in the queue. As a consequence:
  * Being a subclass of Queue, `DropTailQueue` is a template class as well.
  * Network devices such as SimpleNetDevice, PointToPointNetDevice and CsmaNetDevice use a queue of type `Queue<Packet>` to store the packets to transmit. The SetQueue method of their helpers, however, can still be invoked as, e.g., `SetQueue ("ns3::DropTailQueue")` instead of, e.g., `SetQueue ("ns3::DropTailQueue<Packet>")`.
  * The attributes `Mode`, `MaxPackets` and `MaxBytes` are now defined by the QueueBase class (which Queue is derived from).
* Queue discs that can operate both in packet mode and byte mode (Red, CoDel, Pie) define their own enum QueueDiscMode instead of using QueueBase::QueueMode.
* The CoDel, PIE and RED queue discs require that the size of the internal queue is the same as the queue disc limit (previously, it was allowed to be greater than or equal).
* The default value of the `EnableBeaconJitter` attribute in ApWifiMac was changed from false to true.
* The NormalClose() callback of a TcpSocket object used to fire upon leaving `TIME_WAIT` state (`2*MSL` after FINs have been exchanged). It now fires upon entering `TIME_WAIT` state. Timing of the callback for the other path to state CLOSED (through `LAST_ACK`) has not been changed.

Changes from ns-3.25 to ns-3.26
-------------------------------

### New API

* A `SocketPriorityTag` is introduced to carry the packet priority. Such a tag is added to packets by sockets that support this mechanism (UdpSocketImpl, TcpSocketBase and PacketSocket). The base class Socket has a new SetPriority method to set the socket priority. When the IPv4 protocol is used, the priority is set based on the ToS. See the Socket options section of the Network model for more information.
* A `WifiNetDevice::SelectQueue` method has been added to determine the user priority of an MSDU. This method is called by the traffic control layer before enqueuing a packet in the queue disc, if a queue disc is installed on the outgoing device, or passing a packet to the device, otherwise. The user priority is set to the three most significant bits of the DS field (TOS field in case of IPv4 and Traffic Class field in case of IPv6). The packet priority carried by the SocketPriorityTag is set to the user priority.
* The `PfifoFastQueueDisc` classifies packets into bands based on their priority. See the `pfifo_fast` queue disc section of the Traffic Control Layer model for more information.
* A new class `SpectrumWifiPhy` has been introduced that makes use of the Spectrum module. Its functionality and API is currently very similar to that of the `YansWifiPhy`, especially because it reuses the same `InterferenceHelper` and `ErrorModel` classes (for this release). Some example programs in the `examples/wireless/` directory, such as `wifi-spectrum-per-example.cc`, illustrate how the SpectrumWifiPhy class can be substituted for the default `YansWifiPhy` PHY model.
* We have added support for generating traces for the [DES Metrics](https://wilseypa.github.io/desMetrics) project. These can be enabled by adding `--enable-des-metrics` at configuration; you must also use `CommandLine` in your script. See the API docs for class `DesMetrics` for more details.
* The traffic control module now includes the `FQ-CoDel` and `PIE` queue disc models, and behavior corresponding to Linux `Byte Queue Limits (BQL)`.
* Several new TCP congestion control variants were introduced, including `TCP Vegas`, `Scalable`, `Veno`, `Illinois`, `Bic`, `YeAH`, and `H-TCP` congestion control algorithms.

### Changes to existing API

* `SocketAddressTag` was a long-standing approach to approximate the POSIX socket recvfrom behavior (i.e., to know the source address of a packet) without actually calling RecvFrom. Experience with this revealed that this option was difficult to use with tunnels (the new tag has to replace the old one). Moreover, there is no real need to create a new API when there is a an existing one (i.e., RecvFrom). As a consequence, SocketAddressTag has been completely removed from ns-3. Users can use RecvFrom (for UDP), GetPeerName (for TCP), or similar.
* `InetSockAddress` can now store a ToS value, which can be set through its SetTos method. The Bind and Connect methods of UDP (UdpSocketImpl) and TCP (TcpSocketBase) sockets set the socket ToS value to the value provided through the address input parameter (of type InetSockAddress). See the Socket options section of the Network model for more information.
* The `QosTag` is removed as it has been superseded by the SocketPriorityTag.
* The `Ipv4L3Protocol::DefaultTos` attribute is removed.
* The attributes `YansWifiPhy::Frequency`, `YansWifiPhy::ChannelNumber`, and `YansWifiPhy::ChannelWidth`, and the related accessor methods, were moved to base class `WifiPhy`. `YansWifiPhy::GetChannelFrequencyMhz()` was deleted. A new method `WifiPhy::DefineChannelNumber ()` was added to allow users to define relationships between channel number, standard, frequency, and channel width.
* The class `WifiSpectrumValueHelper` has been refactored; previously it was an abstract base class supporting the WifiSpectrumValue5MhzFactory spectrum model. It now contains various static member methods supporting the creation of power spectral densities with the granularity of a Wi-Fi OFDM subcarrier bandwidth. The class `WifiSpectrumValue5MhzFactory` and its API remain but it is not subclassed.
* A new Wifi method `InterferenceHelper::AddForeignSignal` has been introduced to support use of the SpectrumWifiPhy (so that non-Wi-Fi signals may be handled as noise power).
* A new Wifi attribute `Dcf::TxopLimit` has been introduced to add support for 802.11e TXOP.

### Changes to build system

* A new waf build option, `--check-config`, was added to allow users to print the current configuration summary, as appears at the end of `./waf configure`. See bug 2459 for discussion.
* The configure summary is now sorted, to make it easier to check the status of optional features.

### Changed behavior

This section is for behavioral changes to the models that were not due to a bug fix.

* The relationship between Wi-Fi channel number, frequency, channel width, and Wi-Fi standard has been revised (see bug 2412). Previously, ChannelNumber and Frequency were attributes of class YansWifiPhy, and the frequency was defined as the start of the band. Now, Frequency has been redefined to be the center frequency of the channel, and the underlying device relies on the pair of frequency and channel width to control behavior; the channel number and Wi-Fi standard are used as attributes to configure frequency and channel width. The wifi module documentation discusses this change and the new behavior.
* AODV now honors the TTL in RREQ/RREP and it uses a method compliant with [RFC 3561](http://www.ietf.org/rfc/rfc3561.txt). The node search radius is increased progressively. This could increase slightly the node search time, but it also decreases the network congestion.

Changes from ns-3.24 to ns-3.25
-------------------------------

### New API

* In `src/internet/test`, a new environment is created to test TCP properties.
* The `src/traffic-control` module has been added, with new API for adding and configuring queue discs and packet filters.
* Related to traffic control, a new interface has been added to the NetDevice to provide a queue interface to access device queue state and register callbacks used for flow control.
* In `src/wifi`, a new rate control (MinstrelHT) has been added for 802.11n/ac modes.
* In `src/wifi`, a new helper (WifiMacHelper) is added and is a merged helper from all previously existing MAC helpers (NqosWifiMacHelper, QosWifiMacHelper, HtWifiMacHelper and VhtWifiMacHelper).
* It is now possible to use RIPv2 in IPv4 network simulations.

### Changes to existing API

* TCP-related changes:
  * Classes TcpRfc793, TcpTahoe, and TcpReno were removed.
  * The `TcpNewReno` log component was effectively replaced by `TcpCongestionOps`
* TCP Hybla and HighSpeed have been added.
* Added the concept of Congestion State Machine inside TcpSocketBase.
* Merged Fast Recovery and Fast Retransmit inside TcpSocketBase.
* Some member variables have been moved from TcpSocketBase inside TcpSocketState. Attributes are not touched.
* Congestion control split from TcpSocketBase as subclass of TcpCongestionOps.
* Added Rx and Tx callbacks on TcpSocketBase.
* Added BytesInFlight trace source on TcpSocketBase. The trace is updated when the implementation requests the value.
* Added attributes about the number of connection and data retransmission attempts.
* ns-3 is now capable of serializing SLL (a.k.a. cooked) headers. This is used in DCE to allow the generation of pcap directly readable by wireshark.
* In the WifiHelper class in the wifi module, Default has been declared deprecated. This is now immediately handled by the constructor of the class.
* The API for configuring 802.11n/ac aggregation has been modified to be more user friendly. As any MAC layer attributes, aggregation parameters can now also be configured through WifiMacHelper::SetType.
* The class Queue and subclasses derived from it have been changed in two ways:
  * Queues no longer enqueue simple Packets but instead enqueue QueueItem objects, which include Packet but possibly other information such as headers.
  * The attributes governing the mode of operation (packets or bytes) and the maximum size have been moved to base class Queue.
* Users of advanced queues (RED, CoDel) who have been using them directly in the NetDevice will need to adjust to the following changes:
  * RED and CoDel are no longer specializations of the Queue class, but are now specializations of the new QueueDisc class. This means that RED and CoDel can now be installed in the context of the new Traffic Control layer instead of as queues in (some) NetDevices. The reason for such a change is to make the ns-3 stack much more similar to that of real operating systems (Linux has been taken as a reference). Queuing disciplines such as RED and CoDel can now be tested with all the NetDevices, including WifiNetDevices.
  * NetDevices still use queues to buffer packets. The only subclass of Queue currently available for this purpose is DropTailQueue. If one wants to approximate the old behavior, one needs to set the DropTailQueue MaxPackets attribute to very low values, e.g., 1.
  * The Traffic Control layer features a mechanism by which packets dropped by the NetDevice are requeued in the queue disc (more precisely: if NetDevice::Send returns false, the packet is requeued), so that they are retransmitted later. This means that the MAC drop traces may include packets that have not been actually lost, because they have been dropped by the device, requeued by the traffic control layer and successfully retransmitted. To get the correct number of packets that have been actually lost, one has to subtract the number of packets requeued from the number of packets dropped as reported by the MAC drop trace.

### Changes to build system

* Waf was upgraded to 1.8.19
* A new waf build option, --check-profile, was added to allow users to check the currently active build profile. It is discussed in bug 2202 in the tracker.

### Changed behavior

This section is for behavioral changes to the models that were not due to a bug fix.

* TCP behavioral changes:
  * TCP closes connection after a number of failed segment retries, rather than trying indefinitely. The maximum number of retries, for both SYN attempts and data attempts, is controlled by attributes.
  * Congestion algorithms not compliant with Fast Retransmit and Fast Recovery (TCP 793, Reno, Tahoe) have been removed.
* 802.11n/ac MPDU aggregation is now enabled by default for both `AC_BE` and `AC_VI`.
* The introduction of the traffic control layer leads to some additional buffering by default in the stack; when a device queue fills up, additional packets become enqueued at the traffic control layer.

Changes from ns-3.23 to ns-3.24
-------------------------------

### New API

* In `src/wifi`, several changes were made to enable partial 802.11ac support:
* A new helper (VhtWifiMacHelper) was added to set up a Very high throughput (VHT) MAC entity.
* A new standard value has been added that enables the new 11ac data rates.
* A new 11ac preamble has been added.
* A new information element has been added: VhtCapabilities. This information element is added to the MAC frame header if the node is a VHT node. This VhtCapabilities information element is used to advertise the VHT capabilities of the node to other nodes in the network.
* The ArpCache API was extended to allow the manual removal of ArpCache entries and the addition of permanent (static) entries for IPv4.
* The SimpleChannel in the `network` module now allows per-NetDevice blacklists, in order to do hidden terminal testcases.

### Changes to existing API

* The signatures on several TcpHeader methods were changed to take const arguments.
* class TcpL4Protocol replaces Send() methods with SendPacket(), and adds new methods to AddSocket() and RemoveSocket() from a node. Also, a new PacketReceived() method was introduced to get the TCP header of an incoming packet and check its checksum.
* The CongestionWindow and SlowStartThreshold trace sources have been moved from the TCP subclasses such as NewReno, Reno, Tahoe, and Westwood to the TcpSocketBase class.
* The WifiMode object has been refactored:
  * 11n data rates are now renamed according to their MCS value. E.g. OfdmRate65MbpsBW20MHz has been renamed into HtMcs7. 11ac data rates have been defined according to this new renaming.
  * HtWifiMacHelper and VhtWifiMacHelper provide a helper to convert a MCS value into a data rate value.
  * The channel width is no longer tied to the wifimode. It is now included in the TXVECTOR.
  * The physical bitrate is no longer tied to the wifimode. It is computed based on the selected wifimode and on the TXVECTOR parameters (channel width, guard interval and number of spatial streams).

### Changes to build system

* Waf was upgraded to 1.8.12
* Waf scripts and test.py test runner program were made compatible with Python 3

### Changed behavior

This section is for behavioral changes to the models that were not due to a bug fix.

Changes from ns-3.22 to ns-3.23
-------------------------------

### New API

* The mobility module includes a GeographicPositions class used to convert geographic to cartesian coordinates, and to generate randomly distributed geographic coordinates.
* The spectrum module includes new TvSpectrumTransmitter classes and helpers to create television transmitter(s) that transmit PSD spectrums customized by attributes such as modulation type, power, antenna type, channel frequency, etc.

### Changes to existing API

* In LteSpectrumPhy, LtePhyTxEndCallback and the corresponding methods have been removed, since they were unused.
* In the DataRate class in the network module, CalculateTxTime has been declared deprecated. CalculateBytesTxTime and CalculateBitsTxTime are to be used instead. The return value is a Time, instead of a double.
* In the Wi-Fi InterferenceHelper, the interference event now takes the WifiTxVector as an input parameter, instead of the WifiMode. A similar change was made to the WifiPhy::RxOkCallback signature.

### Changes to build system

* None

### Changed behavior

This section is for behavioral changes to the models that were not due to a bug fix.

* In Wi-Fi, HT stations (802.11n) now support two-level aggregation. The InterferenceHelper now distinguishes between the PLCP and regular payload reception, for higher fidelity modeling. ACKs are now sent using legacy rates and preambles. Access points now establish BSSBasicRateSet for control frame transmissions. PLCP header and PLCP payload reception have been decoupled to improve PHY layer modeling accuracy. RTS/CTS with A-MPDU is now fully supported.
* The mesh module was made more compliant to the IEEE 802.11s-2012 standard and packet traces are now parseable by Wireshark.

Changes from ns-3.21 to ns-3.22
-------------------------------

### New API

* New classes were added for the PARF and APARF WiFi power and rate control mechanisms.
* Support for WiFi 802.11n MPDU aggregation has been added.
* Additional support for modeling of vehicular WiFi networks has been added, including the channel-access coordination feature of IEEE 1609.4. In addition, a Basic Safety Message (BSM) packet generator and related statistics-gathering classes have been added to the wave module.
* A complete LTE release bearer procedure is now implemented which can be invoked by calling the new helper method LteHelper::DeActivateDedicatedEpsBearer ().
* It is now possible to print the Neighbor Cache (ARP and NDISC) by using the RoutingProtocolHelper
* A TimeProbe class has been added to the data collection framework in the stats module, enabling TracedValues emitting values of type ns3::Time to be handled by the framework.
* A new attribute `ClockGranularity` was added to the TcpSocketBase class, to control modeling of RTO calculation.

### Changes to existing API

* Several deprecated classes and class methods were removed, including `EmuNetDevice`, `RandomVariable` and derived classes, `Packet::PeekData()`, `Ipv6AddressHelper::NewNetwork(Ipv6Address, Ipv6Prefix)`, `Ipv6InterfaceContainer::SetRouter()`, `Ipv4Route::GetOutputTtl()`, `TestCase::AddTestCase(TestCase*)`, and `TestCase::GetErrorStatus()`.
* Print methods involving routing tables and neighbor caches, in classes `Ipv4RoutingHelper` and `Ipv6RoutingHelper`, were converted to static methods.
* `PointerValue` attribute types in class `UanChannel (NoiseModel)`, `UanPhyGen (PerModel and SinrModel)`, `UanPhyDual (PerModelPhy1, PerModelPhy2, SinrModelPhy1, and SinrModelPhy2)`, and `SimpleNetDevice (TxQueue)`, were changed from `PointerValue` type to `StringValue` type, making them configurable via the `Config` subsystem.
* `WifiPhy::CalculateTxDuration()` and `WifiPhy::GetPayloadDurationMicroSeconds ()` now take an additional frequency parameter.
* The attribute `Recievers` in class `YansWifiPhy` was misspelled, so this has been corrected to `Receivers`.
* We have now documented the callback function signatures for all `TracedSources`, using an extra (fourth) argument to `TypeId::AddTraceSource` to pass the fully-qualified name of the signature typedef. To ensure that future TraceSources are similarly documented, the three argument version of AddTraceSource has been deprecated.
* The `MinRTO` attribute of the RttEstimator class was moved to the TcpSocketBase class. The `Gain` attribute of the RttMeanDeviation class was replaced by new `Alpha` and `Beta` attributes.
* Attributes of the TcpTxBuffer and TcpRxBuffer class are now accessible through the TcpSocketBase class.
* The LrWpanHelper class has a new constructor allowing users to configure a MultiModelSpectrumChannel as an option, and also provides Set/Get API to allow users to access the underlying channel object.

### Changes to build system

* waf was upgraded to version 1.7.16

### Changed behavior

This section is for behavioral changes to the models that were not due to a bug fix.

* The default value of the `Speed` attribute of `ConstantSpeedPropagationDelayModel` was changed from `300,000,000 m/s` to `299,792,458 m/s` (speed of light in a vacuum), causing propagation delays using this model to vary slightly.
* The `LrWpanHelper` object was previously instantiating only a `LogDistancePropagationLossModel` on a `SingleModelSpectrumChannel`, but no `PropagationDelayModel`. The constructor now adds by default a `ConstantSpeedPropagationDelayModel`.
* The Nix-vector routing implementation now uses a lazy flush mechanism, which dramatically speeds up the creation of large topologies.

Changes from ns-3.20 to ns-3.21
-------------------------------

### New API

* New `const double& SpectrumValue::operator[] (size_t index) const`.
* A new TraceSource has been added to TCP sockets: SlowStartThreshold.
* New method CommandLine::AddValue (name, attributePath) to provide a shorthand argument `name` for the Attribute `path`. This also has the effect of including the help string for the Attribute in the Usage message.
* The GSoC 2014 project in the LTE module has brought some additional APIs:
  * a new abstract class LteFfrAlgorithm, which every future implementation of frequency reuse algorithm should inherit from
  * a new SAPs: one between MAC Scheduler and FrAlgorithm, one between RRC and FrAlgorithm
  * new attribute to enable Uplink Power Control in LteUePhy
  * new LteUePowerControl class, an implementation of Uplink Power Control, which is configurable by attributes. ReferenceSignalPower is sent by eNB in SIB2. Uplink Power Control in Closed Loop Accumulative Mode is enabled by default
  * seven different Frequency Reuse Algorithms (each has its own attributes):
    * LteFrNoOpAlgorithm
    * LteFrHardAlgorithm
    * LteFrStrictAlgorithm
    * LteFrSoftAlgorithm
    * LteFfrSoftAlgorithm
    * LteFfrEnhancedAlgorithm
    * LteFfrDistributedAlgorithm
  * attribute in LteFfrAlgorithm to set FrCellTypeId which is used in automatic Frequency Reuse algorithm configuration
  * LteHelper has been updated with new methods related to frequency reuse algorithm: SetFfrAlgorithmType and SetFfrAlgorithmAttribute
* A new SimpleNetDeviceHelper can now be used to install SimpleNetDevices.
* New PacketSocketServer and PacketSocketClient apps, meant to be used in tests.
* Tcp Timestamps and Window Scale options have been added and are enabled by default (controllable by attribute).
* A new CoDel queue model has been added to the `internet` module.
* New test macros `NS_TEST_ASSERT_MSG_GT_OR_EQ()` and `NS_TEST_EXPECT_MSG_GT_OR_EQ()` have been added.

### Changes to existing API

* `Icmpv6L4Protocol::ForgeEchoRequest` is now returning a packet with the proper IPv6 header.
* The TCP socket Attribute `SlowStartThreshold` has been renamed `InitialSlowStartThreshold` to clarify that the effect is only on the initial value.
* all schedulers were updated to interact with FR entity via FFR-SAP. Only PF, PSS, CQA, FD-TBFQ, TD-TBFQ schedulers supports Frequency Reuse functionality. In the beginning of scheduling process, schedulers ask FR entity for available RBGs and then ask if UE can be scheduled on RB
* eNB RRC interacts with FFR entity via RRC-FFR SAP
* new DL-CQI generation approach was implemented. Now DL-CQI is computed from control channel as signal and data channel (if received) as interference. New attribute in LteHelper was added to specify DL-CQI generation approach. New approach is default one in LteHelper
* RadioEnvironmentMap can be generated for Data or Control channel and for specified RbId; Data or Control channel and RbId can be configured by new attributes in RadioEnvironmentMapHelper
* lte-sinr-chunk-processor refactored to lte-chunk-processor. Removed all lte-xxx-chunk-processor implementations
* BindToNetDevice affects also sockets using IPv6.
* BindToNetDevice now calls implicitly Bind (). To bind a socket to a NetDevice and to a specific address, the correct sequence is Bind (address) - BindToNetDevice (device). The opposite will raise an error.

### Changes to build system

* None for this release.

### Changed behavior

* Behavior will be changed due to the list of bugs fixed (listed in [RELEASE_NOTES.md](RELEASE_NOTES.md)); users are requested to review that list as well.

Changes from ns-3.19 to ns-3.20
-------------------------------

### New API

* Models have been added for low-rate, wireless personal area networks (LR-WPAN) as specified by IEEE standard 802.15.4 (2006). The current emphasis is on the unslotted mode of 802.15.4 operation for use in Zigbee, and the scope is limited to enabling a single mode (CSMA/CA) with basic data transfer capabilities. Association with PAN coordinators is not yet supported, nor the use of extended addressing. Interference is modeled as AWGN but this is currently not thoroughly tested. The NetDevice Tx queue is not limited, i.e., packets are never dropped due to queue becoming full. They may be dropped due to excessive transmission retries or channel access failure.
* A new IPv6 routing protocol has been added: RIPng. This protocol is an Interior Gateway Protocol and it is available in the Internet module.
* A new LTE MAC downlink scheduling algorithm named Channel and QoS Aware (CQA) Scheduler is provided by the new `ns3::CqaFfMacScheduler` object.
* Units may be attached to Time objects, to facilitate specific output formats (see Time::As())
* FlowMonitor `SerializeToXml` functions are now directly available from the helper.
* Access to OLSR's HNA table has been enabled

### Changes to existing API

* The SixLowPan model can now use uncompressed IPv6 headers. An option to define the minimum compressed packet size has been added.
* MinDistance wsa replaced by MinLoss in FriisPropagationLossModel, to better handle conditions outside of the assumed far field region.
* In the DSR model, the attribute `DsrOptionRerrHeader::ErrorType` has been removed.

### Changes to build system

* Python 3.3 is now supported for Python bindings for ns-3. Python 3.3 support for API scanning is not supported. Python 3.2 is not supported.
* Enable selection of high precision `int64x64_t` implementation at configure time, for debugging purposes.
* Optimized builds are now enabling signed overflow optimization (`-fstrict-overflow`) and for gcc 4.8.2 and greater, also warning for cases where an optimizization may occur due to compiler assumption that overflow will not occur.

### Changed behavior

* The Internet FlowMonitor can now track IPv6 packets.
* `Ipv6Extension::m_dropTrace` has been removed. `Ipv6L3Protocol::m_dropTrace` is now fired when appropriate.
* IPv4 identification field value is now dependent on the protocol field.
* Point-to-point trace sources now contain PPP headers

Changes from ns-3.18.1 to ns-3.19
---------------------------------

### New API

* A new wifi extension for vehicular simulation support is available in the src/wave directory. The current code represents an interim capability to realize an IEEE 802.11p-compliant device, but without the WAVE extensions (which are planned for a later patch). The WaveNetDevice modelled herein enforces that a WAVE-compliant physical layer (at 5.9 GHz) is selected, and does not require any association between devices (similar to an adhoc WiFi MAC), but is otherwise similar (at this time) to a WifiNetDevice. WAVE capabililties of switching between control and service channels, or using multiple radios, are not yet modelled.
* New SixLowPanNetDevice class providing a shim between IPv6 and real NetDevices. The new module implements 6LoWPAN: "Transmission of IPv6 Packets over IEEE 802.15.4 Networks" (see [RFC 4944](http://www.ietf.org/rfc/rfc4944.txt) and [RFC 6262](http://www.ietf.org/rfc/rfc6262.txt)), resulting in a heavy header compression for IPv6 packets. The module is intended to be used on 802.15.4 NetDevices, but it can be used over other NetDevices. See the manual for further discussion.
* LteHelper has been updated with some new APIs:
  * new overloaded Attach methods to enable UE to automatically determine the eNodeB to attach to (using initial cell selection);
  * new methods related to handover algorithm: SetHandoverAlgorithmType and SetHandoverAlgorithmAttribute;
  * a new attribute AnrEnabled to activate/deactivate Automatic Neighbour Relation (ANR) function; and
  * a new method SetUeDeviceAttribute for configuring LteUeNetDevice.
* The GSoC 2013 project in the LTE module has brought some additional APIs:
  * a new abstract class LteHandoverAlgorithm, which every future implementation of automatic handover trigger should inherit from;
  * new classes LteHandoverAlgorithm and LteAnr as sub-modules of LteEnbNetDevice class; both interfacing with the LteEnbRrc sub-module through Handover Management SAP and ANR SAP;
  * new attributes in LteEnbNetDevice and LteUeNetDevice classes related to Closed Subscriber Group (CSG) functionality in initial cell selection;
  * new attributes in LteEnbRrc for configuring UE measurements' filtering coefficient (i.e., quantity configuration);
  * a new public method AddUeMeasReportConfig in LteEnbRrc for setting up custom UE measurements' reporting configuration; measurement reports can then be captured from the RecvMeasurementReport trace source; and
  * new trace sources in LteUeRrc to capture more events, such as System Information messages (MIB, SIB1, SIB2), initial cell selection, random access, and handover.
* A new parallel scheduling algorithm based on null messages, a common parallel DES scheduling algorithm, has been added. The null message scheduler has better scaling properties when running on some scenarios with large numbers of nodes since it does not require a global communication.

### Changes to existing API

* It is now possible to use `Ipv6PacketInfoTag` from UDP applications in the same way as with Ipv4PacketInfoTag. See Doxygen for current limitations in using `Ipv[4,6]PacketInfoTag` to set IP properties.
* A change is introduced for the usage of the `EpcHelper` class. Previously, the `EpcHelper` class included both the API definition and its (only) implementation; as such, users would instantiate and use the `EpcHelper` class directly in their simulation programs. From now on, `EpcHelper` is just the base class defining the API, and the implementation has been moved to derived classes; as such, users are now expected to use one of the derived classes in their simulation program. The implementation previously provided by the `EpcHelper` class has been moved to the new derived class `PointToPointEpcHelper`.
* The automatic handover trigger and ANR functions in LTE module have been moved from `LteEnbRrc` class to separate classes. As a result, the related attributes, e.g., `ServingCellHandoverThreshold`, `NeighbourCellHandoverOffset`, `EventA2Threshold`, and `EventA4Threshold` have been removed from `LteEnbRrc` class. The equivalent attributes are now in `A2A4RsrqHandoverAlgorithm` and `LteAnr` classes.
* Master Information Block (MIB) and System Information Block Type 1 (SIB1) are now transmitted as LTE control messages, so they are no longer part of RRC protocol.
* UE RRC state model in LTE module has been considerably modified and is not backward compatible with the previous state model.
* Additional time units (Year, Day, Hour, Minute) were added to the time value class that represents simulation time; the largest unit prior to this addition was Second.
* SimpleNetDevice and SimpleChannel are not so simple anymore. SimpleNetDevice can be now a Broadcast or PointToPoint NetDevice, it can have a limited bandwidth and it uses an output queue.

### Changes to build system

### Changed behavior

* For the TapBridge device, in UseLocal mode there is a MAC learning function. TapBridge has been waiting for the first packet received from tap interface to set the address of the bridged device to the source address of the first packet. This has caused problems with WiFi. The new behavior is that after connection to the tap interface, ns-3 learns the MAC address of that interface with a system call and immediately sets the address of the bridged device to the learned one. See [bug 1777](https://www.nsnam.org/bugzilla/show_bug.cgi?id=1777) for more details.
* TapBridge device now correctly implements IsLinkUp() method.
* IPv6 addresses and routing tables are printed like in Linux `route -A inet6` command.
* A change in `Ipv[4,6]Interface` enforces the correct behaviour of IP when a device do not support the minimum MTU requirements. This is set to 68 and 1280 octets respectively. IP simulations that may have run over devices with smaller MTUs than 68 or 1280, respectively, will no longer be able to use such devices.

Changes from ns-3.18 to ns-3.18.1
---------------------------------

### New API

* It is now possible to randomize the time of the first beacon from an access point. Use an attribute `EnableBeaconJitter` to enable/disable this feature.
* A new FixedRoomPositionAllocator helper class is available; it allows one to generate a random position uniformly distributed in the volume of a chosen room inside a chosen building.

### Changes to existing API

* Logging wildcards: allow `***` as synonym for `*=**` to turn on all logging.
* The log component list (`NS_LOG=print-list`) is now printed alphabetically.
* Some deprecated IEEE 802.11p code has been removed from the wifi module

### Changes to build system

* The Python API scanning system (`./waf --apiscan`) has been fixed (bug 1622)
* Waf has been upgraded from 1.7.11 to 1.7.13

### Changed behavior

* Wifi simulations have additional jitter on AP beaconing (see above) and some bug fixes have been applied to wifi module (see [RELEASE_NOTES.md](RELEASE_NOTES.md))

Changes from ns-3.17 to ns-3.18
-------------------------------

### New API

* New features have been added to the LTE module:
  * PHY support for UE measurements (RSRP and RSRQ)
  * RRC support for UE measurements (configuration, execution, reporting)
  * Automatic Handover trigger based on RRC UE measurement reports
* Data collection components have been added in the `src/stats` module. Data collection includes a Probe class that attaches to ns-3 trace sources to filter their output, and two Aggregator classes for marshaling probed data into text files or gnuplot plots. The ns-3 tutorial has been extended to illustrate basic functionality.
* In `src/wifi`, several changes were made to enable partial 802.11n support:
  * A new helper (HtWifiMacHelper) was added to set up a High Throughput (HT) MAC entity
  * New attributes were added to help the user setup a High Throughput (HT) PHY entity. These attributes can be set using the YansWifiPhyHelper
  * A new standard value has been added that enables the new 11n data rates.
  * New 11n preambles has been added (Mixed format and greenfield). To be able to change Tx duration according to the preamble used, a new class TxVector has been added to carry the transmission parameters (mode, preamble, stbc,..). Several functions have been updated to allow the passage of TxVector instead of WifiMode in MacLow, WifiRemoteStationManager, WifiPhy, YansWifiPhy,..
  * A new information element has been added: HTCapabilities. This information element is added to the MAC frame header if the node is an HT node. This HTCapabilities information element is used to advertise the HT capabilities of the node to other nodes in the network
* InternetStackHelper has two new functions:SetIpv4ArpJitter (bool enable) and SetIpv6NsRsJitter (bool enable) to enable/disable the random jitter on the transmission of IPv4 ARP Request and IPv6 NS/RS.
* Bounds on valid time inputs for time attributes can now be enabled. See attribute-test-suite.cc for an example.
* New generic hash function interface provided in the simulation core. Two hash functions are provided: murmur3 (default), and the venerable FNV1a. See the Hash Functions section in the ns-3 manual.
* New Mac16Address has been added. It can be used with IPv6 to make an Autoconfigured address.
* Mac64Address support has been extended. It can now be used with IPv6 to make an Autoconfigured address.
* IPv6 can now detect and use Path-MTU. See examples/ipv6/fragmentation-ipv6-two-MTU.cc for an example.
* Radvd application has a new Helper. See the updated examples/ipv6/radvd.cc for an example.

### Changes to existing API

* The Ipv6InterfaceContainer functions to set a node in forwarding state (i.e., a router) and to install a default router in a group of nodes have been extensively changed. The old function `void Ipv6InterfaceContainer::SetRouter (uint32_t i, bool router)` is now DEPRECATED.
* The documentation's IPv6 addresses (2001:db8::/32, RFC 3849) are now dropped by routers.
* The `src/tools` module has been removed, and most files migrated to `src/stats`. For users of these programs (the statistics-processing in average.h, or the gnuplot support), the main change is likely to be replacing the inclusion of `tools-module.h` with `stats-module.h`. Users of the event garbage collector, previously in tools, will now include it from the core module.
* The Ipv6 UnicastForwardCallback and MulticastForwardCallback have a new parameter, the NetDevice the packet has been received from. Existing Ipv6RoutingProtocols should update their RouteInput function accordingly, e.g., from ucb (rtentry, p, header); to ucb (idev, rtentry, p, header);
* The previous buildings module relied on a specific MobilityModel called BuildingsMobilityModel, which supported buildings but only allowed static positions. This mobility model has been removed. Now, the Buildings module instead relies on a new class called MobilityBuildingInfo which can be aggregated to any MobilityModel. This allows having moving nodes in presence of buildings with any of the existing MobilityModels.
* All functions in WifiRemoteStationManager named GetXxxMode have been changed to GetXxxTxVector

### Changes to build system

* Make references to bug id's in doxygen comments with `\bugid{num}`, where num is the bug id number. This form will generate a link to the bug in the bug database.

### Changed behavior

* Now it is possible to request printing command line arguments to the desired output stream using `PrintHelp` or `operator <<`

  ```cpp
  CommandLine cmd;
  cmd.Parse (argc, argv);
  ...

  std::cerr << cmd;
  ```

  or

  ```cpp
  cmd.PrintHelp (std::cerr);
  ```

* Command line boolean arguments specified with no integer value (e.g. `--boolArg`) will toggle the value from the default, instead of always setting the value to true.
* IPv4's ARP Request and IPv6's NS/RS are now transmitted with a random delay. The delay is, by default, a uniform random variable in time between 0 and 10ms. This is aimed at preventing reception errors due to collisions during wifi broadcasts when the sending behavior is synchronized (e.g. due to applications starting at the same time on several different nodes). This behaviour can be modified by using ArpL3Protocol's `RequestJitter` and Icmpv6L4Protocol's `SolicitationJitter` attributes or by using the new `InternetStackHelper` functions.
* AODV Hellos are disabled by default. The performance with Hellos enabled and disabled are almost identical. With Hellos enabled, AODV will suppress hellos from transmission, if any recent broadcast such as RREQ was transmitted. The attribute n`s3::aodv::RoutingProtocol::EnableHello` can be used to enable/disable Hellos.

Changes from ns-3.16 to ns-3.17
-------------------------------

### New API

* New TCP Westwood and Westwood+ models
* New FdNetDevice class providing a special NetDevice that is able to read and write traffic from a file descriptor. Three helpers are provided to associate the file descriptor with different underlying devices:
  * `EmuFdNetDeviceHelper` (to associate the ns/3 device with a physical device in the host machine). This helper is intended to eventually replace the EmuNetDevice in src/emu.
  * `TapFdNetDeviceHelper` (to associate the ns-3 device with the file descriptor from a tap device in the host machine)
  * `PlanteLabFdNetDeviceHelper` (to automate the creation of tap devices in PlanetLab nodes, enabling ns/3 simulations that can send and receive traffic though the Internet using PlanetLab resource.
* In `Ipv4ClickRouting`, the following APIs were added:
  * `Ipv4ClickRouting::SetDefines()`, accessible through `ClickInternetStackHelper::SetDefines()`, for the user to set Click defines from the ns-3 simulation file.
  * `SIMCLICK_GET_RANDOM_INT` click-to-simulator command for ns-3 to drive Click's random number generation.
* LTE module
  * New user-visible LTE API
    * Two new methods have been added to LteHelper to enable the X2-based handover functionality: AddX2Interface, which setups the X2 interface between two eNBs, and HandoverRequest, which is a convenience method that schedules an explicit handover event to be executed at a given point in the simulation.
    * the new LteHelper method EnablePhyTraces can now be used to enable the new PHY traces
  * New internal LTE API
    * New LTE control message classes DlHarqFeedbackLteControlMessage, RachPreambleLteControlMessage, RarLteControlMessage, MibLteControlMessage
    * New class UeManager
    * New LteRadioBearerInfo subclasses LteSignalingRadioBearerInfo, LteDataRadioBearerInfo
    * New LteSinrChunkProcessor subclasses LteRsReceivedPowerChunkProcessor, LteInterferencePowerChunkProcessor
* New DSR API
  * Added PassiveBuffer class to save maintenance packet entry for passive acknowledgment option
  * Added FindSourceEntry function in RreqTable class to keep track of route request entry received from same source node
  * Added NotifyDataReceipt function in DsrRouting class to notify the data receipt of the next hop from link layer. This is used for the link layer acknowledgment.
* New Tag, PacketSocketTag, to carry the destination address of a packet and the packet type
* New Tag, DeviceNameTag, to carry the ns-3 device name from where a packet is coming
* New Error Model, BurstError model, to determine which bursts of packets are errored corresponding to an underlying distribution, burst rate, and burst size

### Changes to existing API

* ns3::Object and subclasses DoStart has been renamed to DoInitialize
* ns3::Object and subclasses Start has been renamed to Initialize
* EnergySource StartDeviceModels renamed to InitializeDeviceModels
* A typo was fixed in an LTE variable name. The variable ns3::AllocationRetentionPriority::preemprionVulnerability was changed to preemptionVulnerability.
* Changes in TestCase API
  * TestCase has new enumeration TestDuration containing `QUICK`, `EXTENSIVE`, `TAKES_FOREVER`
* TestCase constructor now requires TestDuration, old constructor marked deprecated
* Changes in LTE API
  * User-visible LTE API
    * The previous LteHelper method ActivateEpsBearer has been now replaced by two alternative methods: ActivateDataRadioBearer (to be used when the EPC model is not used) and ActivateDedicatedEpsBearer (to be used when the EPC model is used). In the case where the EPC model is used, the default EPS bearer is not automatically activated without the need for a specific method to be called.
  * Internal LTE API
    * EpcHelper added methods AddUe, AddX2Interface. Method AddEnb now requires a cellId. Signature of ActivateEpsBearer changed to `void ActivateEpsBearer (Ptr ueLteDevice, uint64_t imsi, Ptr tft, EpsBearer bearer)`
    * LteHelper added methods EnableDlPhyTraces, EnableUlPhyTraces, EnableDlTxPhyTraces, EnableUlTxPhyTraces, EnableDlRxPhyTraces, EnableUlRxPhyTraces
    * LteHelper removed methods EnableDlRlcTraces, EnableUlRlcTraces, EnableDlPdcpTraces, EnableUlPdcpTraces
    * RadioBearerStatsCalculator added methods (Set/Get)StartTime, (Set/Get)Epoch, RescheduleEndEpoch, EndEpoch
    * RadioBearerStatsCalculator removed methods StartEpoch, CheckEpoch
    * RadioBearerStatsCalculator methods UlTxPdu, DlRxPdu now require a cellId
    * EpcEnbApplication constructor now requires Ipv4Addresses enbS1uAddress and sgwS1uAddress as well as cellId
    * EpcEnbApplication added methods SetS1SapUser, GetS1SapProvider, SetS1apSapMme and GetS1apSapEnb
    * EpcEnbApplication removed method ErabSetupRequest
    * EpcSgwPgwApplication added methods SetS11SapMme, GetS11SapSgw, AddEnb, AddUe, SetUeAddress
    * lte-common.h new structs PhyTransmissionStatParameters and PhyReceptionStatParameters used in TracedCallbacks
    * LteControlMessage new message types `DL_HARQ`, `RACH_PREAMBLE`, `RAR`, `MIB`
    * LteEnbCmacSapProvider new methods RemoveUe, GetRachConfig, AllocateNcRaPreamble, AllocateTemporaryCellRnti
    * LteEnbPhy new methods GetLteEnbCphySapProvider, SetLteEnbCphySapUser, GetDlSpectrumPhy, GetUlSpectrumPhy, CreateSrsReport
    * LteEnbPhy methods DoSendMacPdu, DoSetTransmissionMode, DoSetSrsConfigurationIndex, DoGetMacChTtiDelay, DoSendLteControlMessage, AddUePhy, DeleteUePhy made private
    * LteEnbPhySapProvider removed methods SetBandwidth, SetTransmissionMode, SetSrsConfigurationIndex, SetCellId
    * LteEnbPhySapUser added methods ReceiveRachPreamble, UlInfoListElementHarqFeedback, DlInfoListElementHarqFeedback
    * LtePdcp added methods (Set/Get)Status
    * LtePdcp DoTransmitRrcPdu renamed DoTransmitPdcpSdu
    * LteUeRrc new enum State. New methods SetLteUeCphySapProvider, GetLteUeCphySapUser, SetLteUeRrcSapUser, GetLteUeRrcSapProvider, GetState, GetDlEarfcn, GetDlBandwidth, GetUlBandwidth, GetCellId, SetUseRlcSm . GetRnti made const.
    * LteUeRrc removed methods ReleaseRadioBearer, GetLcIdVector, SetForwardUpCallback, DoRrcConfigurationUpdateInd
    * LtePdcpSapProvider struct TransmitRrcPduParameters renamed TransmitPdcpSduParameters. Method TransmitRrcPdu renamed TransmitPdcpSdu
    * LtePdcpSapUser struct ReceiveRrcPduParameters renamed ReceivePdcpSduParameters. Method ReceiveRrcPdu renamed TransmitPdcpSdu
    * LtePdcpSpecificLtePdcpSapProvider method TransmitRrcPdu renamed TransmitPdcpSdu
    * LtePdcpSpecificLtePdcpSapUser method ReceiveRrcPdu renamed ReceivePdcpSdu. Method ReceiveRrcPdu renamed ReceivePdcpSdu
    * LtePhy removed methods DoSetBandwidth and DoSetEarfcn
    * LtePhy added methods ReportInterference and ReportRsReceivedPower
    * LteSpectrumPhy added methods SetHarqPhyModule, Reset, SetLtePhyDlHarqFeedbackCallback, SetLtePhyUlHarqFeedbackCallback, AddRsPowerChunkProcessor, AddInterferenceChunkProcessor
    * LteUeCphySapProvider removed methods ConfigureRach, StartContentionBasedRandomAccessProcedure, StartNonContentionBasedRandomAccessProcedure
    * LteUeMac added method AssignStreams
    * LteUeNetDevice methods GetMac, GetRrc, GetImsi made const
    * LteUeNetDevice new method GetNas
    * LteUePhy new methods GetLteUeCphySapProvider, SetLteUeCphySapUser, GetDlSpectrumPhy, GetUlSpectrumPhy, ReportInterference, ReportRsReceivedPower, ReceiveLteDlHarqFeedback
    * LteUePhy DoSendMacPdu, DoSendLteControlMessage, DoSetTransmissionMode, DoSetSrsConfigurationIndex made private
    * LteUePhySapProvider removed methods SetBandwidth, SetTransmissionMode, SetSrsConfigurationIndex
    * LteUePhySapProvider added method SendRachPreamble

* AnimationInterface method EnableIpv4RouteTracking returns reference to calling AnimationInterface object
* To make the API more uniform across the various PropagationLossModel classes, the Set/GetLambda methods of the FriisPropagationLossModel and TwoRayGroundPropagationLossModel classes have been changed to Set/GetFrequency, and now a Frequency attribute is exported which replaces the pre-existing Lambda attribute. Any previous user code setting a value for Lambda should be changed to set instead a value of Frequency = C / Lambda, with C = 299792458.0.

### Changes to build system

* Waf shipped with ns-3 has been upgraded to version 1.7.10 and custom pkg-config generator has been replaced by Waf's builtin tool.

### Changed behavior

* DSR link layer notification has changed. The model originally used `TxErrHeader` in Ptr to indicate the transmission error of a specific packet in link layer; however, it was not working correctly. The model now uses a different path to implement the link layer notification mechanism; specifically, looking into the trace file to find packet receive events. If the model finds one receive event for the data packet, it is used as the indicator for successful data delivery.

Changes from ns-3.15 to ns-3.16
-------------------------------

### New API

* In the Socket class, the following functions were added:
  * (Set/Get)IpTos - sets IP Type of Service field in the IP headers.
  * (Set/Is)IpRecvTos - tells the socket to pass information about IP ToS up the stack (by adding SocketIpTosTag to the packet).
  * (Set/Get)IpTtl - sets IP Time to live field in the IP headers.
  * (Set/Is)RecvIpTtl - tells the socket to pass information about IP TTL up the stack (by adding SocketIpTtlTag to the packet).
  * (Set/Is)Ipv6Tclass - sets Traffic Class field in the IPv6 headers.
  * (Set/Is)Ipv6RecvTclass - tells the socket to pass information about IPv6 TCLASS up the stack (by adding SocketIpv6TclassTag to the packet).
  * (Set/Get)Ipv6HopLimit - sets Hop Limit field in the IPv6 headers.
  * (Set/Is)Ipv6RecvHopLimit - tells the socket to pass information about IPv6 HOPLIMIT up the stack (by adding SocketIpv6HoplimitTag to the packet).A user can call these functions to set/get the corresponding socket option. See examples/socket/socket-options-ipv4.cc and examples/socket/socket-options-ipv6.cc for examples.

### Changes to existing API

* In the MobilityHelper class, the functions EnableAscii () and EnableAsciiAll () were changed to use output stream wrappers rather than standard C++ ostreams. The purpose of this change was to make them behave analogously to other helpers in ns-3 that generate ascii traces. Now, the file stream that is open in MobilityHelper is closed nicely upon asserts and program exits.

### Changes to build system

* It's now possible to use distcc when building ns-3. See tutorial for details.

### Changed behavior

* Sending a packet through Ipv4RawSocket now supports checksum in the Ipv4Header. It is still not possible to manually put in arbitrary checksum as the checksum is automatically calculated at Ipv4L3Protocol. The user has to enable checksum globally for this to work. Simply calling Ipv4Header::EnableChecksum() for a single Ipv4Header will not work.
* Now MultiModelSpectrumChannel allows a SpectrumPhy instance to change SpectrumModel at runtime by issuing a call to MultiModelSpectrumChannel::AddRx (). Previously, MultiModelSpectrumChannel required each SpectrumPhy instance to stick with the same SpectrumModel for the whole simulation.

Changes from ns-3.14 to ns-3.15
-------------------------------

### New API

* A RandomVariableStreamHelper has been introduced to assist with using the Config subsystem path names to assign fixed stream numbers to RandomVariableStream objects.

### Changes to existing API

* Derived classes of RandomVariable (i.e. the random variable implementations) have been ported to a new RandomVariableStream base class.
* For a given distribution DistributionVariable (such as UniformVariable), the new class name is DistributionRandomVariable (such as UniformRandomVariable).
* The new implementations are also derived from class ns3::Object and are handled using the ns-3 smart pointer (`Ptr`) class.
* The new variable classes also have a new attributed called `Stream` which allows them to be assigned to a fix stream index when assigned to the underlying pseudo-random stream of numbers.

### Changes to build system

### Changed behavior

* Programs using random variables or models that include random variables may exhibit changed output for a given run number or seed, due to a possible change in the order in which random variables are assigned to underlying pseudo-random sequences. Consult the manual for more information regarding this.

Changes from ns-3.13 to ns-3.14
-------------------------------

### New API

* The new class AntennaModel provides an API for modeling the radiation pattern of antennas.
* The new buildings module introduces an API (classes, helpers, etc) to model the presence of buildings in a wireless network topology.
* The LENA project's implementation of the LTE Mac Scheduler Interface Specification standardized by the Small Cell Forum (formerly Femto Forum) is now available for use with the LTE module.

### Changes to existing API

* The Ipv6RawSocketImpl `IcmpFilter` attribute has been removed. Six new member functions have been added to enable the same functionality.
* IPv6 support for TCP and UDP has been implemented. Socket functions that take an address (e.g. `Send ()`, `Connect ()`, `Bind ()`() can accept an `ns3::Ipv6Address` or a `ns3::Address` in addition to taking an `ns3::Ipv4Address`. (Note that the `ns3::Address` must contain a `ns3::Ipv6Address` or a `ns3::Ipv4Address`, otherwise these functions will return an error). Internally, the socket now stores the remote address as a type `ns3::Address` instead of a type `ns3::Ipv4Address`. The IPv6 Routing Header extension is not currently supported in ns-3 and will not be reflected in the TCP and UDP checksum calculations per RFC 2460. Also note that UDP checksums for IPv6 packets are required per RFC, but remain optional and disabled by default in ns-3 (in the interest of performance).
* When calling `Bind ()` on a socket without an address, the behavior remains the same: it will bind to the IPv4 "any" address (0.0.0.0). In order to `Bind ()` to the IPv6 "any" address in a similar fashion, use `Bind6 ()`.
* The prototype for the `RxCallback` function in the `Ipv6EndPoint` was changed. It now includes the destination IPv6 address of the end point which was needed for TCP. This lead to a small change in the UDP and ICMPv6 L4 protocols as well.
* `Ipv6RoutingHelper` can now print the IPv6 Routing Tables at specific intervals or time. Exactly like `Ipv4RoutingHelper` do.
* New `SendIcmpv6Redirect` attribute (and getter/setter functions) to `Ipv6L3Protocol`. The behavior is similar to Linux's conf `send_redirects`, i.e., enable/disable the ICMPv6 Redirect sending.
* The `SpectrumPhy` abstract class now has a new method

  ```cpp
  virtual Ptr<AntennaModel> GetRxAntenna () = 0;
  ```

  that all derived classes need to implement in order to integrate properly with the newly added antenna model. In addition, a new member variable `Ptr<AntennaModel> txAntenna` has been added to SpectrumSignalParameters in order to allow derived SpectrumPhy classes to provide information about the antenna model used for the transmission of a waveform.

* The Ns2CalendarScheduler event scheduler has been removed.
* `ErrorUnit` enum has been moved into `RateErrorModel` class, and symbols `EU_BIT`, `EU_BYTE` and `EU_PKT` have been renamed to `RateErrorModel::ERROR_UNIT_BIT`, `RateErrorModel::ERROR_UNIT_BYTE` and `RateErrorModel::ERROR_UNIT_PACKET`. `RateErrorModel` class attribute `ErrorUnit` values have also been renamed for consistency, and are now `ERROR_UNIT_BIT`, `ERROR_UNIT_BYTE`, `ERROR_UNIT_PACKET`.
* `QueueMode` enum from `DropTailQueue` and `RedQueue` classes has been unified and moved to `Queue` class. Symbols `DropTailQueue::PACKETS` and `DropTailQueue::BYTES` are now named `Queue::QUEUE_MODE_PACKETS` and `DropTailQueue::QUEUE_MODE_BYTES`. In addition, `DropTailQueue` and `RedQueue` class attributes `Mode` have been renamed for consistency from `Packets` and `Bytes` to `QUEUE_MODE_PACKETS` and `QUEUE_MODE_BYTES`.
* The API of the LTE module has undergone a significant redesign with the merge of the code from the LENA project. The new API is not backwards compatible with the previous version of the LTE module.
* The `Ipv6AddressHelper` API has been aligned with the `Ipv4AddressHelper` API. The helper can be set with a call to `Ipv6AddressHelper::SetBase (Ipv6Address network, Ipv6Prefix prefix)` instead of `NewNetwork (Ipv6Address network, Ipv6Prefix prefix)`. A new `NewAddress (void)` method has been added. Typical usage will involve calls to `SetBase ()`, `NewNetwork ()`, and `NewAddress ()`, as in class `Ipv4AddressHelper`.

### Changes to build system

* The following files are removed:
  * `src/internet/model/ipv4-l4-protocol.cc`
  * `src/internet/model/ipv4-l4-protocol.h`
  * `src/internet/model/ipv6-l4-protocol.cc`
  * `src/internet/model/ipv6-l4-protocol.h`

  and replaced with:

  * `src/internet/model/ip-l4-protocol.cc`
  * `src/internet/model/ip-l4-protocol.h`

### Changed behavior

* Dual-stacked IPv6 sockets are implemented. An IPv6 socket can accept an IPv4 connection, returning the senders address as an IPv4-mapped address (`IPV6_V6ONLY` socket option is not implemented).
* The following `examples/application/helpers` were modified to support IPv6:

  ```text
  csma-layout/examples/csma-star [*]
  netanim/examples/star-animation [*]
  point-to-point-layout/model/point-to-point-star.cc
  point-to-point-layout/model/point-to-point-grid.cc
  point-to-point-layout/model/point-to-point-dumbbell.cc
  examples/udp/udp-echo [*]
  examples/udp-client-server/udp-client-server [*]
  examples/udp-client-server/udp-trace-client-server [*]
  applications/helper/udp-echo-helper
  applications/model/udp-client
  applications/model/udp-echo-client
  applications/model/udp-echo-server
  applications/model/udp-server
  applications/model/udp-trace-client

  [*] Added --useIpv6 flag to switch between IPv4 and IPv6
  ```

Changes from ns-3.12 to ns-3.13
-------------------------------

### Changes to build system

* The underlying version of waf used by ns-3 was upgraded to 1.6.7. This has a few changes for users and developers:
  * by default, `build` no longer has a subdirectory debug or optimized. To get different build directories for different build types, you can use the waf configure `-o` option, e.g.:

  ```shell
  ./waf configure -o shared
  ./waf configure --enable-static -o static
  ```

  * (for developers) the `ns3headers` taskgen needs to be created with a features parameter name:

  ```python
  - headers = bld.new_task_gen('ns3header')
  + headers = bld.new_task_gen(features=['ns3header'])
  ```

  * no longer need to edit `src/wscript` to add a module, just create your module directory inside src and ns-3 will pick it up
  * In WAF 1.6, adding `-Dxxx` options is done via the DEFINES env. var. instead of CXXDEFINES
  * waf env values are always lists now, e.g. `env['PYTHON']` returns `['/usr/bin/python']`, so you may need to add `[0]` to the value in some places

### New API

* In the mobility module, there is a new `MobilityModel::GetRelativeSpeed()` method returning the relative speed of two objects.
* A new `Ipv6AddressGenerator` class was added to generate sequential addresses from a provided base prefix and interfaceId. It also will detect duplicate address assignments.

### Changes to existing API

* In the spectrum module, the parameters to `SpectrumChannel::StartTx ()` and `SpectrumPhy::StartRx ()` methods are now passed using the new struct `SpectrumSignalParameters`. This new struct supports inheritance, hence it allows technology-specific PHY implementations to provide technology-specific parameters in `SpectrumChannel::StartTx()` and `SpectrumPhy::StartRx()`, while at the same time keeping a set of technology-independent parameters common across all spectrum-enabled PHY implementations (i.e., the duration and the power spectral density which are needed for interference calculation). Additionally, the `SpectrumType` class has been removed, since now the type of a spectrum signal can be inferred by doing a dynamic cast on SpectrumSignalParameters. See the [Spectrum API change discussion on ns-developers](http://mailman.isi.edu/pipermail/ns-developers/2011-October/009495.html) for the motivation behind this API change.
* The `WifiPhyStandard` enumerators for specifying half- and quarter-channel width standards has had a change in capitalization:
  * `WIFI_PHY_STANDARD_80211_10Mhz` was changed to `WIFI_PHY_STANDARD_80211_10MHZ`
  * `WIFI_PHY_STANDARD_80211_5Mhz` was changed to `WIFI_PHY_STANDARD_80211_5MHZ`
* In the SpectrumPhy base class, the methods to get/set the `MobilityModel` and the `NetDevice` were previously working with opaque `Ptr<Object>`. Now all these methods have been changed so that they work with `Ptr<NetDevice>` and `Ptr<MobilityModel>` as appropriate. See [Bug 1271](https://www.nsnam.org/bugzilla/show_bug.cgi?id=1271) on bugzilla for the motivation.

### Changed behavior

* TCP bug fixes
  * Connection retries count is a separate variable with the retries limit, so cloned sockets can reset the count
  * Fix bug on RTO that may halt the data flow
  * Make TCP endpoints always holds the accurate address:port info
  * RST packet is sent on closed sockets
  * Fix congestion window sizing problem upon partial ACK in TcpNewReno
  * Acknowledgement is sent, rather than staying silent, upon arrival of unacceptable packets
  * Advance `TcpSocketBase::m_nextTxSequence` after RTO
* TCP enhancements
  * Latest RTT value now stored in variable `TcpSocketBase::m_lastRtt`
  * The list variable `TcpL4Protocol::m_sockets` now always holds all the created, running `TcpSocketBase` objects
  * Maximum announced window size now an attribute, `ns3::TcpSocketBase::MaxWindowSize`
  * `TcpHeader` now recognizes ECE and CWR flags (c.f. RFC3168)
  * Added TCP option handling call in `TcpSocketBase` for future extension
  * Data out of range (i.e. outsize acceptable range of receive window) now computed on bytes, not packets
  * TCP moves from time-wait state to closed state after twice the time specified by attribute `ns3:TcpSocketBase::MaxSegLifeTime`
  * TcpNewReno supports limited transmit (RFC3042) if asserting boolean attribute `ns3::TcpNewReno::LimitedTransmit`
  * Nagle's algorithm supported. Default off, turn on by calling `TcpSocket::SetTcpNoDelay(true)`

Changes from ns-3.11 to ns-3.12
-------------------------------

### Changes to build system

* None for this release

### New API

* New method, `RegularWifiMac::SetPromisc (void)`, to set the interface to promiscuous mode.

### Changes to existing API

* The spelling of the attribute `IntialCellVoltage` from `LiIonEnergySource` was corrected to `InitialCellVoltage`; this will affect existing users who were using the attribute with the misspelling.
* Two trace sources in class WifiPhy have had their names changed:
  * `PromiscSnifferRx` is now `MonitorSnifferRx`
  * `PromiscSnifferTx` is now `MonitorSnifferTx`

### Changed behavior

* IPv4 fragmentation is now supported.

Changes from ns-3.10 to ns-3.11
-------------------------------

### Changes to build system

* **Examples and tests are no longer built by default in ns-3**

  You can now make examples and tests be built in ns-3 in two ways.

  1. Using `build.py` when ns-3 is built for the first time:

    ```shell
    ./build.py --enable-examples --enable-tests
    ```

  2. Using `waf` once ns-3 has been built:

    ```shell
    ./waf configure --enable-examples --enable-tests
    ```

* **Subsets of modules can be enabled using the ns-3 configuration file**

  A new configuration file, `.ns3rc`, has been added to ns-3 that specifies the modules that should be enabled during the ns-3 build. See the documentation for details.

### New API

* **`int64x64_t`**

  The `int64x64_t` type implements all the C++ arithmetic operators to behave like one of the C++ native types. It is a 64.64 integer type which means that it is a 128bit integer type with 64 bits of fractional precision. The existing `Time` type is now automatically convertible to `int64x64_t` to allow arbitrarily complex arithmetic operations on the content of `Time` objects. The implementation of `int64x64_t` is based on the previously-existing `HighPrecision` type and supersedes it.

### Changes to existing API

* **Wifi TX duration calculation moved from InterferenceHelper to WifiPhy**

  The following static methods have been moved from the InterferenceHelper class to the WifiPhy class:

  ```cpp
  static Time CalculateTxDuration (uint32_t size, WifiMode payloadMode, enum WifiPreamble preamble);
  static WifiMode GetPlcpHeaderMode (WifiMode payloadMode, WifiPreamble preamble);
  static uint32_t GetPlcpHeaderDurationMicroSeconds (WifiMode payloadMode, WifiPreamble preamble);
  static uint32_t GetPlcpPreambleDurationMicroSeconds (WifiMode payloadMode, WifiPreamble preamble);
  static uint32_t GetPayloadDurationMicroSeconds (uint32_t size, WifiMode payloadMode);
  ```

* **Test cases no longer return a boolean value**

  Unit test case `DoRun()` functions no longer return a bool value. Now, they don't return a value at all. The motivation for this change was to disallow users from merely returning `true` from a test case to force an error to be recorded. Instead, test case macros should be used.

* **PhyMac renamed to GenericPhy**

  The `PhyMac` interface previously defined in phy-mac.h has been renamed to `GenericPhy` interface and moved to a new file `generic-phy.h`. The related variables and methods have been renamed accordingly.

* **Scalar**

  The Scalar type has been removed. Typical code such as:

  ```cpp
  Time tmp = ...;
  Time result = tmp * Scalar (5);
  ```

  Can now be rewritten as:

  ```cpp
  Time tmp = ...;
  Time result = Time (tmp * 5);
  ```

* **Multicast GetOutputTtl() commands**

  As part of bug 1047 rework to enable multicast routes on nodes with more than 16 interfaces, the methods `Ipv4MulticastRoute::GetOutputTtl ()` and `Ipv6MulticastRoute::GetOutputTtl ()` have been modified to return a `std::map` of interface IDs and TTLs for the route.

### Changed behavior

* If the data inside the TCP buffer is less than the available window, TCP tries to ask for more data to the application, in the hope of filling the usable transmission window. In some cases, this change allows sending bigger packets than the previous versions, optimizing the transmission.
* In TCP, the ACK is now processed before invoking any routine that deals with the segment sending, except in case of retransmissions.

Changes from ns-3.9 to ns-3.10
------------------------------

### Changes to build system

* **Regression tests are no longer run using waf**

  All regression testing is now being done in `test.py`. As a result, a separate reference trace repository is no longer needed to perform regression tests. Tests that require comparison against known good traces can still be run from test.py. The `--regression` option for `waf` has been removed. However, the `-r` option to `download.py` has been kept to allow users to fetch older revisions of ns-3 that contain these traces.

* **Documentation converted to Sphinx**

  Project documentation (manual, tutorial, and testing) have been converted to Sphinx from the GNU Texinfo markup format.

### New API

* **Pyviz visualizer**

  A Python-based visualizer called pyviz is now integrated with ns-3. For Python simulations, there is an API to start the visualizer. You have to import the visualizer module, and call `visualizer.start()` instead of `ns3.Simulator.Run()`. For C++ simulations, there is no API. For C++ simulations (but also works for Python ones) you need to set the GlobalValue `SimulatorImplementationType` to `ns3::VisualSimulatorImpl`. This can be set from the command-line, for example (add the `--SimulatorImplementationType=ns3::VisualSimulatorImpl` option), or via the waf option `--visualizer`, in addition to the usual `--run` option to run programs.

* **WaypointMobility attributes**

  Two attributes were added to `WaypointMobility` model: `LazyNotify` and `InitialPositionIs` Waypoint. See [RELEASE_NOTES.md](RELEASE_NOTES.md) for details.

* **802.11g rates for ERP-OFDM added**

  New WifiModes of the form ErpOfdmRatexxMbps, where xx is the rate in Mbps (6, 9, 12, 18, 24, 36, 48, 54), are available for 802.11g. More details are in the [RELEASE_NOTES.md](RELEASE_NOTES.md).

* **Socket::GetSocketType ()**

  This is analogous to `getsockopt(SO_TYPE)`. `ipv4-raw-socket`, `ipv6-raw-socket`, and `packet-socket` return `NS3_SOCK_RAW`. tcp-socket and nsc-tcp-socket return `NS3_SOCK_STREAM`. `udp-socket` returns `NS3_SOCK_DGRAM`.

* **BulkSendApplication**

  Sends data as fast as possible up to MaxBytes or unlimited if MaxBytes is zero. Think OnOff, but without the `off` and without the variable data rate. This application only works with `NS3_SOCK_STREAM` and `NS3_SOCK_SEQPACKET` sockets, for example TCP sockets and not UDP sockets. A helper class exists to facilitate creating `BulkSendApplications`. The API for the helper class is similar to existing application helper classes, for example, OnOff.

* **Rakhmatov Vrudhula non-linear battery model**

  New class and helper for this battery model.

* **Print IPv4 routing tables**

  New class methods and helpers for printing IPv4 routing tables to an output stream.

* **Destination-Sequenced Distance Vector (DSDV) routing protocol**

  Derives from `Ipv4RoutingProtocol` and contains a `DsdvHelper` class.

* **3GPP Long Term Evolution (LTE) models**

  More details are in the [RELEASE_NOTES.md](RELEASE_NOTES.md).

### Changes to existing API

* **Consolidation of Wi-Fi MAC high functionality**

  Wi-Fi MAC high classes have been reorganised in attempt to consolidate shared functionality into a single class. This new class is `RegularWifiMac`, and it derives from the abstract `WifiMac`, and is parent of `AdhocWifiMac`, `StaWifiMac`, `ApWifiMac`, and `MeshWifiInterfaceMac`. The QoS and non-QoS class variants are no longer, with a `RegularWifiMac` attribute `QosSupported` allowing selection between these two modes of operation. `QosWifiMacHelper` and `NqosWifiMacHelper` continue to work as previously, with a behind-the-scenes manipulation of the afore-mentioned attribute.

* **New TCP architecture**

  `TcpSocketImpl` was replaced by a new base class `TcpSocketBase` and several subclasses implementing different congestion control. From a user-level API perspective, the main change is that a new attribute `SocketType` is available in `TcpL4Protocol`, to which a `TypeIdValue` of a specific Tcp variant can be passed. In the same class, the attribute `RttEstimatorFactory` was also renamed `RttEstimatorType` since it now takes a `TypeIdValue` instead of an `ObjectFactoryValue`. In most cases, however, no change to existing user programs should be needed.

### Changed behavior

* **EmuNetDevice uses DIX instead of LLC encapsulation by default**

  bug 984 in ns-3 tracker: real devices don't usually understand LLC/SNAP so the default of DIX makes more sense.

* **TCP defaults to NewReno congestion control**

  As part of the TCP socket refactoring, a new TCP implementation provides slightly different behavior than the previous TcpSocketImpl that provided only fast retransmit. The default behavior now is NewReno which provides fast retransmit and fast recovery with window inflation during recovery.

Changes from ns-3.8 to ns-3.9
-----------------------------

### Changes to build system

* None for this release.

### New API

* **Wifi set block ack threshold:** Two methods for setting block ack parameters for a specific access class:

  ```cpp
  void QosWifiMacHelper::SetBlockAckThresholdForAc (enum AccessClass accessClass, uint8_t threshold);
  void QosWifiMacHelper::SetBlockAckInactivityTimeoutForAc (enum AccessClass accessClass, uint16_t timeout);
  ```

* **Receive List Error Model:** Another basic error model that allows the user to specify a list of received packets that should be errored. The list corresponds not to the packet UID but to the sequence of received packets as observed by the error model. See src/common/error-model.h
* **Respond to interface events:** New attribute for Ipv4GlobalRouting, `RespondToInterfaceEvents`, which when enabled, will cause global routes to be recomputed upon any interface or address notification event from IPv4.
* **Generic sequence number:** New generic sequence number class to easily handle comparison, subtraction, etc. for sequence numbers. To use it you need to supply two fundamental types as template parameters: `NUMERIC_TYPE` and `SIGNED_TYPE`. For instance, `SequenceNumber<uint32_t, int32_t>` gives you a 32-bit sequence number, while `SequenceNumber<uint16_t, int16_t>` is a 16-bit one. For your convenience, these are typedef'ed as SequenceNumber32 and SequenceNumber16, respectively.
* **Broadcast socket option:** New Socket methods `SetAllowBroadcast` and `GetAllowBroadcast` add to NS-3 Socket's the equivalent to the POSIX `SO_BROADCAST` socket option (setsockopt/getsockopt). Starting from this NS-3 version, IPv4 sockets do not allow us to send packets to broadcast destinations by default; `SetAllowBroadcast` must be called beforehand if we wish to send broadcast packets.
* **Deliver of packet ancillary information to sockets:** A method to deliver ancillary information to the socket interface (fixed in bug 671):

  ```cpp
  void Socket::SetRecvPktInfo (bool flag);
  ```

### Changes to existing API

* **Changes to construction and naming of Wi-Fi transmit rates:** A reorganisation of the construction of Wi-Fi transmit rates has been undertaken with the aim of simplifying the task of supporting further IEEE 802.11 PHYs. This work has been completed under the auspices of Bug 871. From the viewpoint of simulation scripts not part of the ns-3 distribution, the key change is that WifiMode names of the form `wifi_x_n_mbs` are now invalid. Names now take the form `_Cccc_Rate_n_Mbps[BW_b_MHz]`, where `_n_` is the root bitrate in megabits-per-second as before (with only significant figures included, and an underscore replacing any decimal point), and `_Cccc_` is a representation of the Modulation Class as defined in Table 9-2 of IEEE Std. 802.11-2007. Currently-supported options for `_Cccc_` are `_Ofdm_and_Dsss_`. For modulation classes where optional reduced-bandwidth transmission is possible, this is captured in the final part of the form above, with `_b_` specifying the nominal signal bandwidth in megahertz.
* **Consolidation of classes support Wi-Fi Information Elements:** When the `mesh` module was introduced it added a class hierarchy for modelling of the various Information Elements that were required. In this release, this class hierarchy has extended by moving the base classes (WifiInformationElement and WifiInformationElementVector) into the `wifi` module. This change is intended to ease the addition of support for modelling of further Wi-Fi functionality.
* **Changed for `{Ipv4,Ipv6}PacketInfoTag` delivery:** In order to deliver ancillary information to the socket interface (fixed in bug 671), `Ipv4PacketInfoTag` and `Ipv6PacketInfoTag` are implemented. For the delivery of this information, the following changes are made into existing class. In `Ipv4EndPoint` class,

  ```cpp
  - void SetRxCallback (Callback<void, Ptr<Packet>, Ipv4Address, Ipv4Address, uint16_t> callback);
  + void SetRxCallback (Callback<void, Ptr<Packet>, Ipv4Header, uint16_t, Ptr<Ipv4Interface>> callback);

  - void ForwardUp (Ptr<Packet> p, Ipv4Address saddr, Ipv4Address daddr, uint16_t sport);
  + void ForwardUp (Ptr<Packet> p, const Ipv4Header& header, uint16_t sport, Ptr<Ipv4Interface> incomingInterface);
  ```

  In `Ipv4L4Protocol` class,

  ```cpp
  virtual enum RxStatus Receive (Ptr<Packet> p,
  -                              Ipv4Address const &source,
  -                              Ipv4Address const &destination,
  +                              Ipv4Header const &header,
                                 Ptr<Ipv4Interface> incomingInterface) = 0;

  - Ipv4RawSocketImpl::ForwardUp (Ptr<const Packet> p, Ipv4Header ipHeader, Ptr<NetDevice> device);
  + Ipv4RawSocketImpl::ForwardUp (Ptr<const Packet> p, Ipv4Header ipHeader, Ptr<Ipv4Interface> incomingInterface);

  - NscTcpSocketImpl::ForwardUp (Ptr<Packet> packet, Ipv4Address saddr, Ipv4Address daddr, uint16_t port);
  + NscTcpSocketImpl::ForwardUp (Ptr<Packet> packet, Ipv4Header header, uint16_t port,
  +                              Ptr<Ipv4Interface> incomingInterface);

  - TcpSocketImpl::ForwardUp (Ptr<Packet> packet, Ipv4Address saddr, Ipv4Address daddr, uint16_t port);
  + TcpSocketImpl::ForwardUp (Ptr<Packet> packet, Ipv4Header header, uint16_t port,
  +                           Ptr<Ipv4Interface> incomingInterface);

  - UdpSocketImpl::ForwardUp (Ptr<Packet> packet, Ipv4Address saddr, Ipv4Address daddr, uint16_t port);
  + UdpSocketImpl::ForwardUp (Ptr<Packet> packet, Ipv4Header header, uint16_t port,
  +                           Ptr<Ipv4Interface> incomingInterface);
  ```

* The method `OutputStreamWrapper::SetStream (std::ostream *ostream)` was removed.

### Changed behavior

* **Queue trace behavior during Enqueue changed:** The behavior of the Enqueue trace source has been changed to be more intuitive and to agree with documentation. Enqueue and Drop events in src/node/queue.cc are now mutually exclusive. In the past, the meaning of an Enqueue event was that the Queue Enqueue operation was being attempted; and this could be followed by a Drop event if the Queue was full. The new behavior is such that a packet is either Enqueue'd successfully or Drop'ped.
* **Drop trace logged for Ipv4/6 forwarding failure:** Fixed bug 861; this will add ascii traces (drops) in Ipv4 and Ipv6 traces for forwarding failures
* **Changed default WiFi error rate model for OFDM modulation types:** Adopted more conservative ErrorRateModel for OFDM modulation types (a/g). This will require 4 to 5 more dB of received power to get similar results as before, so users may observe a reduced WiFi range when using the defaults. See tracker issue 944 for more details.

Changes from ns-3.7 to ns-3.8
-----------------------------

### Changes to build system

* None for this release.

### New API

* **Matrix propagation loss model:** This radio propagation model uses a two-dimensional matrix of path loss indexed by source and destination nodes.
* **WiMAX net device**: The developed WiMAX model attempts to provide an accurate MAC and PHY level implementation of the 802.16 specification with the Point-to-Multipoint (PMP) mode and the WirelessMAN-OFDM PHY layer. By adding WimaxNetDevice objects to ns-3 nodes, one can create models of 802.16-based networks. The source code for the WiMAX models lives in the directory src/devices/wimax. The model is mainly composed of three layers:
  * The convergence sublayer (CS)
  * The MAC Common Part Sublayer (MAC-CPS)
  * The Physical layerThe main way that users who write simulation scripts will typically interact with the Wimax models is through the helper API and through the publicly visible attributes of the model. The helper API is defined in src/helper/wimax-helper.{cc,h}. Three examples containing some code that shows how to setup a 802.16 network are located under examples/wimax/
* **MPI Interface for distributed simulation:** Enables access to necessary MPI information such as MPI rank and size.
* **Point-to-point remote channel:** Enables point-to-point connection between net-devices on different simulators, for use with distributed simulation.
* **GetSystemId in simulator:** For use with distributed simulation, GetSystemId returns zero by non-distributed simulators. For the distributed simulator, it returns the MPI rank.
* **Enhancements to src/core/random-variable.cc/h:** New Zeta random variable generator. The Zeta random distribution is tightly related to the Zipf distribution (already in ns-3.7). See the documentation, especially because sometimes the Zeta distribution is called Zipf and vice-versa. Here we conform to the Wikipedia naming convention, i.e., Zipf is bounded while Zeta isn't.
* **Two-ray ground propagation loss model:** Calculates the crossover distance under which Friis is used. The antenna height is set to the nodes z coordinate, but can be added to using the model parameter SetHeightAboveZ, which will affect ALL stations
* **Pareto random variable** has two new constructors to specify scale and shape:

  ```cpp
  ParetoVariable (std::pair params);
  ParetoVariable (std::pair params, double b);
  ```

### Changes to existing API

* **Tracing Helpers**: The organization of helpers for both pcap and ascii tracing, in devices and protocols, has been reworked. Instead of each device and protocol helper re-implementing trace enable methods, classes have been developed to implement user-level tracing in a consistent way; and device and protocol helpers use those classes to provide tracing functionality.

  In addition to consistent operation across all helpers, the object name service has been integrated into the trace file naming scheme. The internet stack helper has been extensively massaged to make it easier to manage traces originating from protocols. It used to be the case that there was essentially no opportunity to filter tracing on interfaces, and resulting trace file names collided with those created by devices. File names are now disambiguated and one can enable traces on a protocol/interface basis analogously to the node/device granularity of device-based helpers.

  The primary user-visible results of this change are that trace-related functions have been changed from static functions to method calls; and a new object has been developed to hold streams for ascii traces.

  New functionality is present for ascii traces. It is now possible to create multiple ascii trace files automatically just as was possible for pcap trace files.

  The implementation of the helper code has been designed also to provide functionality to make it easier for sophisticated users to hook traces of various kinds and write results to (file) streams.

  Before:

  ```cpp
  CsmaHelper::EnablePcapAll ();

  std::ofstream ascii;
  ascii.open ("csma-one-subnet.tr", std::ios_base::binary | std::ios_base::out);
  CsmaHelper::EnableAsciiAll (ascii);

  InternetStackHelper::EnableAsciiAll (ascii);
  ```

  After:

  ```cpp
  CsmaHelper csmaHelper;
  InternetStackHelper stack;
  csmaHelper.EnablePcapAll ();

  AsciiTraceHelper ascii;
  csma.EnableAsciiAll (ascii.CreateFileStream ("csma-one-subnet.tr"));

  stack.EnableAsciiIpv4All (stream);
  ```

* **Serialization and Deserialization** in buffer, nix-vector, packet-metadata, and packet has been modified to use raw character buffers, rather than the Buffer class

  ```cpp
  + uint32_t Buffer::GetSerializedSize (void) const;
  + uint32_t Buffer::Serialize (uint8_t* buffer, uint32_t maxSize) const;
  + uint32_t Buffer::Deserialize (uint8_t* buffer, uint32_t size);

  - void NixVector::Serialize (Buffer::Iterator i, uint32_t size) const;
  + uint32_t NixVector::Serialize (uint32_t* buffer, uint32_t maxSize) const;
  - uint32_t NixVector::Deserialize (Buffer::Iterator i);
  + uint32_t NixVector::Deserialize (uint32_t* buffer, uint32_t size);

  - void PacketMetadata::Serialize (Buffer::Iterator i, uint32_t size) const;
  + uint32_t PacketMetadata::Serialize (uint8_t* buffer, uint32_t maxSize) const;
  - uint32_t PacketMetadata::Deserialize (Buffer::Iterator i);
  + uint32_t PacketMetadata::Deserialize (uint8_t* buffer, uint32_t size);

  + uint32_t Packet::GetSerializedSize (void) const;
  - Buffer Packet::Serialize (void) const;
  + uint32_t Packet::Serialize (uint8_t* buffer, uint32_t maxSize) const;
  - void Packet::Deserialize (Buffer buffer);
  + Packet::Packet (uint8_t const* buffer, uint32_t size, bool magic);
  ```

* **PacketMetadata uid** has been changed to a 64-bit value. The lower 32 bits give the uid, while the upper 32-bits give the MPI rank for distributed simulations. For non-distributed simulations, the upper 32 bits are simply zero.

  ```cpp
  - inline PacketMetadata (uint32_t uid, uint32_t size);
  + inline PacketMetadata (uint64_t uid, uint32_t size);
  - uint32_t GetUid (void) const;
  + uint64_t GetUid (void) const;
  - PacketMetadata::PacketMetadata (uint32_t uid, uint32_t size);
  + PacketMetadata::PacketMetadata (uint64_t uid, uint32_t size);
  - uint32_t Packet::GetUid (void) const;
  + uint64_t Packet::GetUid (void) const;
  ```

* **Moved propagation models** from `src/devices/wifi` to `src/common`
* **Moved Mtu attribute from base class NetDevice** This attribute is now found in all NetDevice subclasses.

### Changed behavior

* None for this release.

Changes from ns-3.6 to ns-3.7
-----------------------------

### Changes to build system

* None for this release.

### New API

* **Equal-cost multipath for global routing:** Enables quagga's equal cost multipath for Ipv4GlobalRouting, and adds an attribute that can enable it with random packet distribution policy across equal cost routes.
* **Binding sockets to devices:** A method analogous to a `SO_BINDTODEVICE` socket option has been introduced to class Socket:

  ```cpp
  virtual void Socket::BindToNetDevice (Ptr<NetDevice> netdevice);
  ```

* **Simulator event contexts**: The Simulator API now keeps track of a per-event `context` (a 32bit integer which, by convention identifies a node by its id). `Simulator::GetContext` returns the context of the currently-executing event while `Simulator::ScheduleWithContext` creates an event with a context different from the execution context of the caller. This API is used by the ns-3 logging system to report the execution context of each log line.
* `Object::DoStart`: Users who need to complete their object setup at the start of a simulation can override this virtual method, perform their adhoc setup, and then, must chain up to their parent.
* **Ad hoc On-Demand Distance Vector (AODV)** routing model, [RFC 3561](http://www.ietf.org/rfc/rfc3561.txt)
* `Ipv4::IsDestinationAddress (Ipv4Address address, uint32_t iif)` Method added to support checks of whether a destination address should be accepted as one of the host's own addresses. RFC 1122 Strong/Weak end system behavior can be changed with a new attribute (WeakEsModel) in class Ipv4.
* **Net-anim interface**: Provides an interface to net-anim, a network animator for point-to-point links in ns-3. The interface generates a custom trace file for use with the NetAnim program.
* **Topology Helpers**: New topology helpers have been introduced including PointToPointStarHelper, PointToPointDumbbellHelper, PointToPointGridHelper, and CsmaStarHelper.
* **IPv6 extensions support**: Provides API to add IPv6 extensions and options. Two examples (fragmentation and loose routing) are available.

### Changes to existing API

* `Ipv4RoutingProtocol::RouteOutput` no longer takes an outgoing interface index but instead takes an outgoing device pointer; this affects all subclasses of Ipv4RoutingProtocol.

  ```cpp
  - virtual Ptr<Ipv4Route> RouteOutput (Ptr<Packet> p, const Ipv4Header &header, uint32_t oif, Socket::SocketErrno &sockerr) = 0;
  + virtual Ptr<Ipv4Route> RouteOutput (Ptr<Packet> p, const Ipv4Header &header, Ptr<NetDevice> oif, Socket::SocketErrno &sockerr) = 0;
  ```

* `Ipv6RoutingProtocol::RouteOutput` no longer takes an outgoing interface index but instead takes an outgoing device pointer; this affects all subclasses of Ipv6RoutingProtocol.

  ```cpp
  - virtual Ptr<Ipv6Route> RouteOutput (Ptr<Packet> p, const Ipv6Header &header, uint32_t oif, Socket::SocketErrno &sockerr) = 0;
  + virtual Ptr<Ipv6Route> RouteOutput (Ptr<Packet> p, const Ipv6Header &header, Ptr<NetDevice> oif, Socket::SocketErrno &sockerr) = 0;
  ```

* `Application::Start` and `Application::Stop` have been renamed to `Application::SetStartTime` and `Application::SetStopTime`.
* `Channel::Send`: this method does not really exist but each subclass of the Channel base class must implement a similar method which sends a packet from a node to another node. Users must now use Simulator::ScheduleWithContext instead of Simulator::Schedule to schedule the reception event on a remote node.

  For example, before:

  ```cpp
    void
    SimpleChannel::Send (Ptr<Packet> p, uint16_t protocol,
                         Mac48Address to, Mac48Address from,
                         Ptr<SimpleNetDevice> sender)
    {
      for (std::vector<Ptr<SimpleNetDevice>>::const_iterator i = m_devices.begin (); i != m_devices.end (); ++i)
        {
          Ptr<SimpleNetDevice> tmp = *i;
          if (tmp == sender)
            {
              continue;
            }
          Simulator::ScheduleNow (&SimpleNetDevice::Receive, tmp, p->Copy (), protocol, to, from);
        }
    }
    ```

    After:

    ```cpp
    void
    SimpleChannel::Send (Ptr<Packet> p, uint16_t protocol,
                         Mac48Address to, Mac48Address from,
                         Ptr<SimpleNetDevice> sender)
    {
      for (std::vector<Ptr<SimpleNetDevice>>::const_iterator i = m_devices.begin (); i != m_devices.end (); ++i)
        {
          Ptr<SimpleNetDevice> tmp = *i;
          if (tmp == sender)
            {
              continue;
            }
          Simulator::ScheduleWithContext (tmp->GetNode ()->GetId (), Seconds (0),
                                          &SimpleNetDevice::Receive, tmp, p->Copy (), protocol, to, from);
        }
    }
    ```

* `Simulator::SetScheduler`: this method now takes an ObjectFactory instead of an object pointer directly. Existing callers can trivially be updated to use this new method.

  Before:

  ```cpp
  Ptr<Scheduler> sched = CreateObject<ListScheduler> ();
  Simulator::SetScheduler (sched);
  ```

  After:

  ```cpp
  ObjectFactory sched;
  sched.SetTypeId ("ns3::ListScheduler");
  Simulator::SetScheduler (sched);
  ```

* Extensions to IPv4 `Ping` application: verbose output and the ability to configure different ping sizes and time intervals (via new attributes)
* **Topology Helpers**: Previously, topology helpers such as a point-to-point star existed in the PointToPointHelper class in the form of a method (ex: PointToPointHelper::InstallStar). These topology helpers have been pulled out of the specific helper classes and created as separate classes. Several different topology helper classes now exist including PointToPointStarHelper, PointToPointGridHelper, PointToPointDumbbellHelper, and CsmaStarHelper. For example, a user wishes to create a point-to-point star network:

  Before:

  ```cpp
  NodeContainer hubNode;
  NodeContainer spokeNodes;
  hubNode.Create (1);
  Ptr<Node> hub = hubNode.Get (0);
  spokeNodes.Create (nNodes - 1);

  PointToPointHelper pointToPoint;
  pointToPoint.SetDeviceAttribute ("DataRate", StringValue ("5Mbps"));
  pointToPoint.SetChannelAttribute ("Delay", StringValue ("2ms"));
  NetDeviceContainer hubDevices, spokeDevices;
  pointToPoint.InstallStar (hubNode.Get (0), spokeNodes, hubDevices, spokeDevices);
  ```

  After:

  ```cpp
  PointToPointHelper pointToPoint;
  pointToPoint.SetDeviceAttribute ("DataRate", StringValue ("5Mbps"));
  pointToPoint.SetChannelAttribute ("Delay", StringValue ("2ms"));
  PointToPointStarHelper star (nSpokes, pointToPoint);
  ```

### Changed behavior

* Changed default value of YansWifiPhy::EnergyDetectionThreshold from -140.0 dBm to -96.0 dBm. Changed default value of YansWifiPhy::CcaModelThreshold from -140.0 dBm to -99.0 dBm. Rationale can be found [here](http://www.nsnam.org/bugzilla/show_bug.cgi?id=689).
* Default TTL of IPv4 broadcast datagrams changed from 1 to 64.
* Changed DcfManager::UpdateBackoff (): using flooring instead of rounding in calculation of remaining slots. [See bug 695.](http://www.nsnam.org/bugzilla/show_bug.cgi?id=695)

Changes from ns-3.5 to ns-3.6
-----------------------------

### Changes to build system

* **A new test framework is provided with ns-3.6 that primarilay runs outside waf**
  `./waf check` now runs the new unit tests of the core part of ns-3.6. In order to run the complete test package, use `./test.py` which is documented in a new manual -- find it in `./doc/testing`. `./waf check` no longer generates the introspected Doxygen. Now use `./waf doxygen` to do this and generate the Doxygen documentation in one step.

### New API

* **Longest prefix match, support for metrics, for `Ipv4StaticRouting` and `Ipv6StaticRouting`**
  * When performing route lookup, first match for longest prefix, and then based on metrics (default metric = 0). If metrics are equal, most recent addition is picked. Extends API for support of metrics but preserves backward compatibility. One small change is that the default route is no longer stored as index 0 route in the host route table so GetDefaultRoute () must be used.

* **Route injection for global routing**
  * Add ability to inject and withdraw routes to `Ipv4GlobalRouting`. This allows a user to insert a route and have it redistributed like an OSPF external LSA to the rest of the topology.

* **Athstats**
  * New classes `AthstatsWifiTraceSink` and `AthstatsHelper`.

* **WifiRemoteStationManager**
  * New trace sources exported by `WifiRemoteStationManager`: `MacTxRtsFailed`, `MacTxDataFailed`, `MacTxFinalRtsFailed` and `MacTxFinalDataFailed`.

* **IPv6 additions**

  Add an IPv6 protocol and ICMPv6 capability.

  * new classes `Ipv6`, `Ipv6Interface`, `Ipv6L3Protocol`, `Ipv6L4Protocol`
  * `Ipv6RawSocket` (no UDP or TCP capability yet)
  * a set of classes to implement Icmpv6, including neighbor discovery, router solicitation, DAD
  * new applications `Ping6` and `Radvd`
  * routing objects `Ipv6Route` and `Ipv6MulticastRoute`
  * routing protocols `Ipv6ListRouting` and `Ipv6StaticRouting`
  * examples: `icmpv6-redirect.cc`, `ping6.cc`, `radvd.cc`, `radvd-two-prefix.cc`, `simple-routing-ping6.cc`

* **Wireless Mesh Networking models**

  * General multi-interface mesh stack infrastructure (devices/mesh module).
  * IEEE 802.11s (Draft 3.0) model including Peering Management Protocol and HWMP.
  * Forwarding Layer for Meshing (FLAME) protocol.

* **802.11 enhancements**
  * 10MHz and 5MHz channel width supported by 802.11a model (Ramon Bauza and Kirill Andreev).
  * Channel switching support. `YansWifiPhy` can now switch among different channels (Ramon Bauza and Pavel Boyko).

* **Nix-vector Routing**
  * Add nix-vector routing protocol
  * new helper class `Ipv4NixVectorHelper`
  * examples: `nix-simple.cc`, `nms-p2p-nix.cc`

* **New Test Framework**
  * Add `TestCase`, `TestSuite` classes
  * examples: `src/core/names-test-suite.cc`, `src/core/random-number-test-suite.cc`, `src/test/ns3tcp/ns3tcp-cwnd-test-suite.cc`

### Changes to existing API

* **InterferenceHelper**
  * The method `InterferenceHelper::CalculateTxDuration (uint32_t size, WifiMode payloadMode, WifiPreamble preamble)` has been made static, so that the frame duration depends only on the characteristics of the frame (i.e., the function parameters) and not on the particular standard which is used by the receiving PHY. This makes it now possible to correctly calculate the duration of incoming frames in scenarios in which devices using different PHY configurations coexist in the same channel (e.g., a BSS using short preamble and another BSS using long preamble).

  * The following member methods have been added to `InterferenceHelper`:

  ```cpp
  static WifiMode GetPlcpHeaderMode (WifiMode, WifiPreamble);
  static uint32_t GetPlcpHeaderDurationMicroSeconds (WifiMode, WifiPreamble);
  static uint32_t GetPlcpPreambleDurationMicroSeconds (WifiMode, WifiPreamble);
  static uint32_t GetPayloadDurationMicroSeconds (size, WifiMode);
  ```

  The following member methods have been removed from `InterferenceHelper`:

  ```cpp
  void Configure80211aParameters (void);
  void Configure80211bParameters (void);
  void Configure80211_10MhzParameters (void);
  void Configure80211_5MhzParameters (void);
  ```

* **WifiMode**

  `WifiMode` now has a `WifiPhyStandard` attribute which identifies the standard the WifiMode belongs to. To properly set this attribute when creating a new WifiMode, it is now required to explicitly pass a WifiPhyStandard parameter to all `WifiModeFactory::CreateXXXX ()` methods. The `WifiPhyStandard` value of an existing `WifiMode` can be retrieved using the new method `WifiMode::GetStandard ()`.

* **NetDevice**

  In order to have multiple link change callback in NetDevice (i.e. to flush ARP and IPv6 neighbor discovery caches), the following member method has been renamed:

  ```cpp
  - virtual void SetLinkChangeCallback (Callback<void> callback);
  + virtual void AddLinkChangeCallback (Callback<void> callback);
  ```

  Now each NetDevice subclasses have a `TracedCallback<>` object (list of callbacks) instead of `Callback<void>` ones.

Changes from ns-3.4 to ns-3.5
-----------------------------

### Changes to build system

* None for this release.

### New API

* **YansWifiPhyHelper supporting radiotap and prism PCAP output**

  The newly supported pcap formats can be adopted by calling the following new method of `YansWifiPhyHelper`:

  ```cpp
  void SetPcapFormat (enum PcapFormat format);
  ```

  where format is one of `PCAP_FORMAT_80211_RADIOTAP`, `PCAP_FORMAT_80211_PRISM` or `PCAP_FORMAT_80211`. By default, `PCAP_FORMAT_80211` is used, so the default PCAP format is the same as before.

* **attributes for class Ipv4**

  class Ipv4 now contains attributes in `ipv4.cc`; the first one is called `IpForward` that will enable/disable Ipv4 forwarding.

* **packet tags**

  class `Packet` now contains `AddPacketTag`, `RemovePacketTag` and `PeekPacketTag` which can be used to attach a tag to a packet, as opposed to the old AddTag method which attached a tag to a set of bytes. The main semantic difference is in how these tags behave in the presence of fragmentation and reassembly.

### Changes to existing API

* **Ipv4Interface::GetMtu () deleted**

  The `Ipv4Interface` API is private to internet-stack module; this method was just a pass-through to `GetDevice ()->GetMtu ()`.

* **GlobalRouteManager::PopulateRoutingTables () and RecomputeRoutingTables () are deprecated**

  This API has been moved to the helper API and the above functions will be removed in ns-3.6. The new API is:

  ```cpp
  Ipv4GlobalRoutingHelper::PopulateRoutingTables ();
  Ipv4GlobalRoutingHelper::RecomputeRoutingTables ();
  ```

  Additionally, these low-level functions in `GlobalRouteManager` are now public, allowing more API flexibility at the low level ns-3 API:

  ```cpp
  GlobalRouteManager::DeleteGlobalRoutes ();
  GlobalRouteManager::BuildGlobalRoutingDatabase ();
  GlobalRouteManager::InitializeRoutes ();
  ```

* **CalcChecksum attribute changes**

  Four IPv4 `CalcChecksum` attributes (which enable the computation of checksums that are disabled by default) have been collapsed into one global value in class Node. These four calls:

  ```cpp
  Config::SetDefault ("ns3::Ipv4L3Protocol::CalcChecksum", BooleanValue (true));
  Config::SetDefault ("ns3::Icmpv4L4Protocol::CalcChecksum", BooleanValue (true));
  Config::SetDefault ("ns3::TcpL4Protocol::CalcChecksum", BooleanValue (true));
  Config::SetDefault ("ns3::UdpL4Protocol::CalcChecksum", BooleanValue (true));
  ```

  are replaced by one call to:

  ```cpp
  GlobalValue::Bind ("ChecksumEnabled", BooleanValue (true));
  ```

* **CreateObject changes**

  `CreateObject` is now able to construct objects with a non-default constructor. If you used to pass attribute lists to `CreateObject`, you must now use `CreateObjectWithAttributes`.

* **packet byte tags renaming**
  * `Packet::AddTag` to `Packet::AddByteTag`
  * `Packet::FindFirstMatchingTag` to `Packet::FindFirstMatchingByteTag`
  * `Packet::RemoveAllTags` to `Packet::RemoveAllByteTags`
  * `Packet::PrintTags` to `Packet::PrintByteTags`
  * `Packet::GetTagIterator` to `Packet::GetByteTagIterator`

* **`YansWifiPhyHelper::EnablePcap*` methods not static any more**

  To accommodate the possibility of configuring the PCAP format used for wifi promiscuous mode traces, several methods of `YansWifiPhyHelper` had to be made non-static:

  ```cpp
  -  static void EnablePcap (std::string filename, uint32_t nodeid, uint32_t deviceid);
  +         void EnablePcap (std::string filename, uint32_t nodeid, uint32_t deviceid);
  - static void EnablePcap (std::string filename, Ptr<NetDevice> nd);
  +        void EnablePcap (std::string filename, Ptr<NetDevice> nd);
  - static void EnablePcap (std::string filename, std::string ndName);
  +        void EnablePcap (std::string filename, std::string ndName);
  - static void EnablePcap (std::string filename, NetDeviceContainer d);
  +        void EnablePcap (std::string filename, NetDeviceContainer d);
  - static void EnablePcap (std::string filename, NodeContainer n);
  +        void EnablePcap (std::string filename, NodeContainer n);
  - static void EnablePcapAll (std::string filename);
  +        void EnablePcapAll (std::string filename);
  ```

* **Wifi Promisc Sniff interface modified**

  To accommodate support for the radiotap and prism headers in PCAP traces, the interface for promiscuos mode sniff in the wifi device was changed. The new implementation was heavily inspired by the way the madwifi driver handles monitor mode. A distinction between TX and RX events is introduced, to account for the fact that different information is to be put in the radiotap/prism header (e.g., RSSI and noise make sense only for RX packets). The following are the relevant modifications to the WifiPhy class:

  ```cpp
  - void NotifyPromiscSniff (Ptr<const Packet> packet);
  + void NotifyPromiscSniffRx (Ptr<const Packet> packet, uint16_t channelFreqMhz, uint32_t rate, bool isShortPreamble, double signalDbm, double noiseDbm);
  + void NotifyPromiscSniffTx (Ptr<const Packet> packet, uint16_t channelFreqMhz, uint32_t rate, bool isShortPreamble);
  - TracedCallback<Ptr<const Packet>> m_phyPromiscSnifferTrace;
  + TracedCallback<Ptr<const Packet>, uint16_t, uint32_t, bool, double, double> m_phyPromiscSniffRxTrace;
  + TracedCallback<Ptr<const Packet>, uint16_t, uint32_t, bool> m_phyPromiscSniffTxTrace;
  ```

  The above mentioned callbacks are expected to be used to call the following method to write Wifi PCAP traces in promiscuous mode:

  ```cpp
  + void WriteWifiMonitorPacket(Ptr<const Packet> packet, uint16_t channelFreqMhz, uint32_t rate, bool isShortPreamble, bool isTx, double signalDbm, double noiseDbm);
  ```

  In the above method, the isTx parameter is to be used to differentiate between TX and RX packets. For an example of how to implement these callbacks, see the implementation of PcapSniffTxEvent and PcapSniffRxEvent in `src/helper/yans-wifi-helper.cc`

* **Routing decoupled from class Ipv4**

  All calls of the form `Ipv4::AddHostRouteTo ()` etc. (i.e. to add static routes, both unicast and multicast) have been moved to a new class Ipv4StaticRouting. In addition, class Ipv4 now holds only one possible routing protocol; the previous way to add routing protocols (by ordered list of priority) has been moved to a new class Ipv4ListRouting. Class Ipv4 has a new minimal routing API (just to set and get the routing protocol):

  ```cpp
  - virtual void AddRoutingProtocol (Ptr<Ipv4RoutingProtocol> routingProtocol, int16_t priority) = 0;
  + virtual void SetRoutingProtocol (Ptr<Ipv4RoutingProtocol> routingProtocol) = 0;
  + virtual Ptr<Ipv4RoutingProtocol> GetRoutingProtocol (void) const = 0;
  ```

* **class Ipv4RoutingProtocol is refactored**

  The abstract base class `Ipv4RoutingProtocol` has been refactored to align with corresponding Linux Ipv4 routing architecture, and has been moved from `ipv4.h` to a new file `ipv4-routing-protocol.h`. The new methods (`RouteOutput ()` and `RouteInput ()`) are aligned with Linux `ip_route_output()` and `ip_route_input()`. However, the general nature of these calls (synchronous routing lookup for locally originated packets, and an asynchronous, callback-based lookup for forwarded packets) is still the same.

  ```cpp
  - typedef Callback<void, bool, const Ipv4Route&, Ptr<Packet>, const Ipv4Header&> RouteReplyCallback;
  + typedef Callback<void, Ptr<Ipv4Route>, Ptr<const Packet>, const Ipv4Header &> UnicastForwardCallback;
  + typedef Callback<void, Ptr<Ipv4MulticastRoute>, Ptr<const Packet>, const Ipv4Header &> MulticastForwardCallback;
  + typedef Callback<void, Ptr<const Packet>, const Ipv4Header &, uint32_t > LocalDeliverCallback;
  + typedef Callback<void, Ptr<const Packet>, const Ipv4Header &> ErrorCallback;
  - virtual bool RequestInterface (Ipv4Address destination, uint32_t& interface) = 0;
  + virtual Ptr<Ipv4Route> RouteOutput (Ptr<Packet> p, const Ipv4Header &header, uint32_t oif, Socket::SocketErrno &errno) = 0;
  - virtual bool RequestRoute (uint32_t interface,
  -                            const Ipv4Header &ipHeader,
  -                            Ptr<Packet> packet,
  -                            RouteReplyCallback routeReply) = 0;
  + virtual bool RouteInput (Ptr<const Packet> p, const Ipv4Header &header,
  +                          Ptr<const NetDevice> idev,
  +                          UnicastForwardCallback ucb, MulticastForwardCallback mcb,
  +                          LocalDeliverCallback lcb, ErrorCallback ecb) = 0;
  ```

* **previous class `Ipv4Route`, `Ipv4MulticastRoute` renamed; new classes with those same names added**

  The previous class `Ipv4Route` and `Ipv4MulticastRoute` are used by `Ipv4StaticRouting` and `Ipv4GlobalRouting` to record internal routing table entries, so they were renamed to class `Ipv4RoutingTableEntry` and `Ipv4MulticastRoutingTableEntry`, respectively. In their place, new class `Ipv4Route` and class `Ipv4MulticastRoute` have been added. These are reference-counted objects that are analogous to Linux struct rtable and struct `mfc_cache`, respectively, to achieve better compatibility with Linux routing architecture in the future.

* **class Ipv4 address-to-interface mapping functions changed**

  There was some general cleanup of functions that involve mappings from `Ipv4Address` to either `NetDevice` or Ipv4 interface index.

  ```cpp
  - virtual uint32_t FindInterfaceForAddr (Ipv4Address addr) const = 0;
  - virtual uint32_t FindInterfaceForAddr (Ipv4Address addr, Ipv4Mask mask) const = 0;
  + virtual int32_t GetInterfaceForAddress (Ipv4Address address) const = 0;
  + virtual int32_t GetInterfaceForPrefix (Ipv4Address address, Ipv4Mask mask) const = 0;
  - virtual int32_t FindInterfaceForDevice(Ptr<NetDevice> nd) const = 0;
  + virtual int32_t GetInterfaceForDevice (Ptr<const NetDevice> device) const = 0;
  - virtual Ipv4Address GetSourceAddress (Ipv4Address destination) const = 0;
  - virtual bool GetInterfaceForDestination (Ipv4Address dest,
  - virtual uint32_t GetInterfaceByAddress (Ipv4Address addr, Ipv4Mask mask = Ipv4Mask("255.255.255.255"));
  ```

* **class Ipv4 multicast join API deleted**

  The following methods are not really used in present form since IGMP is not being generated, so they have been removed (planned to be replaced by multicast socket-based calls in the future):

  ```cpp
  - virtual void JoinMulticastGroup (Ipv4Address origin, Ipv4Address group) = 0;
  - virtual void LeaveMulticastGroup (Ipv4Address origin, Ipv4Address group) = 0;
  ```

* **Deconflict `NetDevice::ifIndex` and `Ipv4::ifIndex` (bug 85).**

  All function parameters named `ifIndex` that refer to an Ipv4 interface are instead named `interface`.

  ```cpp
  - static const uint32_t Ipv4RoutingProtocol::IF_INDEX_ANY = 0xffffffff;
  + static const uint32_t Ipv4RoutingProtocol::INTERFACE_ANY = 0xffffffff;

  - bool Ipv4RoutingProtocol::RequestIfIndex (Ipv4Address destination, uint32_t& ifIndex);
  + bool Ipv4RoutingProtocol::RequestInterface (Ipv4Address destination, uint32_t& interface);

  // (N.B. this particular function is planned to be renamed to RouteOutput() in the
  // proposed IPv4 routing refactoring)

  - uint32_t Ipv4::GetIfIndexByAddress (Ipv4Address addr, Ipv4Mask mask);
  + int32_t Ipv4::GetInterfaceForAddress (Ipv4Address address, Ipv4Mask mask) const;

  - bool Ipv4::GetIfIndexForDestination (Ipv4Address dest, uint32_t &ifIndex) const;
  + bool Ipv4::GetInterfaceForDestination (Ipv4Address dest, uint32_t &interface) const;

  // (N.B. this function is not needed in the proposed Ipv4 routing refactoring)
  ```

* **Allow multiple IPv4 addresses to be assigned to an interface (bug 188)**
  * Add class Ipv4InterfaceAddress: This is a new class to resemble Linux's struct `in_ifaddr`. It holds IP addressing information, including mask, broadcast address, scope, whether primary or secondary, etc.

  ```cpp
  + virtual uint32_t AddAddress (uint32_t interface, Ipv4InterfaceAddress address) = 0;
  + virtual Ipv4InterfaceAddress GetAddress (uint32_t interface, uint32_t addressIndex) const = 0;
  + virtual uint32_t GetNAddresses (uint32_t interface) const = 0;
  ```

  * Regarding legacy API usage, typically where you once did the following, using the public Ipv4 class interface (e.g.):

  ```cpp
  ipv4A->SetAddress (ifIndexA, Ipv4Address ("172.16.1.1"));
  ipv4A->SetNetworkMask (ifIndexA, Ipv4Mask ("255.255.255.255"));
  ```

  you now do:

  ```cpp
  Ipv4InterfaceAddress ipv4IfAddrA = Ipv4InterfaceAddress (Ipv4Address ("172.16.1.1"), Ipv4Mask ("255.255.255.255"));
  ipv4A->AddAddress (ifIndexA, ipv4IfAddrA);
  ```

  * At the helper API level, one often gets an address from an interface container. We preserve the legacy `GetAddress (uint32_t i)` but it is documented that this will return only the first (address index 0) address on the interface, if there are multiple such addresses. We provide also an overloaded variant for the multi-address case:

  ```cpp
  Ipv4Address Ipv4InterfaceContainer::GetAddress (uint32_t i);
  + Ipv4Address Ipv4InterfaceContainer::GetAddress (uint32_t i, uint32_t j);
  ```

* **New WifiMacHelper objects**

  The type of wifi MAC is now set by two new specific helpers, `NqosWifiMacHelper` for non QoS MACs and `QosWifiMacHelper` for Qos MACs. They are passed as argument to `WifiHelper::Install` methods.

  ```cpp
  - void WifiHelper::SetMac (std::string type, std::string n0 = "", const AttributeValue &v0 = EmptyAttributeValue (), ...);

  - NetDeviceContainer WifiHelper::Install (const WifiPhyHelper &phyHelper, NodeContainer c) const;
  + NetDeviceContainer WifiHelper::Install (const WifiPhyHelper &phyHelper, const WifiMacHelper &macHelper, NodeContainer c) const;

  - NetDeviceContainer WifiHelper::Install (const WifiPhyHelper &phy, Ptr<Node> node) const;
  + NetDeviceContainer WifiHelper::Install (const WifiPhyHelper &phy, const WifiMacHelper &mac, Ptr<Node> node) const;

  - NetDeviceContainer WifiHelper::Install (const WifiPhyHelper &phy, std::string nodeName) const;
  + NetDeviceContainer WifiHelper::Install (const WifiPhyHelper &phy, const WifiMacHelper &mac, std::string nodeName) const;
  ```

  See `src/helper/nqos-wifi-mac-helper.h` and `src/helper/qos-wifi-mac-helper.h` for more details.

* **Remove `Mac48Address::IsMulticast`**

  This method was considered buggy and unsafe to call. Its replacement is `Mac48Address::IsGroup`.

### Changed behavior

* None for this release.

Changes from ns-3.3 to ns-3.4
-----------------------------

### Changes to build system

* A major option regarding the downloading and building of ns-3 has been added for ns-3.4 -- the ns-3-allinone feature. This allows a user to get the most common options for ns-3 downloaded and built with a minimum amount of trouble. See the ns-3 tutorial for a detailed explanation of how to use this new feature.
* The build system now runs build items in parallel by default. This includes the regression tests.

### New API

* XML support has been added to the ConfigStore in `src/contrib/config-store.cc`
* The ns-2 calendar queue scheduler option has been ported to `src/simulator`
* A `ThreeLogDistancePropagationLossModel` has been added to `src/devices/wifi`
* `ConstantAccelerationMobilityModel` in `src/mobility/constant-acceleration-mobility-model.h`
* A new emulation mode is supported with the `TapBridge` net device (see `src/devices/tap-bridge`)
* A new facility for naming ns-3 Objects is included (see `src/core/names.{cc,h}`)
* Wifi multicast support has been added in `src/devices/wifi`

### Changes to existing API

* Some fairly significant changes have been made to the API of the random variable code. Please see the ns-3 manual and `src/core/random-variable.cc` for details.
* The trace sources in the various NetDevice classes has been completely reworked to allow for a consistent set of trace sources across the devices. The names of the trace sources have been changed to provide some context with respect to the level at which the trace occurred. A new set of trace sources has been added which emulates the behavior of packet sniffers. These sources have been used to implement tcpdump- like functionality and are plumbed up into the helper classes. The user-visible changes are the trace source name changes and the ability to do promiscuous-mode pcap tracing via helpers. For further information regarding these changes, please see the ns-3 manual
* `StaticMobilityModel` has been renamed `ConstantPositionMobilityModel` `StaticSpeedMobilityModel` has been renamed `ConstantVelocityMobilityModel`
* The Callback templates have been extended to support more parameters. See `src/core/callback.h`
* Many helper API have been changed to allow passing Object-based parameters as string names to ease working with the object name service.
* The Config APIs now accept path segments that are names defined by the object name service.
* Minor changes were made to make the system build under the Intel C++ compiler.
* Trace hooks for association and deassociation to/from an access point were added to `src/devices/wifi/nqsta-wifi-mac.cc`

### Changed behavior

* The tracing system rework has introduced some significant changes in the behavior of some trace sources, specifically in the positioning of trace sources in the device code. For example, there were cases where the packet transmit trace source was hit before the packet was enqueued on the device transmit quueue. This now happens just before the packet is transmitted over the channel medium. The scope of the changes is too large to be included here. If you have concerns regarding trace semantics, please consult the net device documentation for details. As is usual, the ultimate source for documentation is the net device source code.

Changes from ns-3.2 to ns-3.3
-----------------------------

### New API

* ns-3 ABORT macros in `src/core/abort.h` `Config::MatchContainer` `ConstCast` and `DynamicCast` helper functions for `Ptr` casting `StarTopology` added to several topology helpers `NetDevice::IsBridge ()`
* 17-11-2008; changeset [4c1c3f6bcd03](http://code.nsnam.org/ns-3-dev/rev/4c1c3f6bcd03)
* The PppHeader previously defined in the point-to-point-net-device code has been made public.
* 17-11-2008; changeset [16c2970a0344](http://code.nsnam.org/ns-3-dev/rev/16c2970a0344)
* An emulated net device has been added as enabling technology for ns-3 emulation scenarios. See `src/devices/emu` and `examples/emu-udp-echo.cc` for details.
* 17-11-2008; changeset [4222173d1e6d](http://code.nsnam.org/ns-3-dev/rev/4222173d1e6d)
* Added method `InternetStackHelper::EnableAsciiChange` to allow allow a user to hook ascii trace to the drop trace events in `Ipv4L3Protocol` and `ArpL3Protocol`.

### Changes to existing API

* `NetDevice::MakeMulticastAddress()` was renamed to `NetDevice::GetMulticast()` and the original `GetMulticast()` removed
* Socket API changes:
  * return type of `SetDataSentCallback ()` changed from `bool` to `void`
  * `Socket::Listen()` no longer takes a queueLimit argument
* As part of the Wifi Phy rework, there have been several API changes at the low level and helper API level.
* At the helper API level, the `WifiHelper` was split to three classes: a `WifiHelper`, a YansWifiChan`nel helper, and a`YansWifiPhy` helper. Some functions like Ascii and Pcap tracing functions were moved from class `WifiHelper` to class `YansWifiPhyHelper`.
* At the low-level API, there have been a number of changes to make the Phy more modular:
* `composite-propagation-loss-model.h` is removed
* `DcfManager::NotifyCcaBusyStartNow()` has changed name
* fragmentation related functions (e.g. `DcaTxop::GetNFragments()`) have changed API to account for some implementation changes
* Interference helper and error rate model added
* `JakesPropagationLossModel::GetLoss()` moved to `PropagationLoss` class
* base class `WifiChannel` made abstract
* `WifiNetDevice::SetChannel()` removed
* a `WifiPhyState` helper class added
* addition of the `YansWifiChannel` and `YansWifiPhy` classes
* 17-11-2008; changeset [dacfd1f07538](http://code.nsnam.org/ns-3-dev/rev/dacfd1f07538)
* Change attribute `RxErrorModel` to `ReceiveErrorModel` in `CsmaNetDevice` for consistency between devices.

### Changed behavior

* 17-11-2008; changeset [ed0dfce40459](http://code.nsnam.org/ns-3-dev/rev/ed0dfce40459)
* Relax reasonableness testing in Ipv4AddressHelper::SetBase to allow the assignment of /32 addresses.
* 17-11-2008; changeset [756887a9bbea](http://code.nsnam.org/ns-3-dev/rev/756887a9bbea)
* Global routing supports bridge devices.

Changes from ns-3.1 to ns-3.2
-----------------------------

### New API

* 26-08-2008; changeset [5aa65b1ea001](http://code.nsnam.org/ns-3-dev/rev/5aa65b1ea001)
* Add multithreaded and real-time simulator implementation. Allows for emulated net devices running in threads other than the main simulation thread to schedule events. Allows for pacing the simulation clock at 1x real-time.
* 26-08-2008; changeset [c69779f5e51e](http://code.nsnam.org/ns-3-dev/rev/c69779f5e51e)
* Add threading and synchronization primitives. Enabling technology for multithreaded simulator implementation.

### New API in existing classes

* 01-08-2008; changeset [a18520551cdf](http://code.nsnam.org/ns-3-dev/rev/a18520551cdf)
* class `ArpCache` has two new attributes: `MaxRetries` and a `Drop` trace. It also has some new public methods but these are mostly for internal use.

### Changes to existing API

* 05-09-2008; changeset [aa1fb0f43571](http://code.nsnam.org/ns-3-dev/rev/aa1fb0f43571)
* Change naming of MTU and packet size attributes in CSMA and Point-to-Point devices
  After much discussion it was decided that the preferred way to think about the different senses of transmission units and encapsulations was to call the MAC MTU simply MTU and to use the overall packet size as the PHY-level attribute of interest. See the Doxygen of CsmaNetDevice::SetFrameSize and PointToPointNetDevice::SetFrameSize for a detailed description.
* 25-08-2008; changeset [e5ab96db540e](http://code.nsnam.org/ns-3-dev/rev/e5ab96db540e)
* bug 273: constify packet pointers.
  The normal and the promiscuous receive callbacks of the NetDevice API have been changed from:

  ```cpp
  Callback<bool,Ptr<NetDevice>,Ptr<Packet>,uint16_t,const Address &>
  Callback<bool,Ptr<NetDevice>, Ptr<Packet>, uint16_t,
           const Address &, const Address &, enum PacketType>
  ```

  to:

  ```cpp
  Callback<bool,Ptr<NetDevice>,Ptr<const Packet>,uint16_t,const Address &>
  Callback<bool,Ptr<NetDevice>, Ptr<const Packet>, uint16_t,
           const Address &, const Address &, enum PacketType>
  ```

  to avoid the kind of bugs reported in [bug 273](http://www.nsnam.org/bugzilla/show_bug.cgi?id=273). Users who implement a subclass of the `NetDevice` base class need to change the signature of their `SetReceiveCallback` and `SetPromiscReceiveCallback` methods.

* 04-08-2008; changeset [cba7b2b80fe8](http://code.nsnam.org/ns-3-dev/rev/cba7b2b80fe8)
* Cleanup of MTU confusion and initialization in `CsmaNetDevice`
  The MTU of the `CsmaNetDevice` defaulted to 65535. This did not correspond with the expected MTU found in Ethernet-like devices. Also there was not clear documentation regarding which MTU was being set. There are two MTU here, one at the MAC level and one at the PHY level. We split out the MTU setting to make this more clear and set the default PHY level MTU to 1500 to be more like Ethernet. The encapsulation mode defaults to LLC/SNAP which then puts the MAC level MTU at 1492 by default. We allow users to now set the encapsulation mode, MAC MTU and PHY MTU while keeping the three values consistent. See the Doxygen of `CsmaNetDevice::SetMaxPayloadLength` for a detailed description of the issues and solution.

* 21-07-2008; changeset [99698bc858e8](http://code.nsnam.org/ns-3-dev/rev/99698bc858e8)
* class NetDevice has added a pure virtual method that must be implemented by all subclasses:

  ```cpp
  virtual void SetPromiscReceiveCallback (PromiscReceiveCallback cb) = 0;
  ```

  All NetDevices must support this method, and must call this callback when processing packets in the receive direction (the appropriate place to call this is device-dependent). An approach to stub this out temporarily, if you do not care about immediately enabling this functionality, would be to add this to your device:

  ```cpp
  void
  ExampleNetDevice::SetPromiscReceiveCallback (NetDevice::PromiscReceiveCallback cb)
  {
    NS_ASSERT_MSG (false, "No implementation yet for SetPromiscReceiveCallback");
  }
  ```

  To implement this properly, consult the `CsmaNetDevice` for examples of when the `m_promiscRxCallback` is called.

* 03-07-2008; changeset [d5f8e5fae1c6](http://code.nsnam.org/ns-3-dev/rev/d5f8e5fae1c6)
* Miscellaneous cleanup of Udp Helper API, to fix bug 234

  ```cpp
  class UdpEchoServerHelper
  {
  public:
  - UdpEchoServerHelper ();
  - void SetPort (uint16_t port);
  + UdpEchoServerHelper (uint16_t port);
  +
  + void SetAttribute (std::string name, const AttributeValue &value);
  ApplicationContainer Install (NodeContainer c);
  ```

  ```cpp
  class UdpEchoClientHelper
  {
  public:
  - UdpEchoClientHelper ();
  + UdpEchoClientHelper (Ipv4Address ip, uint16_t port);
  - void SetRemote (Ipv4Address ip, uint16_t port);
  - void SetAppAttribute (std::string name, const AttributeValue &value);
  + void SetAttribute (std::string name, const AttributeValue &value);
  ApplicationContainer Install (NodeContainer c);
  ```

* 03-07-2008; changeset [3cdd9d60f7c7](http://code.nsnam.org/ns-3-dev/rev/3cdd9d60f7c7)
* Rename all instances method names using `Set..Parameter` to `Set..Attribute` (bug 232)
* How to fix your code: Any use of helper API that was using a method `Set...Parameter()` should be changed to read `Set...Attribute()`. e.g.,

  ```cpp
  - csma.SetChannelParameter ("DataRate", DataRateValue (5000000));
  - csma.SetChannelParameter ("Delay", TimeValue (MilliSeconds (2)));
  + csma.SetChannelAttribute ("DataRate", DataRateValue (5000000));
  + csma.SetChannelAttribute ("Delay", TimeValue (MilliSeconds (2)));
  ```

### Changed behavior

* 07-09-2008; changeset [5d836ab1523b](http://code.nsnam.org/ns-3-dev/rev/5d836ab1523b)
* Implement a finite receive buffer for TCP
  The native TCP model in TcpSocketImpl did not support a finite receive buffer. This changeset adds the following functionality in this regard:
* Being able to set the receiver buffer size through the attributes system.
* This receiver buffer size is now correctly exported in the TCP header as the advertised window. Prior to this changeset, the TCP header advertised window was set to the maximum size of 2^16 bytes. window
* The aforementioned window size is correctly used for flow control, i.e. the sending TCP will not send more data than available space in the receiver's buffer.
* In the case of a receiver window collapse, when a advertised zero-window packet is received, the sender enters the persist probing state in which it sends probe packets with one payload byte at exponentially backed-off intervals up to 60s. The receiver will continue to send advertised zero-window ACKs of the old data so long as the receiver buffer remains full. When the receiver window clears up due to an application read, the TCP will finally ACK the probe byte, and update its advertised window appropriately.
  See [bug 239](http://www.nsnam.org/bugzilla/show_bug.cgi?id=239) for more.
* 07-09-2008; changeset [7afa66c2b291](http://code.nsnam.org/ns-3-dev/rev/7afa66c2b291)
* Add correct FIN exchange behavior during TCP closedown
  The behavior of the native TcpSocketImpl TCP model was such that the final FIN exchange was not correct, i.e. calling Socket::Close didn't send a FIN packet, and even if it had, the ACK never came back, and even if it had, the ACK would have incorrect sequence number. All these various problems have been addressed by this changeset. See [bug 242](http://www.nsnam.org/bugzilla/show_bug.cgi?id=242) for more.
* 28-07-2008; changeset [6f68f1044df1](http://code.nsnam.org/ns-3-dev/rev/6f68f1044df1)
  * OLSR: HELLO messages hold time changed to `3*hello` interval from hello interval. This is an important bug fix as hold time == refresh time was never intentional, as it leads to instability in neighbor detection.<|MERGE_RESOLUTION|>--- conflicted
+++ resolved
@@ -1,5 +1,4 @@
-ns-3: API and model change history
-==================================
+# ns-3: API and model change history
 
 ns-3 is an evolving system and there will be API or behavioral changes from time to time. Users who try to use scripts or models across versions of ns-3 may encounter problems at compile time, run time, or may see the simulation output change.
 
@@ -13,207 +12,197 @@
 
 This file is a best-effort approach to solving this issue; we will do our best but can guarantee that there will be things that fall through the cracks, unfortunately. If you, as a user, can suggest improvements to this file based on your experience, please contribute a patch or drop us a note on ns-developers mailing list.
 
-<<<<<<< HEAD
-Changes from ns-3.38 to ns-3.39
--------------------------------
-=======
-Changes from ns-3.39 to ns-3-dev
---------------------------------
->>>>>>> 79e3e845
-
-### New API
-
-### Changes to existing API
-
-### Changes to build system
-
-### Changed behavior
-
-Changes from ns-3.38 to ns-3.39
--------------------------------
-
-### New API
-
-* (lr-wpan) Added support for orphan scans. Orphan scans can now be performed using the existing `LrWpanMac::MlmeScanRequest`; This orphan scan use the added orphan notification commands and coordinator realigment commands. Usage is shown in added `lr-wpan-orphan-scan.cc` example and in the `TestOrphanScan` included in `lr-wpan-mac-test.cc`.
-* (network) Added `Mac64Address::ConvertToInt`. Converts a Mac64Address object to a uint64_t.
-* (network) Added `Mac16Address::ConvertToInt`. Converts a Mac16Address object to a uint16_t.
-* (network) Added `Mac16Address::Mac16Address(uint16t addr)` and `Mac16Address::Mac64Address(uint64t addr)` constructors.
-* (lr-wpan) Added `LrwpanMac::MlmeGetRequest` function and the corresponding confirm callbacks as well as `LrwpanMac::SetMlmeGetConfirm` function.
-* (applications) Added `Tx` and `TxWithAddresses` trace sources in `UdpClient`.
-* (spectrum) Added `SpectrumTransmitFilter` class and the ability to add them to `SpectrumChannel` instances.
-* (stats) Added `Histogram::Clear` function to clear the histogram contents.
-* (wifi) Added `WifiBandwidthFilter` class to allow filtering of out-of-band Wi-Fi signals.
-* (flow-monitor) Added `FlowMonitor::ResetAllStats` function to reset the FlowMonitor statistics.
-
-### Changes to existing API
-
-* The spelling of the following files, classes, functions, constants, defines and enumerated values was corrected; this will affect existing users who were using them with the misspelling.
-  * (dsr) Class `DsrOptionRerrUnsupportHeader` from `dsr-option-header.h` was renamed `DsrOptionRerrUnsupportedHeader`.
-  * (internet) Enumerated value `IPV6_EXT_AUTHENTIFICATION` from `ipv6-header.h` was renamed `IPV6_EXT_AUTHENTICATION`.
-  * (lr-wpan) Constant `aMaxBeaconPayloadLenght` from `lr-wpan-constants.h` was renamed `aMaxBeaconPayloadLength`.
-  * (lte) Enumeration `ControPduType_t` from `lte-rlc-am-header.h` was renamed `ControlPduType_t`.
-  * (lte) Function `LteUeCphySapProvider::StartInSnycDetection()` from `lte-ue-cphy-sap.h` was renamed `LteUeCphySapProvider::StartInSyncDetection()`.
-  * (lte) Function `MemberLteUeCphySapProvider::StartInSnycDetection()` from `lte-ue-cphy-sap.h` was renamed `MemberLteUeCphySapProvider::StartInSyncDetection()`.
-  * (lte) Function `LteUePhy::StartInSnycDetection()` from `lte-ue-phy.h` was renamed `LteUePhy::StartInSyncDetection()`.
-  * (lte) Function `DoUlInfoListElementHarqFeeback` from `lte-enb-phy-sap.h` and `lte-enb-mac.h` was renamed `DoUlInfoListElementHarqFeedback`.
-  * (lte) Function `DoDlInfoListElementHarqFeeback` from `lte-enb-phy-sap.h` and `lte-enb-mac.h` was renamed `DoDlInfoListElementHarqFeedback`.
-  * (mesh) Function `PeerManagementProtocolMac::SetPeerManagerProtcol` from `peer-management-protocol-mac.h` was renamed `PeerManagementProtocolMac::SetPeerManagerProtocol`.
-  * (network) File `lollipop-comparisions.cc` was renamed `lollipop-comparisons.cc`.
-  * (network) Attribute `currentTrimedFromStart` from `packet-metadata.h` was renamed `currentTrimmedFromStart`.
-  * (network) Attribute `currentTrimedFromEnd` from `packet-metadata.h` was renamed `currentTrimmedFromEnd`.
-  * (sixlowpan) Function `SixLowPanNetDevice::Fragments::GetFraments` from `sixlowpan-net-device.cc` was renamed `SixLowPanNetDevice::Fragments::GetFragments`.
-  * (wave) Function `OcbWifiMac::CancleTx()` from `ocb-wifi-mac.h` was renamed `OcbWifiMac::CancelTx()`.
-  * (wifi) Attribute `m_succesMax1` from `aparf-wifi-manager.h` was renamed `m_successMax1`.
-  * (wifi) Attribute `m_succesMax2` from `aparf-wifi-manager.h` was renamed `m_successMax2`.
-  * (wifi) Enumerated value `MDAOP_ADVERTISMENT_REQUEST` from `mgmt-headers.h` was renamed `MDAOP_ADVERTISEMENT_REQUEST`.
-  * (wifi) Enumerated value `MDAOP_ADVERTISMENTS` from `mgmt-headers.h` was renamed `MDAOP_ADVERTISEMENTS`.
-  * (wifi) Define `IE_BEAMLINK_MAINENANCE` from `wifi-information-element.h` was renamed `IE_BEAMLINK_MAINTENANCE`.
-  * (wimax) Attribute `m_nrRecivedFecBlocks` from `simple-ofdm-wimax-phy.h` was renamed `m_nrReceivedFecBlocks`.
-* (lr-wpan) Updated `LrWpanPhy::PlmeSetAttribute` and `LrWpanPhy::PlmeGetAttribute` (Request and Confirm) to use smart pointers.
-* (lr-wpan) Modified `LrWpanPhy::PlmeGetAttributeRequest` to include support for a few attributes (none were supported before the change).
-* (lr-wpan) Added `macShortAddress`, `macExtendedAddress` and `macPanId` to the attributes that can be use with MLME-GET and MLME-SET functions.
-* (wifi) The QosBlockedDestinations class has been removed and its functionality is now provided via a new framework for blocking/unblocking packets that is based on the queue scheduler.
-* (internet) The function signature of `Ipv4RoutingProtocol::RouteInput` and `Ipv6RoutingProtocol::RouteInput` have changed. The `UnicastForwardCallback` (ucb), `MulticastForwardCallback` (mcb), `LocalDeliverCallback` (lcb) and `ErrorCallback` (ecb) should now be passed as const references.
-* (olsr) The defines `OLSR_WILL_*` have been replaced by enum `Willingness`.
-* (olsr) The defines `OLSR_*_LINK` have been replaced by enum `LinkType`.
-* (olsr) The defines `OLSR_*_NEIGH` have been replaced by enum `NeighborType`.
-* (wifi) The `WifiCodeRate` typedef was converted to an enum.
-* (internet) `InternetStackHelper` can be now used on nodes with an `InternetStack` already installed (it will not install IPv[4,6] twice).
-* (lr-wpan) Block the reception of orphan notification commands to devices other than PAN coordinators or coordinators.
-* (lr-wpan) Block the reception of broadcast messages in the same device that issues it. This is done in both cases when the src address is either short or extended address.
-* (lr-wpan) Adds a new variable flag `m_coor` to the MAC to differentiate between coordinators and PAN coordinators.
-* (lte) Add support for DC-GBR. The member `QosBearerType_e` of the structure `LogicalChannelConfigListElement_s` is extended to include DC-GBR resource type. Based on this change, the method **IsGbr** of `EpsBearer`, is renamed to **GetResourceType**. LTE code using this method, is updated according to this change.
-* (lte) The `EpsBearer` is extended to include 3GPP Release 18 5QIs.
-* (lte) Add PDCP discard timer. If enabled using the attribute `EnablePdcpDiscarding`, in case that the buffering time (head-of-line delay) of a packet is greater than the PDB or a value set by the user, it will perform discarding at the moment of passing the PDCP SDU to RLC.
-* (lte) Centralize the constants `MIN_NO_CC` and `MAX_NO_CC`, declared in multiple header files, into the header `lte-common.h`.
-* (wave) The Wave module was removed from the codebase due to lack of maintenance
-
-### Changes to build system
-
-### Changed behavior
-
-* (core) The priority of `DEBUG` level logging has been lowered from just below `WARN` level to just below `LOGIC` level.
-* (buildings) Calculation of the O2I Low/High Building Penetration Losses based on 3GPP 38.901 7.4.3.1 was missing. These losses are now included in the pathloss calculation when buildings are present.
-* (network) The function `Buffer::Allocate` will over-provision `ALLOC_OVER_PROVISION` bytes when allocating buffers for packets. `ALLOC_OVER_PROVISION` is currently set to 100 bytes.
-* (wifi) By default, the `SpectrumWifiHelper` now adds a `WifiBandwidthFilter` to discard out-of-band signals before scheduling them on the receiver.  This should not affect the simulated behavior of Wi-Fi but may speed up the execution of large Wi-Fi simulations.
-* (wifi) Protection mechanisms (e.g., RTS/CTS) are not used if destinations have already received (MU-)RTS in the current TXOP
-* (wifi) Protection mechanisms can be used for management frames as well (if needed)
-
-Changes from ns-3.37 to ns-3.38
--------------------------------
-
-### New API
-
-* (core) Added new template classes `ValArray` and `MatrixArray` to represent efficiently 1D, 2D and 3D arrays. `ValArray` implements basic efficient storage of such structures and the basic operations, while `MatrixArray` allows to represent 3D arrays as arrays of mathematical matrices and invoke different mathematical operations on the arrays of matrices: multiplication, transpose, hermitian transpose, etc. `MatrixArray` can use Eigen to perform computationally complex operations.
-* (core) Added several macros in **warnings.h** to silence compiler warnings in specific sections of code. Their use is discouraged, unless really necessary.
-* (lr-wpan) Added beacon payload handle support (MLME-SET.request) in  **LrWpanMac**.
-* (lr-wpan) `LrWpanPhy::SetRxSensitivity` now supports the setting of Rx sensitivity.
-* (lr-wpan) `LrWpanNetDevice::SetPanAssociation` is introduced to create more complex topologies (multi-hop) using a manual association.
-* (netanim) Added a helper function to update the size of a node
-* (network) Added class `TimestampTag` for associating a timestamp with a packet.
-* (spectrum) A new fast-fading model `TwoRaySpectrumPropagationLossModel` has been added. This model serves as a performance-oriented alternative to the `ThreeGppSpectrumPropagationLossModel` and `ThreeGppChannelModel` classes, and it has been designed with the goal of providing end-to-end channel samples which are statistically close to the ones generated by the latter.
-* (wifi) Added a new attribute **NMaxInflights** to QosTxop to set the maximum number of links on which an MPDU can be simultaneously in-flight.
-* (wifi) New API has been introduced to support 802.11be Multi-Link Operations (MLO)
-* (wifi) New API has been introduced to support 802.11ax dual NAV, UL MU CS, and MU-RTS/CTS features
-* (wifi) Added a new attribute **TrackSignalsFromInactiveInterfaces** to SpectrumWifiPhy to select whether it should track signals from inactive spectrum PHY interfaces.
-
-### Changes to existing API
-
-* (antenna, spectrum) `ComplexVector` definition has changed. Its API is implemented in `MatrixArray`. Some functions such as `push_back` and `resize` are not supported any more. On the other hand, the size initialization through constructor and access operator[] are maintained. Instead of `size ()` users can call `GetSize()`.
-* (internet) TCP Westwood model has been removed due to a bug in BW estimation documented in <https://gitlab.com/nsnam/ns-3-dev/-/issues/579>. The TCP Westwood+ model is now named **TcpWestwoodPlus** and can be instantiated like all the other TCP flavors.
-* (internet) `TcpCubic` attribute `HyStartDetect` changed from `int` to `enum HybridSSDetectionMode`.
-* (internet-apps) Added class `Ping` for a ping model that works for both IPv4 and IPv6.  Classes `v4Ping` and `Ping6` will be deprecated and removed in the future, replaced by the new `Ping` class.
-* (lr-wpan) Added file `src/lr-wpan/model/lr-wpan-constants.h` with common constants of the LR-WPAN module.
-* (lr-wpan) Removed the functions `LrWpanCsmaCa::GetUnitBackoffPeriod()` and `LrWpanCsmaCa::SetUnitBackoffPeriod()`, and moved the constant `m_aUnitBackoffPeriod` to `src/lr-wpan/model/lr-wpan-constants.h`.
-* (lr-wpan) `LrWpanHelper::CreateAssociatedPan` replace `LrWpanHelper::AssociateToPan` and is able to create an associated PAN of the devices with both short addresses (16-bits) and extended addresses (EUI-64 bits).
-* (wifi) `SpectrumWifiPhy::SetChannel` has been renamed to `SpectrumWifiPhy::AddChannel` and has one additional parameter (optional) to indicate the frequency range that is covered by the provided spectrum channel. By default, the whole wifi spectrum channel is considered.
-* The `WifiSpectrumHelper::SetChannel` functions used for MLO do no longer take a link ID parameter, but instead takes the frequency range covered by the spectrum channel and have been renamed to `WifiSpectrumHelper::AddChannel`. The remaining `WifiSpectrumHelper::SetChannel` functions assume the whole wifi spectrum range is used by the spectrum channel.
-
-### Changes to build system
-
-* Added NinjaTracing support.
-* Check if the ccache version is equal or higher than 4.0 before enabling precompiled headers.
-* Improved bindings search for linked libraries and their include directories.
-* Added `./ns3 distclean` option. It removes the same build artifacts as `./ns3 clean`, along with documentation, python and test artifacts.
-
-### Changed behavior
-
-* (applications) **UdpClient** and **UdpEchoClient** MaxPackets attribute is aligned with other applications, in that the value zero means infinite packets.
-* (network) **Ipv4Address** and **Ipv6Address** now do not raise an exception if built from an invalid string. Instead the address is marked as not initialized.
-* (tests) The test runner test.py will exit if no TestSuite is specified.
-* (wifi) Control frames (specifically, BlockAckRequest and MU-BAR Trigger Frames) are stored in the wifi MAC queue and no longer in a dedicated BlockAckManager queue
-* (wifi) BSSIDs are no longer hashed by the ApInfo comparator because it may lead to different results on different platforms
-
-Changes from ns-3.36 to ns-3.37
--------------------------------
-
-### New API
-
-* (internet) In `src/internet`, several changes were made to enable auto-generated neighbor caches:
-  * A new helper (NeighborCacheHelper) was added to set up auto-generated neighbor cache.
-  * New NUD_STATE `STATIC_AUTOGENERATED`  was added to help the user manage auto-generated entries in Arp cache and Ndisc cache.
-  * Add new callbacks RemoveAddressCallback and AddAddressCallback to dynamically update neighbor cache during addresses are removed/added.
-  * Add NeighborCacheTestSuite to test auto-generated neighbor cache.
-* (lr-wpan) Adds support for **LrWpanMac** devices association.
-* (lr-wpan) Adds support for **LrWpanMac** energy detection (ED) scan.
-* (lr-wpan) Adds support for **LrWpanMac** active and passive scan.
-* (lr-wpan) Adds support for channel paging to the **LrWpanPhy** (only placeholder, a single modulation/band is currently supported).
-* (lr-wpan) Add **LrWpanMac** packet traces and queue limits to Tx queue and Ind Tx queue.
-* (propagation) Add O2I Low/High Building Penetration Losses in 3GPP propagation loss model (`ThreeGppPropagationLossModel`) according to **3GPP TR 38.901 7.4.3.1**. Currently, UMa, UMi and RMa scenarios are supported.
-* (wifi) Added a new attribute **MaxTbPpduDelay** in HeConfiguration for configuring the maximum delay with which a TB PPDU can arrive at the AP after the first TB PPDU in order to be decoded properly. If the delay is higher than **MaxTbPpduDelay**, the TB PPDU is discarded and treated as interference.
-* (wifi) Added new methods (**ConfigHtOptions**, **ConfigVhtOptions**, **ConfigHeOptions** and **ConfigEhtOptions**) to `WifiHelper` to configure HT/VHT/HE/EHT options listed as attributes of the respective Configuration classes through the wifi helper.
-* (wifi) Added new attributes (**AccessReqInterval**, **AccessReqAc** and **DelayAccessReqUponAccess**) to the MultiUserScheduler to allow a wifi AP to coordinate UL MU transmissions even without DL traffic.
-* `(wifi) WifiNetDevice` has a new **Phys** attribute, which is primarily intended to select a specific PHY object of an 11be multi-link device when using path names.
-* (wifi) `Txop` class has new attributes (**MinCws**, **MaxCws**, **Aifsns** and **TxopLimits**) to set minimum CW, maximum CW, AIFSN and TXOP limit for all the links of a multi-link device.
-* (wifi) `WifiPhyListener::NotifyMaybeCcaBusyStart` has been renamed to `WifiPhyListener::NotifyCcaBusyStart` and has two additional parameters: the channel type that indicates for which subchannel the CCA-BUSY is reported and a vector of CCA-BUSY durations for each 20 MHz subchannel. A duration of zero indicates CCA is IDLE, and the vector of CCA-BUSY durations is not empty if the PHY supports 802.11ax and the operational channel width is larger than 20 MHz.
-* (wifi) Added a new attribute **CcaSensitivity** in WifiPhy for configuring the threshold that corresponds to the minimum received power of a PPDU, that occupies the primary channel, should have to report a CCA-BUSY indication.
-* (wifi) Added a new attribute **SecondaryCcaSensitivityThresholds** in VhtConfiguration for configuring the thresholds that corresponds to the minimum received power of a PPDU, that does not occupy the primary 20 MHz channel, should have to report a CCA-BUSY indication. This is made of a tuple, where the first threshold is used for 20 MHz PPDUs, the second one is used for 40 MHz PPDUs and the third one is used for 80 MHz PPDUs.
-* (wifi) Added two new trace sources to `StaWifiMac`: **LinkSetupCompleted**, which is fired when a link is setup in the context of an 11be ML setup, and **LinkSetupCanceled**, which is fired when the setup of a link is terminated. Both sources provide the ID of the setup link and the MAC address of the corresponding AP.
-
-### Changes to existing API
-
-* (lr-wpan) Replace **LrWpanMac** Tx Queue and Ind Tx Queue pointers for smart pointers.
-* (lr-wpan) Adds supporting structures used by **LrWpanMac** (PAN descriptor, Command Payload Header, Capability Field).
-* (lr-wpan) Add supporting association structures: parameters, callbacks and the pending transaction list to **LrWpanMac**.
-* (wifi) The **TxopTrace** trace source of wifi `QosTxop` now has an additional argument (the third one) indicating the ID of the link the TXOP refers to (for non-MLDs, this value is zero).
-* (wifi) The maximum allowed channel width (in MHz) for a data transmission is passed to the **GetDataTxVector** method of the `WifiRemoteStationManager`.
-* (wifi) The **WifiMacQueueItem** class has been renamed as **WifiMpdu**.
-* (wifi) The **Assoc** and **DeAssoc** trace sources of `StaWifiMac` provide the AP MLD address in case (de)association takes place between a non-AP MLD and an AP MLD.
-
-### Changes to build system
-
-* Replaced the Pybindgen python bindings framework with Cppyy.
-* Enabled precompiled headers (`NS3_PRECOMPILE_HEADERS`) by default when CCache is found.
-* Added the `./ns3 show targets` option to list buildable/runnable targets.
-* Added the `./ns3 show (all)` option to list a summary of the current settings.
-* Replaced `./ns3 --check-config` with `./ns3 show config`.
-* Replaced `./ns3 --check-profile` with `./ns3 show profile`.
-* Replaced `./ns3 --check-version` with `./ns3 show version`.
-* Added the `build_exec` macro to declare new executables.
-* Replaced Python-based .ns3rc with a CMake-based version.
-* Deprecated .ns3rc files will be updated to the new CMake-based format and a backup will be placed alongside it.
-* Added the `./ns3 configure --filter-module-examples-and-tests='module1;module2'` option, which can be used to filter out examples and tests that do not use the listed modules.
-* Deprecated symlinks in the build/ directory in favor of stub headers.
-* Added support for faster linkers `lld` and `mold`. These will be used if found. The order of priority is: `mold` > `lld` > default linker.
-* Added support for Windows using the Msys2/MinGW64 toolchain (supports both Unix-like Bash shell shipped with Msys2 and native shells such as CMD and PowerShell).
-* Added new `./ns3 run` options for profilers: `--memray` and `--heaptrack` for memory profiling of Python scripts and C++ programs, respectively, and `--perf` for performance profiling on Linux.
-
-### Changed behavior
-
-* (internet) IPv6 Router Solicitations (RS) are now retransmitted up to 4 times, following RFC 5779.
-* (lr-wpan) **LrWpanPhy** now change to TRX_OFF after a CSMA-CA failure when the RxOnWhenIdle flag is set to false in the **LrWpanMac**.
-* (lr-wpan) Pan Id compression is now possible in **LrWpanMac** when transmitting data frames. i.e. When src and dst pan ID are the same, only one PanId is used, making the MAC header 2 bytes smaller. See IEEE 802.15.4-2006 (7.5.6.1).
-* (lte) Support for four types of UE handover failure are now modeled:
-  * A HO failure is triggered if eNB cannot allocate non-contention-based preamble.
-  * Handover joining timeout is now handled.
-  * Handover leaving timeout is now handled.
-  * Upon RACH failure during HO, the UE will perform cell selection again.
-* (network) Mac(8|16|48|64)Address address allocation pool is now reset between consecutive runs.
-* (propagation) The O2I Low/High Building Penetration Losses will add losses in the pathloss calculation when buildings are present and a UE results to be in O2I state. In order to not consider these losses, they can be disabled by setting BuildingPenetrationLossesEnabled to false.
-* (wifi) The **Channel** attribute of `WifiNetDevice` is deprecated because it became ambiguous with the introduction of multiple links per device. The **Channel** attribute of `WifiPhy` can be used instead.
-
-Changes from ns-3.36 to ns-3.36.1
----------------------------------
+## Changes from ns-3.39 to ns-3-dev
+
+### New API
+
+### Changes to existing API
+
+### Changes to build system
+
+### Changed behavior
+
+## Changes from ns-3.38 to ns-3.39
+
+### New API
+
+- (lr-wpan) Added support for orphan scans. Orphan scans can now be performed using the existing `LrWpanMac::MlmeScanRequest`; This orphan scan use the added orphan notification commands and coordinator realigment commands. Usage is shown in added `lr-wpan-orphan-scan.cc` example and in the `TestOrphanScan` included in `lr-wpan-mac-test.cc`.
+- (network) Added `Mac64Address::ConvertToInt`. Converts a Mac64Address object to a uint64_t.
+- (network) Added `Mac16Address::ConvertToInt`. Converts a Mac16Address object to a uint16_t.
+- (network) Added `Mac16Address::Mac16Address(uint16t addr)` and `Mac16Address::Mac64Address(uint64t addr)` constructors.
+- (lr-wpan) Added `LrwpanMac::MlmeGetRequest` function and the corresponding confirm callbacks as well as `LrwpanMac::SetMlmeGetConfirm` function.
+- (applications) Added `Tx` and `TxWithAddresses` trace sources in `UdpClient`.
+- (spectrum) Added `SpectrumTransmitFilter` class and the ability to add them to `SpectrumChannel` instances.
+- (stats) Added `Histogram::Clear` function to clear the histogram contents.
+- (wifi) Added `WifiBandwidthFilter` class to allow filtering of out-of-band Wi-Fi signals.
+- (flow-monitor) Added `FlowMonitor::ResetAllStats` function to reset the FlowMonitor statistics.
+
+### Changes to existing API
+
+- The spelling of the following files, classes, functions, constants, defines and enumerated values was corrected; this will affect existing users who were using them with the misspelling.
+  - (dsr) Class `DsrOptionRerrUnsupportHeader` from `dsr-option-header.h` was renamed `DsrOptionRerrUnsupportedHeader`.
+  - (internet) Enumerated value `IPV6_EXT_AUTHENTIFICATION` from `ipv6-header.h` was renamed `IPV6_EXT_AUTHENTICATION`.
+  - (lr-wpan) Constant `aMaxBeaconPayloadLenght` from `lr-wpan-constants.h` was renamed `aMaxBeaconPayloadLength`.
+  - (lte) Enumeration `ControPduType_t` from `lte-rlc-am-header.h` was renamed `ControlPduType_t`.
+  - (lte) Function `LteUeCphySapProvider::StartInSnycDetection()` from `lte-ue-cphy-sap.h` was renamed `LteUeCphySapProvider::StartInSyncDetection()`.
+  - (lte) Function `MemberLteUeCphySapProvider::StartInSnycDetection()` from `lte-ue-cphy-sap.h` was renamed `MemberLteUeCphySapProvider::StartInSyncDetection()`.
+  - (lte) Function `LteUePhy::StartInSnycDetection()` from `lte-ue-phy.h` was renamed `LteUePhy::StartInSyncDetection()`.
+  - (lte) Function `DoUlInfoListElementHarqFeeback` from `lte-enb-phy-sap.h` and `lte-enb-mac.h` was renamed `DoUlInfoListElementHarqFeedback`.
+  - (lte) Function `DoDlInfoListElementHarqFeeback` from `lte-enb-phy-sap.h` and `lte-enb-mac.h` was renamed `DoDlInfoListElementHarqFeedback`.
+  - (mesh) Function `PeerManagementProtocolMac::SetPeerManagerProtcol` from `peer-management-protocol-mac.h` was renamed `PeerManagementProtocolMac::SetPeerManagerProtocol`.
+  - (network) File `lollipop-comparisions.cc` was renamed `lollipop-comparisons.cc`.
+  - (network) Attribute `currentTrimedFromStart` from `packet-metadata.h` was renamed `currentTrimmedFromStart`.
+  - (network) Attribute `currentTrimedFromEnd` from `packet-metadata.h` was renamed `currentTrimmedFromEnd`.
+  - (sixlowpan) Function `SixLowPanNetDevice::Fragments::GetFraments` from `sixlowpan-net-device.cc` was renamed `SixLowPanNetDevice::Fragments::GetFragments`.
+  - (wave) Function `OcbWifiMac::CancleTx()` from `ocb-wifi-mac.h` was renamed `OcbWifiMac::CancelTx()`.
+  - (wifi) Attribute `m_succesMax1` from `aparf-wifi-manager.h` was renamed `m_successMax1`.
+  - (wifi) Attribute `m_succesMax2` from `aparf-wifi-manager.h` was renamed `m_successMax2`.
+  - (wifi) Enumerated value `MDAOP_ADVERTISMENT_REQUEST` from `mgmt-headers.h` was renamed `MDAOP_ADVERTISEMENT_REQUEST`.
+  - (wifi) Enumerated value `MDAOP_ADVERTISMENTS` from `mgmt-headers.h` was renamed `MDAOP_ADVERTISEMENTS`.
+  - (wifi) Define `IE_BEAMLINK_MAINENANCE` from `wifi-information-element.h` was renamed `IE_BEAMLINK_MAINTENANCE`.
+  - (wimax) Attribute `m_nrRecivedFecBlocks` from `simple-ofdm-wimax-phy.h` was renamed `m_nrReceivedFecBlocks`.
+- (lr-wpan) Updated `LrWpanPhy::PlmeSetAttribute` and `LrWpanPhy::PlmeGetAttribute` (Request and Confirm) to use smart pointers.
+- (lr-wpan) Modified `LrWpanPhy::PlmeGetAttributeRequest` to include support for a few attributes (none were supported before the change).
+- (lr-wpan) Added `macShortAddress`, `macExtendedAddress` and `macPanId` to the attributes that can be use with MLME-GET and MLME-SET functions.
+- (wifi) The QosBlockedDestinations class has been removed and its functionality is now provided via a new framework for blocking/unblocking packets that is based on the queue scheduler.
+- (internet) The function signature of `Ipv4RoutingProtocol::RouteInput` and `Ipv6RoutingProtocol::RouteInput` have changed. The `UnicastForwardCallback` (ucb), `MulticastForwardCallback` (mcb), `LocalDeliverCallback` (lcb) and `ErrorCallback` (ecb) should now be passed as const references.
+- (olsr) The defines `OLSR_WILL_*` have been replaced by enum `Willingness`.
+- (olsr) The defines `OLSR_*_LINK` have been replaced by enum `LinkType`.
+- (olsr) The defines `OLSR_*_NEIGH` have been replaced by enum `NeighborType`.
+- (wifi) The `WifiCodeRate` typedef was converted to an enum.
+- (internet) `InternetStackHelper` can be now used on nodes with an `InternetStack` already installed (it will not install IPv[4,6] twice).
+- (lr-wpan) Block the reception of orphan notification commands to devices other than PAN coordinators or coordinators.
+- (lr-wpan) Block the reception of broadcast messages in the same device that issues it. This is done in both cases when the src address is either short or extended address.
+- (lr-wpan) Adds a new variable flag `m_coor` to the MAC to differentiate between coordinators and PAN coordinators.
+- (lte) Add support for DC-GBR. The member `QosBearerType_e` of the structure `LogicalChannelConfigListElement_s` is extended to include DC-GBR resource type. Based on this change, the method **IsGbr** of `EpsBearer`, is renamed to **GetResourceType**. LTE code using this method, is updated according to this change.
+- (lte) The `EpsBearer` is extended to include 3GPP Release 18 5QIs.
+- (lte) Add PDCP discard timer. If enabled using the attribute `EnablePdcpDiscarding`, in case that the buffering time (head-of-line delay) of a packet is greater than the PDB or a value set by the user, it will perform discarding at the moment of passing the PDCP SDU to RLC.
+- (lte) Centralize the constants `MIN_NO_CC` and `MAX_NO_CC`, declared in multiple header files, into the header `lte-common.h`.
+- (wave) The Wave module was removed from the codebase due to lack of maintenance
+
+### Changes to build system
+
+### Changed behavior
+
+- (core) The priority of `DEBUG` level logging has been lowered from just below `WARN` level to just below `LOGIC` level.
+- (buildings) Calculation of the O2I Low/High Building Penetration Losses based on 3GPP 38.901 7.4.3.1 was missing. These losses are now included in the pathloss calculation when buildings are present.
+- (network) The function `Buffer::Allocate` will over-provision `ALLOC_OVER_PROVISION` bytes when allocating buffers for packets. `ALLOC_OVER_PROVISION` is currently set to 100 bytes.
+- (wifi) By default, the `SpectrumWifiHelper` now adds a `WifiBandwidthFilter` to discard out-of-band signals before scheduling them on the receiver. This should not affect the simulated behavior of Wi-Fi but may speed up the execution of large Wi-Fi simulations.
+- (wifi) Protection mechanisms (e.g., RTS/CTS) are not used if destinations have already received (MU-)RTS in the current TXOP
+- (wifi) Protection mechanisms can be used for management frames as well (if needed)
+
+## Changes from ns-3.37 to ns-3.38
+
+### New API
+
+- (core) Added new template classes `ValArray` and `MatrixArray` to represent efficiently 1D, 2D and 3D arrays. `ValArray` implements basic efficient storage of such structures and the basic operations, while `MatrixArray` allows to represent 3D arrays as arrays of mathematical matrices and invoke different mathematical operations on the arrays of matrices: multiplication, transpose, hermitian transpose, etc. `MatrixArray` can use Eigen to perform computationally complex operations.
+- (core) Added several macros in **warnings.h** to silence compiler warnings in specific sections of code. Their use is discouraged, unless really necessary.
+- (lr-wpan) Added beacon payload handle support (MLME-SET.request) in **LrWpanMac**.
+- (lr-wpan) `LrWpanPhy::SetRxSensitivity` now supports the setting of Rx sensitivity.
+- (lr-wpan) `LrWpanNetDevice::SetPanAssociation` is introduced to create more complex topologies (multi-hop) using a manual association.
+- (netanim) Added a helper function to update the size of a node
+- (network) Added class `TimestampTag` for associating a timestamp with a packet.
+- (spectrum) A new fast-fading model `TwoRaySpectrumPropagationLossModel` has been added. This model serves as a performance-oriented alternative to the `ThreeGppSpectrumPropagationLossModel` and `ThreeGppChannelModel` classes, and it has been designed with the goal of providing end-to-end channel samples which are statistically close to the ones generated by the latter.
+- (wifi) Added a new attribute **NMaxInflights** to QosTxop to set the maximum number of links on which an MPDU can be simultaneously in-flight.
+- (wifi) New API has been introduced to support 802.11be Multi-Link Operations (MLO)
+- (wifi) New API has been introduced to support 802.11ax dual NAV, UL MU CS, and MU-RTS/CTS features
+- (wifi) Added a new attribute **TrackSignalsFromInactiveInterfaces** to SpectrumWifiPhy to select whether it should track signals from inactive spectrum PHY interfaces.
+
+### Changes to existing API
+
+- (antenna, spectrum) `ComplexVector` definition has changed. Its API is implemented in `MatrixArray`. Some functions such as `push_back` and `resize` are not supported any more. On the other hand, the size initialization through constructor and access operator[] are maintained. Instead of `size ()` users can call `GetSize()`.
+- (internet) TCP Westwood model has been removed due to a bug in BW estimation documented in <https://gitlab.com/nsnam/ns-3-dev/-/issues/579>. The TCP Westwood+ model is now named **TcpWestwoodPlus** and can be instantiated like all the other TCP flavors.
+- (internet) `TcpCubic` attribute `HyStartDetect` changed from `int` to `enum HybridSSDetectionMode`.
+- (internet-apps) Added class `Ping` for a ping model that works for both IPv4 and IPv6. Classes `v4Ping` and `Ping6` will be deprecated and removed in the future, replaced by the new `Ping` class.
+- (lr-wpan) Added file `src/lr-wpan/model/lr-wpan-constants.h` with common constants of the LR-WPAN module.
+- (lr-wpan) Removed the functions `LrWpanCsmaCa::GetUnitBackoffPeriod()` and `LrWpanCsmaCa::SetUnitBackoffPeriod()`, and moved the constant `m_aUnitBackoffPeriod` to `src/lr-wpan/model/lr-wpan-constants.h`.
+- (lr-wpan) `LrWpanHelper::CreateAssociatedPan` replace `LrWpanHelper::AssociateToPan` and is able to create an associated PAN of the devices with both short addresses (16-bits) and extended addresses (EUI-64 bits).
+- (wifi) `SpectrumWifiPhy::SetChannel` has been renamed to `SpectrumWifiPhy::AddChannel` and has one additional parameter (optional) to indicate the frequency range that is covered by the provided spectrum channel. By default, the whole wifi spectrum channel is considered.
+- The `WifiSpectrumHelper::SetChannel` functions used for MLO do no longer take a link ID parameter, but instead takes the frequency range covered by the spectrum channel and have been renamed to `WifiSpectrumHelper::AddChannel`. The remaining `WifiSpectrumHelper::SetChannel` functions assume the whole wifi spectrum range is used by the spectrum channel.
+
+### Changes to build system
+
+- Added NinjaTracing support.
+- Check if the ccache version is equal or higher than 4.0 before enabling precompiled headers.
+- Improved bindings search for linked libraries and their include directories.
+- Added `./ns3 distclean` option. It removes the same build artifacts as `./ns3 clean`, along with documentation, python and test artifacts.
+
+### Changed behavior
+
+- (applications) **UdpClient** and **UdpEchoClient** MaxPackets attribute is aligned with other applications, in that the value zero means infinite packets.
+- (network) **Ipv4Address** and **Ipv6Address** now do not raise an exception if built from an invalid string. Instead the address is marked as not initialized.
+- (tests) The test runner test.py will exit if no TestSuite is specified.
+- (wifi) Control frames (specifically, BlockAckRequest and MU-BAR Trigger Frames) are stored in the wifi MAC queue and no longer in a dedicated BlockAckManager queue
+- (wifi) BSSIDs are no longer hashed by the ApInfo comparator because it may lead to different results on different platforms
+
+## Changes from ns-3.36 to ns-3.37
+
+### New API
+
+- (internet) In `src/internet`, several changes were made to enable auto-generated neighbor caches:
+  - A new helper (NeighborCacheHelper) was added to set up auto-generated neighbor cache.
+  - New NUD_STATE `STATIC_AUTOGENERATED` was added to help the user manage auto-generated entries in Arp cache and Ndisc cache.
+  - Add new callbacks RemoveAddressCallback and AddAddressCallback to dynamically update neighbor cache during addresses are removed/added.
+  - Add NeighborCacheTestSuite to test auto-generated neighbor cache.
+- (lr-wpan) Adds support for **LrWpanMac** devices association.
+- (lr-wpan) Adds support for **LrWpanMac** energy detection (ED) scan.
+- (lr-wpan) Adds support for **LrWpanMac** active and passive scan.
+- (lr-wpan) Adds support for channel paging to the **LrWpanPhy** (only placeholder, a single modulation/band is currently supported).
+- (lr-wpan) Add **LrWpanMac** packet traces and queue limits to Tx queue and Ind Tx queue.
+- (propagation) Add O2I Low/High Building Penetration Losses in 3GPP propagation loss model (`ThreeGppPropagationLossModel`) according to **3GPP TR 38.901 7.4.3.1**. Currently, UMa, UMi and RMa scenarios are supported.
+- (wifi) Added a new attribute **MaxTbPpduDelay** in HeConfiguration for configuring the maximum delay with which a TB PPDU can arrive at the AP after the first TB PPDU in order to be decoded properly. If the delay is higher than **MaxTbPpduDelay**, the TB PPDU is discarded and treated as interference.
+- (wifi) Added new methods (**ConfigHtOptions**, **ConfigVhtOptions**, **ConfigHeOptions** and **ConfigEhtOptions**) to `WifiHelper` to configure HT/VHT/HE/EHT options listed as attributes of the respective Configuration classes through the wifi helper.
+- (wifi) Added new attributes (**AccessReqInterval**, **AccessReqAc** and **DelayAccessReqUponAccess**) to the MultiUserScheduler to allow a wifi AP to coordinate UL MU transmissions even without DL traffic.
+- `(wifi) WifiNetDevice` has a new **Phys** attribute, which is primarily intended to select a specific PHY object of an 11be multi-link device when using path names.
+- (wifi) `Txop` class has new attributes (**MinCws**, **MaxCws**, **Aifsns** and **TxopLimits**) to set minimum CW, maximum CW, AIFSN and TXOP limit for all the links of a multi-link device.
+- (wifi) `WifiPhyListener::NotifyMaybeCcaBusyStart` has been renamed to `WifiPhyListener::NotifyCcaBusyStart` and has two additional parameters: the channel type that indicates for which subchannel the CCA-BUSY is reported and a vector of CCA-BUSY durations for each 20 MHz subchannel. A duration of zero indicates CCA is IDLE, and the vector of CCA-BUSY durations is not empty if the PHY supports 802.11ax and the operational channel width is larger than 20 MHz.
+- (wifi) Added a new attribute **CcaSensitivity** in WifiPhy for configuring the threshold that corresponds to the minimum received power of a PPDU, that occupies the primary channel, should have to report a CCA-BUSY indication.
+- (wifi) Added a new attribute **SecondaryCcaSensitivityThresholds** in VhtConfiguration for configuring the thresholds that corresponds to the minimum received power of a PPDU, that does not occupy the primary 20 MHz channel, should have to report a CCA-BUSY indication. This is made of a tuple, where the first threshold is used for 20 MHz PPDUs, the second one is used for 40 MHz PPDUs and the third one is used for 80 MHz PPDUs.
+- (wifi) Added two new trace sources to `StaWifiMac`: **LinkSetupCompleted**, which is fired when a link is setup in the context of an 11be ML setup, and **LinkSetupCanceled**, which is fired when the setup of a link is terminated. Both sources provide the ID of the setup link and the MAC address of the corresponding AP.
+
+### Changes to existing API
+
+- (lr-wpan) Replace **LrWpanMac** Tx Queue and Ind Tx Queue pointers for smart pointers.
+- (lr-wpan) Adds supporting structures used by **LrWpanMac** (PAN descriptor, Command Payload Header, Capability Field).
+- (lr-wpan) Add supporting association structures: parameters, callbacks and the pending transaction list to **LrWpanMac**.
+- (wifi) The **TxopTrace** trace source of wifi `QosTxop` now has an additional argument (the third one) indicating the ID of the link the TXOP refers to (for non-MLDs, this value is zero).
+- (wifi) The maximum allowed channel width (in MHz) for a data transmission is passed to the **GetDataTxVector** method of the `WifiRemoteStationManager`.
+- (wifi) The **WifiMacQueueItem** class has been renamed as **WifiMpdu**.
+- (wifi) The **Assoc** and **DeAssoc** trace sources of `StaWifiMac` provide the AP MLD address in case (de)association takes place between a non-AP MLD and an AP MLD.
+
+### Changes to build system
+
+- Replaced the Pybindgen python bindings framework with Cppyy.
+- Enabled precompiled headers (`NS3_PRECOMPILE_HEADERS`) by default when CCache is found.
+- Added the `./ns3 show targets` option to list buildable/runnable targets.
+- Added the `./ns3 show (all)` option to list a summary of the current settings.
+- Replaced `./ns3 --check-config` with `./ns3 show config`.
+- Replaced `./ns3 --check-profile` with `./ns3 show profile`.
+- Replaced `./ns3 --check-version` with `./ns3 show version`.
+- Added the `build_exec` macro to declare new executables.
+- Replaced Python-based .ns3rc with a CMake-based version.
+- Deprecated .ns3rc files will be updated to the new CMake-based format and a backup will be placed alongside it.
+- Added the `./ns3 configure --filter-module-examples-and-tests='module1;module2'` option, which can be used to filter out examples and tests that do not use the listed modules.
+- Deprecated symlinks in the build/ directory in favor of stub headers.
+- Added support for faster linkers `lld` and `mold`. These will be used if found. The order of priority is: `mold` > `lld` > default linker.
+- Added support for Windows using the Msys2/MinGW64 toolchain (supports both Unix-like Bash shell shipped with Msys2 and native shells such as CMD and PowerShell).
+- Added new `./ns3 run` options for profilers: `--memray` and `--heaptrack` for memory profiling of Python scripts and C++ programs, respectively, and `--perf` for performance profiling on Linux.
+
+### Changed behavior
+
+- (internet) IPv6 Router Solicitations (RS) are now retransmitted up to 4 times, following RFC 5779.
+- (lr-wpan) **LrWpanPhy** now change to TRX_OFF after a CSMA-CA failure when the RxOnWhenIdle flag is set to false in the **LrWpanMac**.
+- (lr-wpan) Pan Id compression is now possible in **LrWpanMac** when transmitting data frames. i.e. When src and dst pan ID are the same, only one PanId is used, making the MAC header 2 bytes smaller. See IEEE 802.15.4-2006 (7.5.6.1).
+- (lte) Support for four types of UE handover failure are now modeled:
+  - A HO failure is triggered if eNB cannot allocate non-contention-based preamble.
+  - Handover joining timeout is now handled.
+  - Handover leaving timeout is now handled.
+  - Upon RACH failure during HO, the UE will perform cell selection again.
+- (network) Mac(8|16|48|64)Address address allocation pool is now reset between consecutive runs.
+- (propagation) The O2I Low/High Building Penetration Losses will add losses in the pathloss calculation when buildings are present and a UE results to be in O2I state. In order to not consider these losses, they can be disabled by setting BuildingPenetrationLossesEnabled to false.
+- (wifi) The **Channel** attribute of `WifiNetDevice` is deprecated because it became ambiguous with the introduction of multiple links per device. The **Channel** attribute of `WifiPhy` can be used instead.
+
+## Changes from ns-3.36 to ns-3.36.1
 
 ### New API
 
@@ -221,357 +210,349 @@
 
 ### Changes to existing API
 
-* The PTHREAD-dependent classes (mutex, thread and condition variables) were removed and replaced with C++ STL libraries. The API of the STL libraries is very similar to the equivalent ns-3 classes. The main API differences are as follows:
-  * `ns-3::SystemMutex` should be refactored to `std::mutex`.
-  * `ns-3::CriticalSection cs (m_mutex)` should be refactored to `std::unique_lock lock {m_mutex}`.
-  * `ns-3::SystemThread` should be refactored to `std::thread`, which, unlike SystemThread, starts the thread immediately.
-  * `ns-3::SystemCondition` should be refactored to `std::condition_variable`, which relies on a companion `std::mutex`.
-* The macro for optionally including sqlite3-dependent code has been changed from STATS_HAVE_SQLITE3 to HAVE_SQLITE3, and is now defined globally.
-
-### Changes to build system
-
-The build system API has not changed since ns-3.36.  Several bugs were fixed and behavioral improvements were made; see the RELEASE_NOTES for details.
+- The PTHREAD-dependent classes (mutex, thread and condition variables) were removed and replaced with C++ STL libraries. The API of the STL libraries is very similar to the equivalent ns-3 classes. The main API differences are as follows:
+  - `ns-3::SystemMutex` should be refactored to `std::mutex`.
+  - `ns-3::CriticalSection cs (m_mutex)` should be refactored to `std::unique_lock lock {m_mutex}`.
+  - `ns-3::SystemThread` should be refactored to `std::thread`, which, unlike SystemThread, starts the thread immediately.
+  - `ns-3::SystemCondition` should be refactored to `std::condition_variable`, which relies on a companion `std::mutex`.
+- The macro for optionally including sqlite3-dependent code has been changed from STATS_HAVE_SQLITE3 to HAVE_SQLITE3, and is now defined globally.
+
+### Changes to build system
+
+The build system API has not changed since ns-3.36. Several bugs were fixed and behavioral improvements were made; see the RELEASE_NOTES for details.
 
 ### Changed behavior
 
 Apart from the bugs fixed (listed in the RELEASE_NOTES), the simulation model behavior should not have changed since ns-3.36.
 
-Changes from ns-3.35 to ns-3.36
--------------------------------
-
-### New API
-
-* The helpers of the NetDevices supporting flow control (`PointToPointHelper`, `CsmaHelper`, `SimpleNetDeviceHelper`, `WifiHelper`) now provide a `DisableFlowControl` method to disable flow control. If flow control is disabled, the Traffic Control layer forwards packets down to the NetDevice even if there is no room for them in the NetDevice queue(s)
-* Added a new trace source `TcDrop` in `TrafficControlLayer` for tracing packets that have been dropped because no queue disc is installed on the device, the device supports flow control and the device queue is full.
-* Added a new class `PhasedArraySpectrumPropagationLossModel`, and its `DoCalcRxPowerSpectralDensity` function has two additional parameters: TX and RX antenna arrays. Should be inherited by models that need to know antenna arrays in order to calculate RX PSD.
-* It is now possible to detach a `SpectrumPhy` object from a `SpectrumChannel` by calling `SpectrumChannel::RemoveRx ()`.
-* `PhasedArrayModel` has a new function GetId that returns a unique ID of each `PhasedArrayModel` instance.
-
-### Changes to existing API
-
-* Support for Network Simulation Cradle (NSC) TCP has been removed.
-* Support for `PlanetLabFdNetDeviceHelper` has been removed.
-* `ThreeGppSpectrumPropagationLossModel` now inherits `PhasedArraySpectrumPropagationLossModel`. The modules that use `ThreeGppSpectrumPropagationLossModel` should implement `SpectrumPhy::GetAntenna` that will return the instance of `PhasedArrayModel`.
-* `AddDevice` function is removed from `ThreeGppSpectrumPropagationLossModel` to support multiple arrays per device.
-* `SpectrumPhy` function `GetRxAntenna` is renamed to `GetAntenna`, and its return value is changed to `Ptr<Object>` instead of `Ptr<AntennaModel>` to support also `PhasedArrayModel` type of antenna.
-* `vScatt` attribute moved from `ThreeGppSpectrumPropagationLossModel` to `ThreeGppChannelModel`.
-* `ChannelCondition::IsEqual` now has LOS and O2I parameters instead of a pointer to `ChannelCondition`.
-* `TcpWestwood::EstimatedBW` trace source changed from `TracedValueCallback::Double` to `TracedValueCallback::DataRate`.
-* The API for making changes to channel number, band, standard, and primary channel has been changed to use a new `ChannelSettings` attribute.
-
-### Changes to build system
-
-* The Waf build system has been replaced by CMake and a Python program called `ns3` that provides a Waf-like API.
-* g++ version 8 is now the minimum g++ compiler version supported.
-* The default build profile has been changed from `debug` to a new `default`.  Two key differences are that the new default has optimizations enabled (`-O2` vs. previous `-O0`), and the `-Werror` flag is disabled.  Select the `debug` profile to disable optimizations and enable warnings as errors.
-
-### Changed behavior
-
-* Wi-Fi: The default Wi-Fi standard is changed from 802.11a to 802.11ax, and the default rate control is changed from `ArfWifiManager` to `IdealWifiManager`.
-* Wi-Fi: EDCAFs (QosTxop objects) are no longer installed on non-QoS STAs and DCF (Txop object) is no longer installed on QoS STAs.
-* Wi-Fi: Management frames (Probe Request/Response, Association Request/Response) are sent by QoS STAs according to the 802.11 specs.
-* The `Frequency`, `ChannelNumber`, `ChannelWidth` and `Primary20MHzIndex` attributes of `WifiPhy` can now only be used to get the corresponding values. Channel settings can be now configured through the `ChannelSettings` attribute. See the wifi model documentation for information on how to set this new attribute.
-* UE handover now works with and without enabled CA (carrier aggregation) in inter-eNB, intra-eNB, inter-frequency and intra-frequency scenarios. Previously only inter-eNB intra-frequency handover was supported and only in non-CA scenarios.
-* NixVectorRouting: `NixVectorRouting` can now better cope with topology changes. In-flight packets are not anymore causing crashes, and the path is dynamically rebuilt by intermediate routers (this happens only to packets in-flight during the topology change).
-* Mesh (Wi-Fi) forwarding hops now have a configurable random variable-based forwarding delay model, with a default mean of 350 us.
-
-Changes from ns-3.34 to ns-3.35
--------------------------------
-
-### New API
-
-* In class `Ipv6Header`, new functions `SetSource ()`, `SetDestination ()`, `GetSource ()` and `GetDestination ()` are added, consistent with `Ipv4Header`. The existing functions had `Address` suffix in each of the function names, and are are deprecated now.
-* In class `Ipv4InterfaceAddress`, new functions `SetAddress ()` and `GetAddress ()` are added, corresponding to `SetLocal ()` and `GetLocal ()` respectively. This is done to keep consistency with `Ipv4InterfaceAddress`.
-* With the new support for IPv6 Nix-Vector routing, we have all the new APIs corresponding to IPv4 Nix-Vector routing. Specific to the user, there is an `Ipv6NixVectorHelper` class which can be set in the `InternetStackHelper`, and works similar to `Ipv4NixVectorHelper`.
-* In class `Ipv4InterfaceAddress`, a new function `IsInSameSubnet ()` is added to check if both the IPv4 addresses are in the same subnet. Also, it is consistent with `Ipv6InterfaceAddress::IsInSameSubnet ()`.
-* In class `ConfigStore`, a new Attribute `SaveDeprecated` allows to not save DEPRECATED Attributes. The default value is `false` (save DEPRECATED Attributes).
-* In class `TracedCallback`, a new function `IsEmpty` allows to know if the TracedCallback will call any callback.
-* A new specialization of `std::hash` for `Ptr` allows one to use Ptrs as keys in `unordered_map` and `unordered_set` containers.
-* A new `GroupMobilityHelper` mobility helper has been added to ease the configuration of group mobility (a form of hierarchical mobility in which multiple child mobility models move with reference to an underlying parent mobility model). New example programs and animation scripts are also added to both the buildings and mobility modules.
-
-### Changes to existing API
-
-* In class `Ipv6Header`, the functions `SetSourceAddress ()`, `SetDestinationAddress ()`, `GetSourceAddress ()` and `GetDestinationAddress ()` are deprecated. New corresponding functions are added by removing the `Address` suffix. This change is made for having consistency with `Ipv4Header`.
-* `ipv4-nix-vector-helper.h` and `ipv4-nix-vector-routing.h` have been deprecated in favour of `nix-vector-helper.h` and `nix-vector-routing.h` respectively.
-
-### Changes to build system
-
-* The default C++ standard is now C++17.
-* The minimum compiler versions have been raised to g++-7 and clang-10 (Linux) and Xcode 11 (macOS).
-
-### Changed behavior
-
-* Nix-Vector routing supports topologies with multiple WiFi networks using the same WiFi channel object.
-* ConfigStore no longer saves OBSOLETE attributes.
-* The `Ipv4L3Protocol` Duplicate detection now accounts for transmitted packets, so a transmitting multicast node will not forward its own packets.
-* Wi-Fi: A-MSDU aggregation now implies that constituent MSDUs are immediately dequeued from the EDCA queue and replaced by an MPDU containing the A-MSDU. Thus, aggregating N MSDUs triggers N dequeue operations and 1 enqueue operation on the EDCA queue.
-* Wi-Fi: MPDUs being passed to the PHY layer for transmission are not dequeued, but are kept in the EDCA queue until they are acknowledged or discarded. Consequently, the BlockAckManager retransmit queue has been removed.
-
-Changes from ns-3.33 to ns-3.34
--------------------------------
+## Changes from ns-3.35 to ns-3.36
+
+### New API
+
+- The helpers of the NetDevices supporting flow control (`PointToPointHelper`, `CsmaHelper`, `SimpleNetDeviceHelper`, `WifiHelper`) now provide a `DisableFlowControl` method to disable flow control. If flow control is disabled, the Traffic Control layer forwards packets down to the NetDevice even if there is no room for them in the NetDevice queue(s)
+- Added a new trace source `TcDrop` in `TrafficControlLayer` for tracing packets that have been dropped because no queue disc is installed on the device, the device supports flow control and the device queue is full.
+- Added a new class `PhasedArraySpectrumPropagationLossModel`, and its `DoCalcRxPowerSpectralDensity` function has two additional parameters: TX and RX antenna arrays. Should be inherited by models that need to know antenna arrays in order to calculate RX PSD.
+- It is now possible to detach a `SpectrumPhy` object from a `SpectrumChannel` by calling `SpectrumChannel::RemoveRx ()`.
+- `PhasedArrayModel` has a new function GetId that returns a unique ID of each `PhasedArrayModel` instance.
+
+### Changes to existing API
+
+- Support for Network Simulation Cradle (NSC) TCP has been removed.
+- Support for `PlanetLabFdNetDeviceHelper` has been removed.
+- `ThreeGppSpectrumPropagationLossModel` now inherits `PhasedArraySpectrumPropagationLossModel`. The modules that use `ThreeGppSpectrumPropagationLossModel` should implement `SpectrumPhy::GetAntenna` that will return the instance of `PhasedArrayModel`.
+- `AddDevice` function is removed from `ThreeGppSpectrumPropagationLossModel` to support multiple arrays per device.
+- `SpectrumPhy` function `GetRxAntenna` is renamed to `GetAntenna`, and its return value is changed to `Ptr<Object>` instead of `Ptr<AntennaModel>` to support also `PhasedArrayModel` type of antenna.
+- `vScatt` attribute moved from `ThreeGppSpectrumPropagationLossModel` to `ThreeGppChannelModel`.
+- `ChannelCondition::IsEqual` now has LOS and O2I parameters instead of a pointer to `ChannelCondition`.
+- `TcpWestwood::EstimatedBW` trace source changed from `TracedValueCallback::Double` to `TracedValueCallback::DataRate`.
+- The API for making changes to channel number, band, standard, and primary channel has been changed to use a new `ChannelSettings` attribute.
+
+### Changes to build system
+
+- The Waf build system has been replaced by CMake and a Python program called `ns3` that provides a Waf-like API.
+- g++ version 8 is now the minimum g++ compiler version supported.
+- The default build profile has been changed from `debug` to a new `default`. Two key differences are that the new default has optimizations enabled (`-O2` vs. previous `-O0`), and the `-Werror` flag is disabled. Select the `debug` profile to disable optimizations and enable warnings as errors.
+
+### Changed behavior
+
+- Wi-Fi: The default Wi-Fi standard is changed from 802.11a to 802.11ax, and the default rate control is changed from `ArfWifiManager` to `IdealWifiManager`.
+- Wi-Fi: EDCAFs (QosTxop objects) are no longer installed on non-QoS STAs and DCF (Txop object) is no longer installed on QoS STAs.
+- Wi-Fi: Management frames (Probe Request/Response, Association Request/Response) are sent by QoS STAs according to the 802.11 specs.
+- The `Frequency`, `ChannelNumber`, `ChannelWidth` and `Primary20MHzIndex` attributes of `WifiPhy` can now only be used to get the corresponding values. Channel settings can be now configured through the `ChannelSettings` attribute. See the wifi model documentation for information on how to set this new attribute.
+- UE handover now works with and without enabled CA (carrier aggregation) in inter-eNB, intra-eNB, inter-frequency and intra-frequency scenarios. Previously only inter-eNB intra-frequency handover was supported and only in non-CA scenarios.
+- NixVectorRouting: `NixVectorRouting` can now better cope with topology changes. In-flight packets are not anymore causing crashes, and the path is dynamically rebuilt by intermediate routers (this happens only to packets in-flight during the topology change).
+- Mesh (Wi-Fi) forwarding hops now have a configurable random variable-based forwarding delay model, with a default mean of 350 us.
+
+## Changes from ns-3.34 to ns-3.35
+
+### New API
+
+- In class `Ipv6Header`, new functions `SetSource ()`, `SetDestination ()`, `GetSource ()` and `GetDestination ()` are added, consistent with `Ipv4Header`. The existing functions had `Address` suffix in each of the function names, and are are deprecated now.
+- In class `Ipv4InterfaceAddress`, new functions `SetAddress ()` and `GetAddress ()` are added, corresponding to `SetLocal ()` and `GetLocal ()` respectively. This is done to keep consistency with `Ipv4InterfaceAddress`.
+- With the new support for IPv6 Nix-Vector routing, we have all the new APIs corresponding to IPv4 Nix-Vector routing. Specific to the user, there is an `Ipv6NixVectorHelper` class which can be set in the `InternetStackHelper`, and works similar to `Ipv4NixVectorHelper`.
+- In class `Ipv4InterfaceAddress`, a new function `IsInSameSubnet ()` is added to check if both the IPv4 addresses are in the same subnet. Also, it is consistent with `Ipv6InterfaceAddress::IsInSameSubnet ()`.
+- In class `ConfigStore`, a new Attribute `SaveDeprecated` allows to not save DEPRECATED Attributes. The default value is `false` (save DEPRECATED Attributes).
+- In class `TracedCallback`, a new function `IsEmpty` allows to know if the TracedCallback will call any callback.
+- A new specialization of `std::hash` for `Ptr` allows one to use Ptrs as keys in `unordered_map` and `unordered_set` containers.
+- A new `GroupMobilityHelper` mobility helper has been added to ease the configuration of group mobility (a form of hierarchical mobility in which multiple child mobility models move with reference to an underlying parent mobility model). New example programs and animation scripts are also added to both the buildings and mobility modules.
+
+### Changes to existing API
+
+- In class `Ipv6Header`, the functions `SetSourceAddress ()`, `SetDestinationAddress ()`, `GetSourceAddress ()` and `GetDestinationAddress ()` are deprecated. New corresponding functions are added by removing the `Address` suffix. This change is made for having consistency with `Ipv4Header`.
+- `ipv4-nix-vector-helper.h` and `ipv4-nix-vector-routing.h` have been deprecated in favour of `nix-vector-helper.h` and `nix-vector-routing.h` respectively.
+
+### Changes to build system
+
+- The default C++ standard is now C++17.
+- The minimum compiler versions have been raised to g++-7 and clang-10 (Linux) and Xcode 11 (macOS).
+
+### Changed behavior
+
+- Nix-Vector routing supports topologies with multiple WiFi networks using the same WiFi channel object.
+- ConfigStore no longer saves OBSOLETE attributes.
+- The `Ipv4L3Protocol` Duplicate detection now accounts for transmitted packets, so a transmitting multicast node will not forward its own packets.
+- Wi-Fi: A-MSDU aggregation now implies that constituent MSDUs are immediately dequeued from the EDCA queue and replaced by an MPDU containing the A-MSDU. Thus, aggregating N MSDUs triggers N dequeue operations and 1 enqueue operation on the EDCA queue.
+- Wi-Fi: MPDUs being passed to the PHY layer for transmission are not dequeued, but are kept in the EDCA queue until they are acknowledged or discarded. Consequently, the BlockAckManager retransmit queue has been removed.
+
+## Changes from ns-3.33 to ns-3.34
 
 ### New features and API
 
-* Support for Wi-Fi **802.11ax downlink and uplink OFDMA**, including multi-user OFDMA and a **round-robin multi-user scheduler**.
-* `FqCobalt` queue disc with L4S features and set associative hash.
-* `FqPIE` queue disc with L4S mode
-* `ThompsonSamplingWifiManager` Wi-Fi rate control algorithm.
-* New `PhasedArrayModel`, providing a flexible interface for modeling a number of Phase Antenna Array (PAA) models.
-* Added the ability to configure the **Wi-Fi primary 20 MHz channel** for 802.11 devices operating on channels of width greater than 20 MHz.
-* A **TCP BBRv1** congestion control model.
-* **Improved support for bit fields** in header serialization/deserialization.
-* Support for **IPv6 stateless address auto-configuration (SLAAC)**.
-
-### Changes to existing API
-
-* The `WifiAckPolicySelector` class has been replaced by the `WifiAckManager` class. Correspondingly, the ConstantWifiAckPolicySelector has been replaced by the WifiDefaultAckManager class. A new WifiProtectionManager abstract base class and WifiDefaultProtectionManager concrete class have been added to implement different protection policies.
-* The class `ThreeGppAntennaArrayModel` has been replaced by `UniformPlanarArray`, extending the PhasedArrayModel interface.
-* The **`Angles` struct** is now a class, with robust setters and getters (public struct variables `phi` and `theta` are now private class variables `m_azimuth` and `m_inclination`), overloaded `operator<<` and `operator>>` and a number of utilities.
-* `AntennaModel` child classes have been extended to produce 3D radiation patterns. Attributes such as Beamwidth have thus been separated into Vertical/HorizontalBeamwidth.
-* The attribute `UseVhtOnly` in `MinstrelHtWifiManager` has been replaced by a new attribute called `UseLatestAmendmentOnly`.
-* The wifi module has **removed HT Greenfield support, Holland (802.11a-like) PHY configuration, and Point Coordination Function (PCF)**
-* The wifi ErrorRateModel API has been extended to support **link-to-system models**.
-* **Nix-Vector routing** supports multiple interface addresses and can print out routing paths.
-* The `TxOkHeader` and `TxErrHeader` trace sources of `RegularWifiMac` have been obsoleted and replaced by trace sources that better capture the result of a transmission: `AckedMpdu` (fired when an MPDU is successfully acknowledged, via either a Normal Ack or a Block Ack), `NAckedMpdu` (fired when an MPDU is negatively acknowledged via a Block Ack), `DroppedMpdu` (fired when an MPDU is dropped), `MpduResponseTimeout` (fired when a CTS is missing after an RTS or a Normal Ack is missing after an MPDU) and `PsduResponseTimeout` (fired when a BlockAck is missing after an A-MPDU or a BlockAckReq).
-
-### Changes to build system
-
-* The handling of **Boost library/header dependencies** has been improved.
-
-### Changed behavior
-
-* The default **TCP congestion control** has been changed from NewReno to CUBIC.
-* The **PHY layer of the wifi module** has been refactored: the amendment-specific logic has been ported to `PhyEntity` classes and `WifiPpdu` classes.
-* The **MAC layer of the wifi module** has been refactored. The MacLow class has been replaced by a hierarchy of FrameExchangeManager classes, each adding support for the frame exchange sequences introduced by a given amendment.
-* The **wifi BCC AWGN error rate tables** have been aligned with the ones provided by MATLAB and users may note a few dB difference when using BCC at high SNR and high MCS.
-* **`ThreeGppChannelModel` has been fixed**: cluster and sub-cluster angles could have been generated with inclination angles outside the inclination range `[0, pi]`, and have now been constrained to the correct range.
-* The **LTE RLC Acknowledged Mode (AM) transmit buffer** is now limited by default to a size of (`1024 * 10`) bytes. Configuration of unlimited behavior can still be made by passing the value of zero to the new attribute `MaxTxBufferSize`.
-
-Changes from ns-3.32 to ns-3.33
--------------------------------
-
-### New API
-
-* A model for **TCP CUBIC** (RFC 8312) has been added.
-* New **channel models based on 3GPP TR 37.885** have been added to support vehicular simulations.
-* `Time::RoundTo (unit)` allows time to be rounded to the nearest integer multiple of unit
-* `UdpClient` now can report both transmitted and received bytes.
-* A new `MPI Enable()` variant was introduced that takes a user-supplied `MPI_Communicator`, allowing for partitioning of the MPI processes.
-* A `Length` class has been introduced to allow users to replace the use of raw numbers (ints, doubles) that have implicit lengths with a class that represents lengths with an explicit unit.
-* A flexible `CsvReader` class has been introduced to allow users to read in csv- or tab-delimited data.
-* The `ListPositionAllocator` can now input positions from a csv file.
-* A new trace source for DCTCP alpha value has been added to `TcpDctcp`.
-* A new `TableBasedErrorRateModel` has been added for Wi-Fi, and the default values are aligned with link-simulation results from MATLAB WLAN Toolbox and IEEE 802.11 TGn.
-* A new `LdpcSupported` attribute has been added for Wi-Fi in `HtConfiguration`, in order to select LDPC FEC encoding instead of the default BCC FEC encoding.
-
-### Changes to existing API
-
-* The signature of `WifiPhy::PsduTxBeginCallback` and `WifiPhy::PhyTxPsduBegin` have been changed to take a map of PSDUs instead of a single PSDU in order to support multi-users (MU) transmissions.
-* The wifi trace `WifiPhy::PhyRxBegin` has been extended to report the received power for every band.
-* The wifi trace `WifiPhy::PhyRxBegin` has been extended to report the received power for every band.
-* New attributes `SpectrumWifiPhy::TxMaskInnerBandMinimumRejection`, `SpectrumWifiPhy::TxMaskOuterBandMinimumRejection` and `SpectrumWifiPhy::TxMaskOuterBandMaximumRejection` have been added to configure the OFDM transmit masks.
-
-### Changes to build system
-
-* Waf has been upgraded to git development version waf-2.0.21-6-g60e3f5f4
-
-### Changed behavior
-
-* The **default Wi-Fi ErrorRateModel** for the 802.11n/ac/ax standards has been changed from the NistErrorRateModel to a new TableBasedErrorRateModel. Users may experience a shift in Wi-Fi link range due to the new default error model, as **the new model is more optimistic** (the PER for a given MCS will degrade at a lower SNR value). The Wi-Fi module documentation provides plots that compare the performance of the NIST and new table-based model.
-* The default value of the `BerThreshold` attribute in `IdealWifiManager` was changed from 1e-5 to 1e-6, so as to correct behavior with high order MCS.
-* **Time values that are created from an `int64x64_t` value** are now rounded to the nearest integer multiple of the unit, rather than truncated. Issue #265 in the GitLab.com tracker describes the behavior that was fixed. Some Time values that rely on this conversion may have changed due to this fix.
-* TCP now implements the Linux-like **congestion window reduced (CWR)** state when explicit congestion notification (ECN) is enabled.
-* `TcpDctcp` now inherits from `TcpLinuxReno`, making its congestion avoidance track more closely to that of Linux.
-
-Changes from ns-3.31 to ns-3.32
--------------------------------
-
-### New API
-
-* A new TCP congestion control, `TcpLinuxReno`, has been added.
-* Added, to **PIE queue disc**, **queue delay calculation using timestamp** feature (Linux default behavior), **cap drop adjustment** feature (Section 5.5 of RFC 8033), **ECN** (Section 5.1 of RFC 8033) and **derandomization** feature (Section 5.4 of RFC 8033).
-* Added **L4S Mode** to FqCoDel and CoDel queue discs
-* A model for **dynamic pacing** has been added to TCP.
-* Added **Active/Inactive feature** to PIE queue disc
-* Added **netmap** and **DPDK** emulation device variants
-* Added capability to configure **STL pair and containers as attributes**
-* Added **CartesianToGeographic** coordinate conversion capability
-* Added **LollipopCounter**, a sequence number counter type
-* Added **6 GHz band** support for Wi-Fi 802.11ax
-
-### Changes to existing API
-
-* The `Sifs`, `Slot` and `Pifs` attributes have been moved from `WifiMac` to `WifiPhy` to better reflect that they are PHY characteristics, to decouple the MAC configuration from the PHY configuration and to ease the support for future standards.
-* The Histogram class was moved from the flow-monitor module to the stats module to make it more easily accessed. If you previously used Histogram by by including flow-monitor.h you will need to change that to stats-module.h.
-* The `WifiHelper::SetStandard (WifiPhyStandard standard)` method no longer takes a WifiPhyStandard enum, but instead takes a similarly named WifiStandard enum. If before you specified a value such as `WIFI_PHY_STANDARD_xxx`, now you must specify `WIFI_STANDARD_xxx`.
-* The `YansWifiPhyHelper::Default` and `SpectrumWifiPhyHelper::Default` methods have been removed; the default constructors may instead by used.
-* **PIE** queue disc now uses `Timestamp` for queue delay calculation as default instead of **Dequeue Rate Estimator**
-
-### Changes to build system
-
-* Added `--enable-asserts` and `--enable-logs` to waf configure, to selectively enable asserts and/or logs in release and optimized builds.
-* A build version reporting system has been added by extracting data from the local git repository (or a standalone file if a git repository is not present).
-* Added support for EditorConfig
-
-### Changed behavior
-
-* Support for **RIFS** has been dropped from wifi. RIFS has been obsoleted by the 802.11 standard and support for it was not implemented according to the standard.
-* The default loss recovery algorithm for TCP has been changed from Classic Recovery to Proportional Rate Reduction (PRR).
-* The behavior of `TcpPrrRecovery` algorithm was aligned to that of Linux.
-* **PIE** queue disc now uses `Timestamp` for queue delay calculation as default instead of **Dequeue Rate Estimator**
-* TCP pacing, when enabled, now adjusts the rate dynamically based on the window size, rather than just enforcing a constant rate.
-* WifiPhy forwards up MPDUs from an A-MPDU under reception as long as they arrive at the PHY, instead of forwarding up the whole A-MPDU once its reception is completed.
-* The ns-3 TCP model was changed to set the initial congestion window to 10 segments instead of 1 segment (to align with default Linux configuration).
-
-Changes from ns-3.30 to ns-3.31
--------------------------------
-
-### New API
-
-* A **TCP DCTCP** model has been added.
-* **3GPP TR 38.901** pathloss, channel condition, antenna array, and fast fading models have been added.
-* New `...FailSafe ()` variants of the `Config` and `Config::MatchContainer` functions which set Attributes or connect TraceSources. These all return a boolean indicating if any attributes could be set (or trace sources connected). These are useful if you are not sure that the requested objects exist, for example in AnimationInterface.
-* New attributes for `Ipv4L3Protocol` have been added to enable RFC 6621-based duplicate packet detection (DPD) (`EnableDuplicatePacketDetection`) and to control the cache expiration time (`DuplicateExpire`).
-* `MakeConsistent` method of `BuildingsHelper` class is deprecated and moved to `MobilityBuildingInfo` class. `DoInitialize` method of the `MobilityBuildingInfo` class would be responsible for making the mobility model of a node consistent at the beginning of a simulation. Therefore, there is no need for an explicit call to `MakeConsistent` in a simulation script.
-* The `IsInside` method of `MobilityBuildingInfo` class is extended to make the mobility model of a moving node consistent.
-* The `IsOutside` method of `MobilityBuildingInfo` class is deprecated. The `IsInside` method should be use to check the position of a node.
-* A new abstract base class, `WifiAckPolicySelector`, is introduced to implement different techniques for selecting the acknowledgment policy for PSDUs containing QoS Data frames. Wifi, mesh and wave helpers provide a SetAckPolicySelectorForAc method to configure a specific ack policy selector for a given Access Category.
-* The default ack policy selector is named `ConstantWifiAckPolicySelector`, which allows to choose between Block Ack policy and Implicit Block Ack Request policy and allows to request an acknowledgment after a configurable number of MPDUs have been transmitted.
-* The `MaxSize` attribute is removed from the `QueueBase` base class and moved to subclasses. A new MaxSize attribute is therefore added to the DropTailQueue class, while the MaxQueueSize attribute of the WifiMacQueue class is renamed as MaxSize for API consistency.
-* Two new **Application sequence number and timestamp** variants have been added, to support packet delivery tracing.
-  * A new sequence and timestamp header variant for applications has been added. The `SeqTsEchoHeader` contains an additional timestamp field for use in echoing a timestamp back to a sender.
-  * TCP-based applications (OnOffApplication, BulkSendApplication, and PacketSink) support a new header, `SeqTsSizeHeader`, to convey sequence number, timestamp, and size data. Use is controlled by the `EnableSeqTsSizeHeader` attribute.
-* Added a new trace source `PhyRxPayloadBegin` in WifiPhy for tracing begin of PSDU reception.
-* Added the class `RandomWalk2dOutdoorMobilityModel` that models a random walk which does not enter any building.
-* Added support for the **Cake set-associative hash** in the FqCoDel queue disc
-* Added support for **ECN marking for CoDel and FqCoDel** queue discs
-
-### Changes to existing API
-
-* The API for **enabling and disabling ECN** in TCP sockets has been refactored.
-* The **LTE HARQ** related methods in LteEnbPhy and LteUePhy have been renamed, and the LteHelper updated.
-* Previously the `Config::Connect` and `Config::Set` families of functions would fail silently if the attribute or trace source didn't exist on the path given (typically due to spelling errors). Now those functions will throw a fatal error. If you need the old behavior use the new `...FailSafe ()` variants.
-* The internal TCP API for `TcpCongestionOps` has been extended to support the `CongControl` method to allow for delivery rate estimation feedback to the congestion control mechanism.
-* Functions `LteEnbPhy::ReceiveUlHarqFeedback` and `LteUePhy::ReceiveLteDlHarqFeedback` are renamed to `LteEnbPhy::ReportUlHarqFeedback` and `LteUePhy::EnqueueDlHarqFeedback`, respectively to avoid confusion about their functionality. `LteHelper` is updated accordingly.
-* Now on, instead of `uint8_t`, `uint16_t` would be used to store a bandwidth value in LTE.
-* The preferred way to declare instances of `CommandLine` is now through a macro: `COMMANDLINE (cmd)`. This enables us to add the `CommandLine::Usage()` message to the Doxygen for the program.
-* New `...FailSafe ()` variants of the `Config` is used to connect PDCP TraceSources of eNB and UE in `RadioBearerStatsConnector` class. It is required for the simulations using RLC SM where PDCP objects are not created for data radio bearers.
-* `T310` timer in `LteUeRrc` class is stopped if the UE receives `RRCConnectionReconfiguration` including the `mobilityControlInfo`. This change is introduced following the 3GPP standard TS36331 sec 5.3.5.4.
-* The wifi `High Latency tags` have been removed. The only rate manager (Onoe) that was making use of them has been refactored.
-* The wifi `MIMO diversity model` has been changed to better fit with MRC theory for AWGN channels when STBC is not used (since STBC is currently not supported).
-* The `BuildingsHelper::MakeMobilityModelConsistent()` method is deprecated in favor of MobilityBuildingInfo::MakeConsistent
-* The `MobilityBuildingInfo::IsOutdoor ()` method is deprecated; use the result of IsIndoor() method instead
-* IsEqual() methods of class `Ipv4Address`, `Ipv4Mask`, `Ipv6Address`, and `Ipv6Prefix` are deprecated.
-* The API around the **wifi Txop class** was refactored.
-
-### Changes to build system
-
-* The `--lcov-report` option to Waf was fixed, and a new `--lcov-zerocounters` option was added to improve support for lcov.
-* Python bindings were enabled for `netanim`.
-
-### Changed behavior
-
-* The `EmpiricalRandomVariable` no longer linearly interpolates between values by default, but instead will default to treating the CDF as a histogram and return one of the specific inputs. The previous interpolation mode can be configured by an attribute.
-* (as reported above) previously the `Config::Connect` and `Config::Set` families of functions would fail silently if the attribute or trace source didn't exist on the path given (typically due to spelling errors). Now those functions will throw a fatal error. If you need the old behavior use the new `...FailSafe ()` variants.
-* Attempting to deserialize an enum name which wasn't registered with `MakeEnumChecker` now causes a fatal error, rather failing silently. (This can be triggered by setting an enum Attribute from a StringValue.)
-* As a result of the above API changes in `MobilityBuildingInfo` and `BuildingsHelper` classes, a building aware pathloss models, e.g., `HybridBuildingsPropagationLossModel` is now able to accurately compute the pathloss for a node moving in and out of buildings in a simulation. See [issue 80](https://gitlab.com/nsnam/ns-3-dev/issues/80) for discussion.
-* The implementation of the **Wi-Fi channel access** functions has been improved to make them more conformant to the IEEE 802.11-2016 standard. Concerning the DCF, the backoff procedure is no longer invoked when a packet is queued for transmission and the medium has not been idle for a DIFS, but it is invoked if the medium is busy or does not remain idle for a DIFS after the packet has been queued. Concerning the EDCAF, tranmissions are now correctly aligned at slot boundaries.
-* Various wifi physical layer behavior around channel occupancy calculation, phy state calculation, and handling different channel widths has been updated.
-
-Changes from ns-3.29 to ns-3.30
--------------------------------
-
-### New API
-
-* Added the attribute `Release` to the class `EpsBearer`, to select the release (e.g., release 15)
-* The attributes `RegularWifiMac::HtSupported`, `RegularWifiMac::VhtSupported`, `RegularWifiMac::HeSupported`, `RegularWifiMac::RifsSupported`, `WifiPhy::ShortGuardEnabled`, `WifiPhy::GuardInterval` and `WifiPhy::GreenfieldEnabled` have been deprecated. Instead, it is advised to use `WifiNetDevice::HtConfiguration`, `WifiNetDevice::VhtConfiguration` and `WifiNetDevice::HeConfiguration`.
-* The attributes `{Ht,Vht,He}Configuration::{Vo,Vi,Be,Bk}MaxAmsduSize` and `{Ht,Vht,He}Configuration::{Vo,Vi,Be,Bk}MaxAmpduSize` have been removed. Instead, it is necessary to use `RegularWifiMac::{VO,VI,BE,BK}_MaxAmsduSize` and `RegularWifiMac::{VO,VI,BE,BK}_MaxAmpduSize`.
-* A new attribute `WifiPhy::PostReceptionErrorModel` has been added to force specific packet drops.
-* A new attribute `WifiPhy::PreambleDetectionModel` has been added to decide whether PHY preambles are successfully detected.
-* New attributes `QosTxop::AddBaResponseTimeout` and `QosTxop::FailedAddBaTimeout` have been added to set the timeout to wait for an ADDBA response after the ACK to the ADDBA request is received and to set the timeout after a failed BA agreement, respectively.
-* A new attribute `QosTxop::UseExplicitBarAfterMissedBlockAck` has been added to specify whether explicit Block Ack Request should be sent upon missed Block Ack Response.
-* Added a new trace source `EndOfHePreamble` in WifiPhy for tracing end of preamble (after training fields) for received 802.11ax packets.
-* Added a new helper method to SpectrumWifiPhyHelper and YansWifiPhyHelper to set the **frame capture model**.
-* Added a new helper method to SpectrumWifiPhyHelper and YansWifiPhyHelper to set the **preamble detection model**.
-* Added a new helper method to WifiPhyHelper to disable the preamble detection model.
-* Added a method to ObjectFactory to check whether a TypeId has been configured on the factory.
-* Added a new helper method to WifiHelper to set the **802.11ax OBSS PD spatial reuse algorithm**.
-* Added the **Cobalt queuing discipline**.
-* Added `Simulator::GetEventCount ()` to return the number of events executed.
-* Added `ShowProgress` object to display simulation progress statistics.
-* Add option to disable explicit Block Ack Request when a Block Ack Response is missed.
-* Add API to be able to tag a subset of bytes in an ns3::Packet.
-* New LTE helper API has been added to allow users to configure LTE backhaul links with any link technology, not just point-to-point links.
-
-### Changes to existing API
-
-* Added the possibility of setting the z coordinate for many position-allocation classes: `GridPositionAllocator`, `RandomRectanglePositionAllocator`, `RandomDiscPositionAllocator`, `UniformDiscPositionAllocator`.
-* The WifiPhy attribute `CcaMode1Threshold` has been renamed to `CcaEdThreshold`, and the WifiPhy attribute `EnergyDetectionThreshold` has been replaced by a new attribute called `RxSensitivity`.
-* It is now possible to know the size of the SpectrumValue underlying std::vector, as well as accessing read-only every element of it.
-* The `GetClosestSide` method of the Rectangle class returns the correct closest side also for positions outside the rectangle.
-* The trace sources `BackoffTrace` and `CwTrace` were moved from class QosTxop to base class Txop, allowing these values to be traced for DCF operation. In addition, the trace signature for BackoffTrace was changed from TracedValue to TracedCallback (callback taking one argument instead of two). Most users of CwTrace for QosTxop configurations will not need to change existing programs, but users of BackoffTrace will need to adjust the callback signature to match.
-* New trace sources, namely `DrbCreated`, `Srb1Created` and `DrbCreated` have been implemented in LteEnbRrc and LteUeRrc classes respectively. These new traces are used to improve the connection of the RLC and PDCP stats in the RadioBearerStatsConnector API.
-* `TraceFadingLossModel` has been moved from lte to spectrum module.
-
-### Changes to build system
-
-* **ns-3 now only supports Python 3**. Use of Python 2 can be forced using the `--with-python` option provided to `./waf configure`, and may still work for many cases, but is no longer supported. Waf does not default to Python 3 but the ns-3 wscript will default the build to Python 3.
-* Waf upgraded from 2.0.9 to 2.0.18.
-* Options to run a program through Waf without invoking a project rebuild have been added. The command `./waf --run-no-build` parallels the behavior of `./waf --run` and, likewise, the command `./waf --pyrun-no-build` parallels the behavior of `./waf --pyrun`.
-
-### Changed behavior
-
-* The wifi ADDBA handshake process is now protected with the use of two timeouts who makes sure we do not end up in a blocked situation. If the handshake process is not established, packets that are in the queue are sent as normal MPDUs. Once handshake is successfully established, A-MPDUs can be transmitted.
-* In the wifi module, the default value of the `Margin` attribute in SimpleFrameCaptureModel was changed from 10 to 5 dB.
-* A `ThresholdPreambleDetectionModel` is added by default to the WifiPhy. Using default values, this model will discard frames that fall below either -82 dBm RSSI or below 4 dB SNR. Users may notice that weak wifi signals that were successfully received based on the error model alone (in previous ns-3 releases) are no longer received. Previous behavior can be obtained by lowering both threshold values or by removing the preamble detection model (via WifiPhyHelper::DisablePreambleDetectionModel()).
-* The PHY model for Wi-Fi has been extended to handle reception of L-SIG and reception of non-legacy header differently.
-* LTE/EPC model has been enhanced to allow the simulation user to test more realistic topologies related to the core network:
-
-* SGW, PGW and MME are full nodes.
-* There are P2P links between core network nodes.
-* New S5 interface between SGW and PGW nodes based on GTPv2-C protocol.
-* Allow simulations with multiple SGWs and PGWs.
-
-* LTE eNB RRC is extended to support:
-
-* S1 signalling with the core network is initiated after the RRC connection establishment procedure is finished.
-* New `ATTACH_REQUEST` state to wait for finalization of the S1 signalling with the core network.
-* New InitialContextSetupRequest primitive of the S1 SAP that is received by the eNB RRC when the S1 signalling from the core network is finished.
-
-* A new buffer has been introduced in the LteEnbRrc class. This buffer will be used by a target eNB during handover to buffer the packets coming from a source eNB on X2 interface. The target eNB will buffer this data until it receives RRC Connection Reconfiguration Complete from a UE.
-* The default qdisc installed on single-queue devices (such as PointToPoint, Csma and Simple) is now `FqCoDel` (instead of PfifoFast). On multi-queue devices (such as Wifi), the default root qdisc is now `Mq` with as many FqCoDel child qdiscs as the number of device queues. The new defaults are motivated by the willingness to align with the behavior of major Linux distributions and by the need to preserve the effectiveness of Wifi EDCA Functions in differentiating Access Categories (see issue #35).
-* LTE RLC TM mode does not report anymore the layer-to-layer delay, as it misses (by standard) an header to which attach the timestamp tag. Users can switch to the PDCP layer delay measurements, which must be the same.
-* Token Bank Fair Queue Scheduler (`ns3::FdTbfqFfMacScheduler`) will not anymore schedule a UE, which does not have any RBG left after removing the RBG from its allocation map if the computed TB size is greater than the "budget" computed in the scheduler.
-* LTE module now supports the **Radio Link Failure (RLF)** functionality. This implementation introduced following key behavioral changes:
-  * The UE RRC state will not remain in `CONNECTED_NORMALLY` state if the DL control channel SINR is below a set threshold.
-  * The LTE RRC protocol APIs of UE i.e., LteUeRrcProtocolIdeal, LteUeRrcProtocolReal have been extended to send an ideal (i.e., using SAPs instead to transmitting over the air) UE context remove request to the eNB. Similarly, the eNB RRC protocol APIs, i.e, LteEnbRrcProtocolIdeal and LteEnbRrcProtocolReal have been extended to receive this ideal UE context remove request.
-  * The UE will not synchronize to a cell whose RSRP is less than -140 dBm.
-  * The non-contention based preambles during a handover are re-assigning to an UE only if it has not been assign to another UE (An UE can be using the preamble even after the expiryTime duration).
-  * The RachConfigCommon structure in LteRrcSap API has been extended to include `TxFailParam`. This new field would enable an eNB to indicate how many times T300 timer can expire at the UE. Upon reaching this count, the UE aborts the connection establishment, and performs the cell selection again. See TS 36.331 5.3.3.6.
-* The timer T300 in LteUeRrc class is now bounded by the standard min and max values defined in 3GPP TS 36.331.
-
-Changes from ns-3.28 to ns-3.29
--------------------------------
-
-### New API
-
-* CommandLine can now handle non-option (positional) arguments.
-* Added `CommandLine::Parse (const std::vector<std::string> args)`
-* `NS_LOG_FUNCTION` can now log the contents of vectors
-* A new position allocator has been added to the buildings module, allowing nodes to be placed outside of buildings defined in the scenario.
-* The `Hash()` method has been added to the `QueueDiscItem` class to compute the hash of various fields of the packet header (depending on the packet type).
-* Added a priority queue disc (`PrioQueueDisc`).
-* Added 3GPP HTTP model
-* Added TCP PRR as recovery algorithm
-* Added a new trace source in `StaWifiMac` for tracing beacon arrivals
-* Added a new helper method to `ApplicationContainer` to start applications with some jitter around the start time
-* (network) Add a method to check whether a node with a given ID is within a `NodeContainer`.
-
-### Changes to existing API
-
-* TrafficControlHelper::Install now only includes root queue discs in the returned QueueDiscContainer.
-* Recovery algorithms are now in a different class, instead of being tied to TcpSocketBase. Take a look to TcpRecoveryOps for more information.
-* The Mode, MaxPackets and MaxBytes attributes of the Queue class, that had been deprecated in favor of the MaxSize attribute in ns-3.28, have now been removed and cannot be used anymore. Likewise, the methods to get/set the old attributes have been removed as well. Commands such as:
+- Support for Wi-Fi **802.11ax downlink and uplink OFDMA**, including multi-user OFDMA and a **round-robin multi-user scheduler**.
+- `FqCobalt` queue disc with L4S features and set associative hash.
+- `FqPIE` queue disc with L4S mode
+- `ThompsonSamplingWifiManager` Wi-Fi rate control algorithm.
+- New `PhasedArrayModel`, providing a flexible interface for modeling a number of Phase Antenna Array (PAA) models.
+- Added the ability to configure the **Wi-Fi primary 20 MHz channel** for 802.11 devices operating on channels of width greater than 20 MHz.
+- A **TCP BBRv1** congestion control model.
+- **Improved support for bit fields** in header serialization/deserialization.
+- Support for **IPv6 stateless address auto-configuration (SLAAC)**.
+
+### Changes to existing API
+
+- The `WifiAckPolicySelector` class has been replaced by the `WifiAckManager` class. Correspondingly, the ConstantWifiAckPolicySelector has been replaced by the WifiDefaultAckManager class. A new WifiProtectionManager abstract base class and WifiDefaultProtectionManager concrete class have been added to implement different protection policies.
+- The class `ThreeGppAntennaArrayModel` has been replaced by `UniformPlanarArray`, extending the PhasedArrayModel interface.
+- The **`Angles` struct** is now a class, with robust setters and getters (public struct variables `phi` and `theta` are now private class variables `m_azimuth` and `m_inclination`), overloaded `operator<<` and `operator>>` and a number of utilities.
+- `AntennaModel` child classes have been extended to produce 3D radiation patterns. Attributes such as Beamwidth have thus been separated into Vertical/HorizontalBeamwidth.
+- The attribute `UseVhtOnly` in `MinstrelHtWifiManager` has been replaced by a new attribute called `UseLatestAmendmentOnly`.
+- The wifi module has **removed HT Greenfield support, Holland (802.11a-like) PHY configuration, and Point Coordination Function (PCF)**
+- The wifi ErrorRateModel API has been extended to support **link-to-system models**.
+- **Nix-Vector routing** supports multiple interface addresses and can print out routing paths.
+- The `TxOkHeader` and `TxErrHeader` trace sources of `RegularWifiMac` have been obsoleted and replaced by trace sources that better capture the result of a transmission: `AckedMpdu` (fired when an MPDU is successfully acknowledged, via either a Normal Ack or a Block Ack), `NAckedMpdu` (fired when an MPDU is negatively acknowledged via a Block Ack), `DroppedMpdu` (fired when an MPDU is dropped), `MpduResponseTimeout` (fired when a CTS is missing after an RTS or a Normal Ack is missing after an MPDU) and `PsduResponseTimeout` (fired when a BlockAck is missing after an A-MPDU or a BlockAckReq).
+
+### Changes to build system
+
+- The handling of **Boost library/header dependencies** has been improved.
+
+### Changed behavior
+
+- The default **TCP congestion control** has been changed from NewReno to CUBIC.
+- The **PHY layer of the wifi module** has been refactored: the amendment-specific logic has been ported to `PhyEntity` classes and `WifiPpdu` classes.
+- The **MAC layer of the wifi module** has been refactored. The MacLow class has been replaced by a hierarchy of FrameExchangeManager classes, each adding support for the frame exchange sequences introduced by a given amendment.
+- The **wifi BCC AWGN error rate tables** have been aligned with the ones provided by MATLAB and users may note a few dB difference when using BCC at high SNR and high MCS.
+- **`ThreeGppChannelModel` has been fixed**: cluster and sub-cluster angles could have been generated with inclination angles outside the inclination range `[0, pi]`, and have now been constrained to the correct range.
+- The **LTE RLC Acknowledged Mode (AM) transmit buffer** is now limited by default to a size of (`1024 * 10`) bytes. Configuration of unlimited behavior can still be made by passing the value of zero to the new attribute `MaxTxBufferSize`.
+
+## Changes from ns-3.32 to ns-3.33
+
+### New API
+
+- A model for **TCP CUBIC** (RFC 8312) has been added.
+- New **channel models based on 3GPP TR 37.885** have been added to support vehicular simulations.
+- `Time::RoundTo (unit)` allows time to be rounded to the nearest integer multiple of unit
+- `UdpClient` now can report both transmitted and received bytes.
+- A new `MPI Enable()` variant was introduced that takes a user-supplied `MPI_Communicator`, allowing for partitioning of the MPI processes.
+- A `Length` class has been introduced to allow users to replace the use of raw numbers (ints, doubles) that have implicit lengths with a class that represents lengths with an explicit unit.
+- A flexible `CsvReader` class has been introduced to allow users to read in csv- or tab-delimited data.
+- The `ListPositionAllocator` can now input positions from a csv file.
+- A new trace source for DCTCP alpha value has been added to `TcpDctcp`.
+- A new `TableBasedErrorRateModel` has been added for Wi-Fi, and the default values are aligned with link-simulation results from MATLAB WLAN Toolbox and IEEE 802.11 TGn.
+- A new `LdpcSupported` attribute has been added for Wi-Fi in `HtConfiguration`, in order to select LDPC FEC encoding instead of the default BCC FEC encoding.
+
+### Changes to existing API
+
+- The signature of `WifiPhy::PsduTxBeginCallback` and `WifiPhy::PhyTxPsduBegin` have been changed to take a map of PSDUs instead of a single PSDU in order to support multi-users (MU) transmissions.
+- The wifi trace `WifiPhy::PhyRxBegin` has been extended to report the received power for every band.
+- The wifi trace `WifiPhy::PhyRxBegin` has been extended to report the received power for every band.
+- New attributes `SpectrumWifiPhy::TxMaskInnerBandMinimumRejection`, `SpectrumWifiPhy::TxMaskOuterBandMinimumRejection` and `SpectrumWifiPhy::TxMaskOuterBandMaximumRejection` have been added to configure the OFDM transmit masks.
+
+### Changes to build system
+
+- Waf has been upgraded to git development version waf-2.0.21-6-g60e3f5f4
+
+### Changed behavior
+
+- The **default Wi-Fi ErrorRateModel** for the 802.11n/ac/ax standards has been changed from the NistErrorRateModel to a new TableBasedErrorRateModel. Users may experience a shift in Wi-Fi link range due to the new default error model, as **the new model is more optimistic** (the PER for a given MCS will degrade at a lower SNR value). The Wi-Fi module documentation provides plots that compare the performance of the NIST and new table-based model.
+- The default value of the `BerThreshold` attribute in `IdealWifiManager` was changed from 1e-5 to 1e-6, so as to correct behavior with high order MCS.
+- **Time values that are created from an `int64x64_t` value** are now rounded to the nearest integer multiple of the unit, rather than truncated. Issue #265 in the GitLab.com tracker describes the behavior that was fixed. Some Time values that rely on this conversion may have changed due to this fix.
+- TCP now implements the Linux-like **congestion window reduced (CWR)** state when explicit congestion notification (ECN) is enabled.
+- `TcpDctcp` now inherits from `TcpLinuxReno`, making its congestion avoidance track more closely to that of Linux.
+
+## Changes from ns-3.31 to ns-3.32
+
+### New API
+
+- A new TCP congestion control, `TcpLinuxReno`, has been added.
+- Added, to **PIE queue disc**, **queue delay calculation using timestamp** feature (Linux default behavior), **cap drop adjustment** feature (Section 5.5 of RFC 8033), **ECN** (Section 5.1 of RFC 8033) and **derandomization** feature (Section 5.4 of RFC 8033).
+- Added **L4S Mode** to FqCoDel and CoDel queue discs
+- A model for **dynamic pacing** has been added to TCP.
+- Added **Active/Inactive feature** to PIE queue disc
+- Added **netmap** and **DPDK** emulation device variants
+- Added capability to configure **STL pair and containers as attributes**
+- Added **CartesianToGeographic** coordinate conversion capability
+- Added **LollipopCounter**, a sequence number counter type
+- Added **6 GHz band** support for Wi-Fi 802.11ax
+
+### Changes to existing API
+
+- The `Sifs`, `Slot` and `Pifs` attributes have been moved from `WifiMac` to `WifiPhy` to better reflect that they are PHY characteristics, to decouple the MAC configuration from the PHY configuration and to ease the support for future standards.
+- The Histogram class was moved from the flow-monitor module to the stats module to make it more easily accessed. If you previously used Histogram by by including flow-monitor.h you will need to change that to stats-module.h.
+- The `WifiHelper::SetStandard (WifiPhyStandard standard)` method no longer takes a WifiPhyStandard enum, but instead takes a similarly named WifiStandard enum. If before you specified a value such as `WIFI_PHY_STANDARD_xxx`, now you must specify `WIFI_STANDARD_xxx`.
+- The `YansWifiPhyHelper::Default` and `SpectrumWifiPhyHelper::Default` methods have been removed; the default constructors may instead by used.
+- **PIE** queue disc now uses `Timestamp` for queue delay calculation as default instead of **Dequeue Rate Estimator**
+
+### Changes to build system
+
+- Added `--enable-asserts` and `--enable-logs` to waf configure, to selectively enable asserts and/or logs in release and optimized builds.
+- A build version reporting system has been added by extracting data from the local git repository (or a standalone file if a git repository is not present).
+- Added support for EditorConfig
+
+### Changed behavior
+
+- Support for **RIFS** has been dropped from wifi. RIFS has been obsoleted by the 802.11 standard and support for it was not implemented according to the standard.
+- The default loss recovery algorithm for TCP has been changed from Classic Recovery to Proportional Rate Reduction (PRR).
+- The behavior of `TcpPrrRecovery` algorithm was aligned to that of Linux.
+- **PIE** queue disc now uses `Timestamp` for queue delay calculation as default instead of **Dequeue Rate Estimator**
+- TCP pacing, when enabled, now adjusts the rate dynamically based on the window size, rather than just enforcing a constant rate.
+- WifiPhy forwards up MPDUs from an A-MPDU under reception as long as they arrive at the PHY, instead of forwarding up the whole A-MPDU once its reception is completed.
+- The ns-3 TCP model was changed to set the initial congestion window to 10 segments instead of 1 segment (to align with default Linux configuration).
+
+## Changes from ns-3.30 to ns-3.31
+
+### New API
+
+- A **TCP DCTCP** model has been added.
+- **3GPP TR 38.901** pathloss, channel condition, antenna array, and fast fading models have been added.
+- New `...FailSafe ()` variants of the `Config` and `Config::MatchContainer` functions which set Attributes or connect TraceSources. These all return a boolean indicating if any attributes could be set (or trace sources connected). These are useful if you are not sure that the requested objects exist, for example in AnimationInterface.
+- New attributes for `Ipv4L3Protocol` have been added to enable RFC 6621-based duplicate packet detection (DPD) (`EnableDuplicatePacketDetection`) and to control the cache expiration time (`DuplicateExpire`).
+- `MakeConsistent` method of `BuildingsHelper` class is deprecated and moved to `MobilityBuildingInfo` class. `DoInitialize` method of the `MobilityBuildingInfo` class would be responsible for making the mobility model of a node consistent at the beginning of a simulation. Therefore, there is no need for an explicit call to `MakeConsistent` in a simulation script.
+- The `IsInside` method of `MobilityBuildingInfo` class is extended to make the mobility model of a moving node consistent.
+- The `IsOutside` method of `MobilityBuildingInfo` class is deprecated. The `IsInside` method should be use to check the position of a node.
+- A new abstract base class, `WifiAckPolicySelector`, is introduced to implement different techniques for selecting the acknowledgment policy for PSDUs containing QoS Data frames. Wifi, mesh and wave helpers provide a SetAckPolicySelectorForAc method to configure a specific ack policy selector for a given Access Category.
+- The default ack policy selector is named `ConstantWifiAckPolicySelector`, which allows to choose between Block Ack policy and Implicit Block Ack Request policy and allows to request an acknowledgment after a configurable number of MPDUs have been transmitted.
+- The `MaxSize` attribute is removed from the `QueueBase` base class and moved to subclasses. A new MaxSize attribute is therefore added to the DropTailQueue class, while the MaxQueueSize attribute of the WifiMacQueue class is renamed as MaxSize for API consistency.
+- Two new **Application sequence number and timestamp** variants have been added, to support packet delivery tracing.
+  - A new sequence and timestamp header variant for applications has been added. The `SeqTsEchoHeader` contains an additional timestamp field for use in echoing a timestamp back to a sender.
+  - TCP-based applications (OnOffApplication, BulkSendApplication, and PacketSink) support a new header, `SeqTsSizeHeader`, to convey sequence number, timestamp, and size data. Use is controlled by the `EnableSeqTsSizeHeader` attribute.
+- Added a new trace source `PhyRxPayloadBegin` in WifiPhy for tracing begin of PSDU reception.
+- Added the class `RandomWalk2dOutdoorMobilityModel` that models a random walk which does not enter any building.
+- Added support for the **Cake set-associative hash** in the FqCoDel queue disc
+- Added support for **ECN marking for CoDel and FqCoDel** queue discs
+
+### Changes to existing API
+
+- The API for **enabling and disabling ECN** in TCP sockets has been refactored.
+- The **LTE HARQ** related methods in LteEnbPhy and LteUePhy have been renamed, and the LteHelper updated.
+- Previously the `Config::Connect` and `Config::Set` families of functions would fail silently if the attribute or trace source didn't exist on the path given (typically due to spelling errors). Now those functions will throw a fatal error. If you need the old behavior use the new `...FailSafe ()` variants.
+- The internal TCP API for `TcpCongestionOps` has been extended to support the `CongControl` method to allow for delivery rate estimation feedback to the congestion control mechanism.
+- Functions `LteEnbPhy::ReceiveUlHarqFeedback` and `LteUePhy::ReceiveLteDlHarqFeedback` are renamed to `LteEnbPhy::ReportUlHarqFeedback` and `LteUePhy::EnqueueDlHarqFeedback`, respectively to avoid confusion about their functionality. `LteHelper` is updated accordingly.
+- Now on, instead of `uint8_t`, `uint16_t` would be used to store a bandwidth value in LTE.
+- The preferred way to declare instances of `CommandLine` is now through a macro: `COMMANDLINE (cmd)`. This enables us to add the `CommandLine::Usage()` message to the Doxygen for the program.
+- New `...FailSafe ()` variants of the `Config` is used to connect PDCP TraceSources of eNB and UE in `RadioBearerStatsConnector` class. It is required for the simulations using RLC SM where PDCP objects are not created for data radio bearers.
+- `T310` timer in `LteUeRrc` class is stopped if the UE receives `RRCConnectionReconfiguration` including the `mobilityControlInfo`. This change is introduced following the 3GPP standard TS36331 sec 5.3.5.4.
+- The wifi `High Latency tags` have been removed. The only rate manager (Onoe) that was making use of them has been refactored.
+- The wifi `MIMO diversity model` has been changed to better fit with MRC theory for AWGN channels when STBC is not used (since STBC is currently not supported).
+- The `BuildingsHelper::MakeMobilityModelConsistent()` method is deprecated in favor of MobilityBuildingInfo::MakeConsistent
+- The `MobilityBuildingInfo::IsOutdoor ()` method is deprecated; use the result of IsIndoor() method instead
+- IsEqual() methods of class `Ipv4Address`, `Ipv4Mask`, `Ipv6Address`, and `Ipv6Prefix` are deprecated.
+- The API around the **wifi Txop class** was refactored.
+
+### Changes to build system
+
+- The `--lcov-report` option to Waf was fixed, and a new `--lcov-zerocounters` option was added to improve support for lcov.
+- Python bindings were enabled for `netanim`.
+
+### Changed behavior
+
+- The `EmpiricalRandomVariable` no longer linearly interpolates between values by default, but instead will default to treating the CDF as a histogram and return one of the specific inputs. The previous interpolation mode can be configured by an attribute.
+- (as reported above) previously the `Config::Connect` and `Config::Set` families of functions would fail silently if the attribute or trace source didn't exist on the path given (typically due to spelling errors). Now those functions will throw a fatal error. If you need the old behavior use the new `...FailSafe ()` variants.
+- Attempting to deserialize an enum name which wasn't registered with `MakeEnumChecker` now causes a fatal error, rather failing silently. (This can be triggered by setting an enum Attribute from a StringValue.)
+- As a result of the above API changes in `MobilityBuildingInfo` and `BuildingsHelper` classes, a building aware pathloss models, e.g., `HybridBuildingsPropagationLossModel` is now able to accurately compute the pathloss for a node moving in and out of buildings in a simulation. See [issue 80](https://gitlab.com/nsnam/ns-3-dev/issues/80) for discussion.
+- The implementation of the **Wi-Fi channel access** functions has been improved to make them more conformant to the IEEE 802.11-2016 standard. Concerning the DCF, the backoff procedure is no longer invoked when a packet is queued for transmission and the medium has not been idle for a DIFS, but it is invoked if the medium is busy or does not remain idle for a DIFS after the packet has been queued. Concerning the EDCAF, tranmissions are now correctly aligned at slot boundaries.
+- Various wifi physical layer behavior around channel occupancy calculation, phy state calculation, and handling different channel widths has been updated.
+
+## Changes from ns-3.29 to ns-3.30
+
+### New API
+
+- Added the attribute `Release` to the class `EpsBearer`, to select the release (e.g., release 15)
+- The attributes `RegularWifiMac::HtSupported`, `RegularWifiMac::VhtSupported`, `RegularWifiMac::HeSupported`, `RegularWifiMac::RifsSupported`, `WifiPhy::ShortGuardEnabled`, `WifiPhy::GuardInterval` and `WifiPhy::GreenfieldEnabled` have been deprecated. Instead, it is advised to use `WifiNetDevice::HtConfiguration`, `WifiNetDevice::VhtConfiguration` and `WifiNetDevice::HeConfiguration`.
+- The attributes `{Ht,Vht,He}Configuration::{Vo,Vi,Be,Bk}MaxAmsduSize` and `{Ht,Vht,He}Configuration::{Vo,Vi,Be,Bk}MaxAmpduSize` have been removed. Instead, it is necessary to use `RegularWifiMac::{VO,VI,BE,BK}_MaxAmsduSize` and `RegularWifiMac::{VO,VI,BE,BK}_MaxAmpduSize`.
+- A new attribute `WifiPhy::PostReceptionErrorModel` has been added to force specific packet drops.
+- A new attribute `WifiPhy::PreambleDetectionModel` has been added to decide whether PHY preambles are successfully detected.
+- New attributes `QosTxop::AddBaResponseTimeout` and `QosTxop::FailedAddBaTimeout` have been added to set the timeout to wait for an ADDBA response after the ACK to the ADDBA request is received and to set the timeout after a failed BA agreement, respectively.
+- A new attribute `QosTxop::UseExplicitBarAfterMissedBlockAck` has been added to specify whether explicit Block Ack Request should be sent upon missed Block Ack Response.
+- Added a new trace source `EndOfHePreamble` in WifiPhy for tracing end of preamble (after training fields) for received 802.11ax packets.
+- Added a new helper method to SpectrumWifiPhyHelper and YansWifiPhyHelper to set the **frame capture model**.
+- Added a new helper method to SpectrumWifiPhyHelper and YansWifiPhyHelper to set the **preamble detection model**.
+- Added a new helper method to WifiPhyHelper to disable the preamble detection model.
+- Added a method to ObjectFactory to check whether a TypeId has been configured on the factory.
+- Added a new helper method to WifiHelper to set the **802.11ax OBSS PD spatial reuse algorithm**.
+- Added the **Cobalt queuing discipline**.
+- Added `Simulator::GetEventCount ()` to return the number of events executed.
+- Added `ShowProgress` object to display simulation progress statistics.
+- Add option to disable explicit Block Ack Request when a Block Ack Response is missed.
+- Add API to be able to tag a subset of bytes in an ns3::Packet.
+- New LTE helper API has been added to allow users to configure LTE backhaul links with any link technology, not just point-to-point links.
+
+### Changes to existing API
+
+- Added the possibility of setting the z coordinate for many position-allocation classes: `GridPositionAllocator`, `RandomRectanglePositionAllocator`, `RandomDiscPositionAllocator`, `UniformDiscPositionAllocator`.
+- The WifiPhy attribute `CcaMode1Threshold` has been renamed to `CcaEdThreshold`, and the WifiPhy attribute `EnergyDetectionThreshold` has been replaced by a new attribute called `RxSensitivity`.
+- It is now possible to know the size of the SpectrumValue underlying std::vector, as well as accessing read-only every element of it.
+- The `GetClosestSide` method of the Rectangle class returns the correct closest side also for positions outside the rectangle.
+- The trace sources `BackoffTrace` and `CwTrace` were moved from class QosTxop to base class Txop, allowing these values to be traced for DCF operation. In addition, the trace signature for BackoffTrace was changed from TracedValue to TracedCallback (callback taking one argument instead of two). Most users of CwTrace for QosTxop configurations will not need to change existing programs, but users of BackoffTrace will need to adjust the callback signature to match.
+- New trace sources, namely `DrbCreated`, `Srb1Created` and `DrbCreated` have been implemented in LteEnbRrc and LteUeRrc classes respectively. These new traces are used to improve the connection of the RLC and PDCP stats in the RadioBearerStatsConnector API.
+- `TraceFadingLossModel` has been moved from lte to spectrum module.
+
+### Changes to build system
+
+- **ns-3 now only supports Python 3**. Use of Python 2 can be forced using the `--with-python` option provided to `./waf configure`, and may still work for many cases, but is no longer supported. Waf does not default to Python 3 but the ns-3 wscript will default the build to Python 3.
+- Waf upgraded from 2.0.9 to 2.0.18.
+- Options to run a program through Waf without invoking a project rebuild have been added. The command `./waf --run-no-build` parallels the behavior of `./waf --run` and, likewise, the command `./waf --pyrun-no-build` parallels the behavior of `./waf --pyrun`.
+
+### Changed behavior
+
+- The wifi ADDBA handshake process is now protected with the use of two timeouts who makes sure we do not end up in a blocked situation. If the handshake process is not established, packets that are in the queue are sent as normal MPDUs. Once handshake is successfully established, A-MPDUs can be transmitted.
+- In the wifi module, the default value of the `Margin` attribute in SimpleFrameCaptureModel was changed from 10 to 5 dB.
+- A `ThresholdPreambleDetectionModel` is added by default to the WifiPhy. Using default values, this model will discard frames that fall below either -82 dBm RSSI or below 4 dB SNR. Users may notice that weak wifi signals that were successfully received based on the error model alone (in previous ns-3 releases) are no longer received. Previous behavior can be obtained by lowering both threshold values or by removing the preamble detection model (via WifiPhyHelper::DisablePreambleDetectionModel()).
+- The PHY model for Wi-Fi has been extended to handle reception of L-SIG and reception of non-legacy header differently.
+- LTE/EPC model has been enhanced to allow the simulation user to test more realistic topologies related to the core network:
+
+- SGW, PGW and MME are full nodes.
+- There are P2P links between core network nodes.
+- New S5 interface between SGW and PGW nodes based on GTPv2-C protocol.
+- Allow simulations with multiple SGWs and PGWs.
+
+- LTE eNB RRC is extended to support:
+
+- S1 signalling with the core network is initiated after the RRC connection establishment procedure is finished.
+- New `ATTACH_REQUEST` state to wait for finalization of the S1 signalling with the core network.
+- New InitialContextSetupRequest primitive of the S1 SAP that is received by the eNB RRC when the S1 signalling from the core network is finished.
+
+- A new buffer has been introduced in the LteEnbRrc class. This buffer will be used by a target eNB during handover to buffer the packets coming from a source eNB on X2 interface. The target eNB will buffer this data until it receives RRC Connection Reconfiguration Complete from a UE.
+- The default qdisc installed on single-queue devices (such as PointToPoint, Csma and Simple) is now `FqCoDel` (instead of PfifoFast). On multi-queue devices (such as Wifi), the default root qdisc is now `Mq` with as many FqCoDel child qdiscs as the number of device queues. The new defaults are motivated by the willingness to align with the behavior of major Linux distributions and by the need to preserve the effectiveness of Wifi EDCA Functions in differentiating Access Categories (see issue #35).
+- LTE RLC TM mode does not report anymore the layer-to-layer delay, as it misses (by standard) an header to which attach the timestamp tag. Users can switch to the PDCP layer delay measurements, which must be the same.
+- Token Bank Fair Queue Scheduler (`ns3::FdTbfqFfMacScheduler`) will not anymore schedule a UE, which does not have any RBG left after removing the RBG from its allocation map if the computed TB size is greater than the "budget" computed in the scheduler.
+- LTE module now supports the **Radio Link Failure (RLF)** functionality. This implementation introduced following key behavioral changes:
+  - The UE RRC state will not remain in `CONNECTED_NORMALLY` state if the DL control channel SINR is below a set threshold.
+  - The LTE RRC protocol APIs of UE i.e., LteUeRrcProtocolIdeal, LteUeRrcProtocolReal have been extended to send an ideal (i.e., using SAPs instead to transmitting over the air) UE context remove request to the eNB. Similarly, the eNB RRC protocol APIs, i.e, LteEnbRrcProtocolIdeal and LteEnbRrcProtocolReal have been extended to receive this ideal UE context remove request.
+  - The UE will not synchronize to a cell whose RSRP is less than -140 dBm.
+  - The non-contention based preambles during a handover are re-assigning to an UE only if it has not been assign to another UE (An UE can be using the preamble even after the expiryTime duration).
+  - The RachConfigCommon structure in LteRrcSap API has been extended to include `TxFailParam`. This new field would enable an eNB to indicate how many times T300 timer can expire at the UE. Upon reaching this count, the UE aborts the connection establishment, and performs the cell selection again. See TS 36.331 5.3.3.6.
+- The timer T300 in LteUeRrc class is now bounded by the standard min and max values defined in 3GPP TS 36.331.
+
+## Changes from ns-3.28 to ns-3.29
+
+### New API
+
+- CommandLine can now handle non-option (positional) arguments.
+- Added `CommandLine::Parse (const std::vector<std::string> args)`
+- `NS_LOG_FUNCTION` can now log the contents of vectors
+- A new position allocator has been added to the buildings module, allowing nodes to be placed outside of buildings defined in the scenario.
+- The `Hash()` method has been added to the `QueueDiscItem` class to compute the hash of various fields of the packet header (depending on the packet type).
+- Added a priority queue disc (`PrioQueueDisc`).
+- Added 3GPP HTTP model
+- Added TCP PRR as recovery algorithm
+- Added a new trace source in `StaWifiMac` for tracing beacon arrivals
+- Added a new helper method to `ApplicationContainer` to start applications with some jitter around the start time
+- (network) Add a method to check whether a node with a given ID is within a `NodeContainer`.
+
+### Changes to existing API
+
+- TrafficControlHelper::Install now only includes root queue discs in the returned QueueDiscContainer.
+- Recovery algorithms are now in a different class, instead of being tied to TcpSocketBase. Take a look to TcpRecoveryOps for more information.
+- The Mode, MaxPackets and MaxBytes attributes of the Queue class, that had been deprecated in favor of the MaxSize attribute in ns-3.28, have now been removed and cannot be used anymore. Likewise, the methods to get/set the old attributes have been removed as well. Commands such as:
 
   ```cpp
   Config::SetDefault ("ns3::QueueBase::MaxPackets", UintegerValue (4));
@@ -589,18 +570,18 @@
   Config::SetDefault ("ns3::QueueBase::MaxSize", StringValue ("4p"));
   ```
 
-* The Limit attribute of the PfifoFastQueueDisc class, that had been deprecated in favor of the MaxSize attribute in ns-3.28, has now been removed and cannot be used anymore. Likewise, the methods to get/set the old Limit attribute have been removed as well. The GetMaxSize/SetMaxSize methods of the base QueueDisc class must be used instead.
-* The Mode, MaxPackets and MaxBytes attributes of the CoDelQueueDisc class, that had been deprecated in favor of the MaxSize attribute in ns-3.28, have now been removed and cannot be used anymore. Likewise, the methods to get/set the old attributes have been removed as well. The GetMaxSize/SetMaxSize methods of the base QueueDisc class must be used instead.
-* The PacketLimit attribute of the FqCoDelQueueDisc class, that had been deprecated in favor of the MaxSize attribute in ns-3.28, has now been removed and cannot be used anymore. Likewise, the methods to get/set the old PacketLimit attribute have been removed as well. The GetMaxSize/SetMaxSize methods of the base QueueDisc class must be used instead.
-* The Mode and QueueLimit attributes of the PieQueueDisc class, that had been deprecated in favor of the MaxSize attribute in ns-3.28, have now been removed and cannot be used anymore. Likewise, the methods to get/set the old attributes have been removed as well. The GetMaxSize/SetMaxSize methods of the base QueueDisc class must be used instead.
-* The Mode and QueueLimit attributes of the RedQueueDisc class, that had been deprecated in favor of the MaxSize attribute in ns-3.28, have now been removed and cannot be used anymore. Likewise, the methods to get/set the old attributes have been removed as well. The GetMaxSize/SetMaxSize methods of the base QueueDisc class must be used instead.
-* Several traffic generating applications have additional trace sources that export not only the transmitted or received packet but also the source and destination addresses.
-* The returned type of `GetNDevices` methods in `Channel` and subclasses derived from it were changed from `uint32_t` to `std::size_t`. Likewise, the input parameter type of `GetDevice` in `Channel` and its subclasses were changed from `uint32_t` to `std::size_t`.
-* Wifi classes `DcfManager`, `DcaTxop` and `EdcaTxopN` were renamed to `ChannelAccessManager`, `Txop` and `QosTxop`, respectively.
-* `QueueDisc::DequeuePeeked` has been merged into `QueueDisc::Dequeue` and hence no longer exists.
-* The `QueueDisc` base class now provides a default implementation of the `DoPeek` private method based on the `QueueDisc::PeekDequeue` method, which is now no longer available.
-* The `QueueDisc::SojournTime` trace source is changed from a `TracedValue` to a `TracedCallback`; callbacks that hook this trace must provide one `ns3::Time` argument, not two.
-* To avoid the code duplication in `SingleModelSpectrumChannel` and `MultiModelSpectrumChannel` classes, the attributes `MaxLossDb` and `PropagationLossModel`, and the traces `PathLoss` and `TxSigParams` are moved to the base class `SpectrumChannel`. Similarly, the functions `AddPropagationLossModel`, `AddSpectrumPropagationLossModel`, `SetPropagationDelayModel` and `GetSpectrumPropagationLossModel` are now defined in `SpectrumChannel` class. Moreover, the `TracedCallback` signature of `LossTracedCallback` has been updated from:
+- The Limit attribute of the PfifoFastQueueDisc class, that had been deprecated in favor of the MaxSize attribute in ns-3.28, has now been removed and cannot be used anymore. Likewise, the methods to get/set the old Limit attribute have been removed as well. The GetMaxSize/SetMaxSize methods of the base QueueDisc class must be used instead.
+- The Mode, MaxPackets and MaxBytes attributes of the CoDelQueueDisc class, that had been deprecated in favor of the MaxSize attribute in ns-3.28, have now been removed and cannot be used anymore. Likewise, the methods to get/set the old attributes have been removed as well. The GetMaxSize/SetMaxSize methods of the base QueueDisc class must be used instead.
+- The PacketLimit attribute of the FqCoDelQueueDisc class, that had been deprecated in favor of the MaxSize attribute in ns-3.28, has now been removed and cannot be used anymore. Likewise, the methods to get/set the old PacketLimit attribute have been removed as well. The GetMaxSize/SetMaxSize methods of the base QueueDisc class must be used instead.
+- The Mode and QueueLimit attributes of the PieQueueDisc class, that had been deprecated in favor of the MaxSize attribute in ns-3.28, have now been removed and cannot be used anymore. Likewise, the methods to get/set the old attributes have been removed as well. The GetMaxSize/SetMaxSize methods of the base QueueDisc class must be used instead.
+- The Mode and QueueLimit attributes of the RedQueueDisc class, that had been deprecated in favor of the MaxSize attribute in ns-3.28, have now been removed and cannot be used anymore. Likewise, the methods to get/set the old attributes have been removed as well. The GetMaxSize/SetMaxSize methods of the base QueueDisc class must be used instead.
+- Several traffic generating applications have additional trace sources that export not only the transmitted or received packet but also the source and destination addresses.
+- The returned type of `GetNDevices` methods in `Channel` and subclasses derived from it were changed from `uint32_t` to `std::size_t`. Likewise, the input parameter type of `GetDevice` in `Channel` and its subclasses were changed from `uint32_t` to `std::size_t`.
+- Wifi classes `DcfManager`, `DcaTxop` and `EdcaTxopN` were renamed to `ChannelAccessManager`, `Txop` and `QosTxop`, respectively.
+- `QueueDisc::DequeuePeeked` has been merged into `QueueDisc::Dequeue` and hence no longer exists.
+- The `QueueDisc` base class now provides a default implementation of the `DoPeek` private method based on the `QueueDisc::PeekDequeue` method, which is now no longer available.
+- The `QueueDisc::SojournTime` trace source is changed from a `TracedValue` to a `TracedCallback`; callbacks that hook this trace must provide one `ns3::Time` argument, not two.
+- To avoid the code duplication in `SingleModelSpectrumChannel` and `MultiModelSpectrumChannel` classes, the attributes `MaxLossDb` and `PropagationLossModel`, and the traces `PathLoss` and `TxSigParams` are moved to the base class `SpectrumChannel`. Similarly, the functions `AddPropagationLossModel`, `AddSpectrumPropagationLossModel`, `SetPropagationDelayModel` and `GetSpectrumPropagationLossModel` are now defined in `SpectrumChannel` class. Moreover, the `TracedCallback` signature of `LossTracedCallback` has been updated from:
 
   ```cpp
   typedef void (*LossTracedCallback) (Ptr<SpectrumPhy> txPhy, Ptr<SpectrumPhy> rxPhy, double lossDb);
@@ -612,496 +593,485 @@
   typedef void (*LossTracedCallback) (Ptr<const SpectrumPhy> txPhy, Ptr<const SpectrumPhy> rxPhy, double lossDb);
   ```
 
-* For the sake of LTE module API consistency the IPV6 related functions AssignUeIpv6Address and GetUeDefaultGatewayAddress6 are now declared in EpcHelper base class. Thus, these functions are now declared as virtual in the child classes, i.e., EmuEpcHelper and PointToPointEpcHelper.
-
-### Changes to build system
-
-* Waf upgraded from 1.8.19 to 2.0.9, and ns-3 build scripts aligned to the new API.
-* The `--no32bit-scan` argument is removed from Waf apiscan; generation of ILP32 bindings is now automated from the LP64 bindings.
-* When using on newer compilers, new warnings may trigger build failures. The --disable-werror flag can be passed to Waf at configuration time to turn off the Werror behavior.
-* GTK+3 libraries (including PyGObject, GooCanvas2) are needed for the Pyviz visualizer, replacing GTK+2 libraries.
-
-### Changed behavior
-
-* FqCoDelQueueDisc now computes the hash of the packet's 5-tuple to determine the flow the packet belongs to, unless a packet filter has been configured. The previous behavior is simply obtained by not configuring any packet filter. Consequently, the FqCoDelIpv{4,6}PacketFilter classes have been removed.
-* ARP packets now pass through the traffic control layer, as in Linux.
-* The maximum size UDP packet of the UdpClient application is no longer limited to 1500 bytes.
-* The default values of the `MaxSlrc` and `FragmentationThreshold` attributes in WifiRemoteStationManager were changed from 7 to 4 and from 2346 to 65535, respectively.
-
-Changes from ns-3.27 to ns-3.28
--------------------------------
-
-### New API
-
-* When deserializing Packet contents, `Header::Deserialize (Buffer::Iterator start)` and `Trailer::Deserialize (Buffer::Iterator start)` can not successfully deserialize variable-length headers and trailers. New variants of these methods that also include an `end` parameter are now provided.
-* `Ipv[4,6]AddressGenerator` can now check if an address is allocated (`Ipv[4,6]AddressGenerator::IsAddressAllocated`) or a network has some allocated address (`Ipv[4,6]AddressGenerator::IsNetworkAllocated`).
-* LTE UEs can now use IPv6 to send and receive traffic.
-* UAN module now supports an IP stack.
-* Class `TcpSocketBase` trace source `CongestionWindowInflated` shows the values with the in-recovery inflation and the post-recovery deflation.
-* Added a FIFO queue disc (`FifoQueueDisc`) and the Token Bucket Filter (`TbfQueueDisc`).
-
-### Changes to existing API
-
-* Class `LrWpanMac` now supports extended addressing mode. Both `McpsDataRequest` and `PdDataIndication` methods will now use extended addressing if `McpsDataRequestParams::m_srcAddrMode` or `McpsDataRequestParams::m_dstAddrMode` are set to `EXT_ADDR`.
-* Class `LteUeNetDevice` MAC address is now a 64-bit address and can be set during construction.
-* Class `TcpSocketBase` trace source `CongestionWindow` shows the values without the in-recovery inflation and the post-recovery deflation; the old behavior has been moved to the new trace source `CongestionWindowInflated`.
-* The Mode, MaxPackets and MaxBytes attributes of the Queue class have been deprecated in favor of the MaxSize attribute. Old attributes can still be used, but using them will be no longer possible in one of the next releases. The methods to get/set the old attributes will be removed as well.
-* The attributes of the QueueDisc subclasses that separately determine the mode and the limit of the QueueDisc have been deprecated in favor of the single MaxSize attribute.
-* The GetQueueSize method of some QueueDisc subclasses (e.g., RED) has been removed and replaced by the GetCurrentSize method of the QueueDisc base class.
-
-### Changes to build system
-
-* The C++ standard used during compilation (default std=c++11) can be now be changed via the CXXFLAGS variable.
-
-### Changed behavior
-
-* All Wi-Fi management frames are now transmitted using the lowest basic rate.
-* The Wi-Fi spectrum model now takes into account adjacent channels through OFDM transmit spectrum masks.
-* The CsmaNetDevice::PhyTxBeginTrace will trace all attempts to transmit, even those that result in drops. Previously, eventual channel drops were excluded from this trace.
-* The TCP congestion window trace now does not report on window inflation during fast recovery phase because it is no longer internally maintained as an inflated value (a separate trace called CongestionWindowInflated can be used to recover the old trace behavior).
-
-Changes from ns-3.26 to ns-3.27
--------------------------------
-
-### New API
-
-* Added `Vector{2,3}D.GetLength ()`.
-* Overloaded `operator+` and `operator-` for `Vector{2,3}D`.
-* Added iterator version of WifiHelper::Install() to install Wi-Fi devices on range of nodes.
-* Added a new attribute in TcpSocketBase to track the advertised window.
-* Included the model of **TCP Ledbat**.
-* Included the TCP SACK-based loss recovery algorithm outlined in RFC 6675.
-* Added **TCP SACK** and the **SACK emulation**. Added an Attribute to `TcpSocketBase` class, called `Sack`, to enable or disable the SACK option usage.
-* In `src/wifi`, several changes were made to enable partial **802.11ax** High Efficiency (HE) support:
-* A new standard value has been added that enables the new 11ax data rates.
-* A new 11ax preamble has been added.
-* A new attribute was added to configure the guard interval duration for High Efficiency (HE) PHY entities. This attribute can be set using the YansWifiPhyHelper.
-* A new information element has been added: HeCapabilities. This information element is added to the MAC frame header if the node is a HE node. This HeCapabilities information element is used to advertise the HE capabilities of the node to other nodes in the network.
-* A new class were added for the RRPAA WiFi rate control mechanism.
-* Included carrier aggregation feature in LTE module
-
-* LTE model is extended to support carrier aggregation feature according to 3GPP Release 10, for up to 5 component carriers.
-* InstallSingleEnbDevice and InstallSingleUeDevice functions of LteHelper are now constructing LteEnbDevice and LteUeDevice according to CA architecture. Each device, UE and eNodeB contains an instance of component carrier manager, and may have several component carrier instances.
-* SAP interfaces are extended to include CA message exchange functionality.
-* RRC connection procedure is extended to allow RRC connection reconfiguration for the configuration of the secondary carriers.
-* RRC measurement reporting is extended to allow measurement reporting from the secondary carriers.
-* LTE traces are extended to include component carrier id.
-
-* Function `PrintRoutingTable` has been extended to add an optional Time::Units parameter to specify the time units used on the report. The new parameter is optional and if not specified defaults to the previous behavior (Time::S).
-* `TxopTrace`: new trace source exported by EdcaTxopN.
-* A `GetDscpCounts` method is added to `Ipv4FlowClassifier` and `Ipv6FlowClassifier` which returns a vector of pairs (dscp,count), each of which indicates how many packets with the associated dscp value have been classified for a given flow.
-* MqQueueDisc, a multi-queue aware queue disc modelled after the mq qdisc in Linux, has been introduced.
-* Two new methods, `QueueDisc::DropBeforeEnqueue()` and `QueueDisc::DropAfterDequeue()` have been introduced to replace `QueueDisc::Drop()`. These new methods require the caller to specify the reason why a packet was dropped. Correspondingly, two new trace sources (`DropBeforeEnqueue` and `DropAfterDequeue`) have been added to the QueueDisc class, providing both the items that were dropped and the reason why they were dropped.
-* Added `QueueDisc::GetStats()` which returns detailed statistics about the operations of a queue disc. Statistics can be accessed through the member variables of the returned object and by calling the `GetNDroppedPackets()`, `GetNDroppedBytes()`, `GetNMarkedPackets()` and `GetNMarkedBytes()` methods on the returned object. Such methods return the number of packets/bytes dropped/marked for the specified reason (passed as argument). Consequently:
-  * A number of methods of the QueueDisc class have been removed: `GetTotalReceivedPackets()`, `GetTotalReceivedBytes()`, `GetTotalDroppedPackets()`, `GetTotalDroppedBytes()`, `GetTotalRequeuedPackets()`, `GetTotalRequeuedBytes()`.
-  * The `Stats` struct and the `GetStats()` method of `RedQueueDisc` and `PieQueueDisc` have been removed and replaced by those of the QueueDisc base class.
-  * The `GetDropOverLimit` and `GetDropCount` methods of `CoDelQueueDisc` have been removed. The values they returned can be obtained by calling, respectively, GetStats ().`GetNDroppedPackets (CoDelQueueDisc::OVERLIMIT_DROP)` and `GetStats ().GetNDroppedPackets (CoDelQueueDisc::TARGET_EXCEEDED_DROP`). The `DropCount` trace of `CoDelQueueDisc` has been removed as well. Packets dropped because the target is exceeded can be obtained through the new `DropAfterDequeue` trace of the QueueDisc class.
-* The new `QueueDisc::Mark()` method has been introduced to allow subclasses to request to mark a packet. The caller must specify the reason why the packet must be marked. Correspondingly, a new trace source (`Mark`) has been added to the QueueDisc class, providing both the items that were marked and the reason why they were marked.
-* A new trace source, `SojournTime`, is exported by the QueueDisc base class to provide the sojourn time of every packet dequeued from a queue disc. This has been made possible by adding a timestamp to QueueDiscItem objects, which can be set/get through the new `GetTimeStamp()` and `SetTimeStamp()` methods of the QueueDiscItem class. The `CoDel` queue disc now makes use of such feature of the base class, hence its Sojourn trace source and the CoDelTimestampTag class have been removed.
-
-### Changes to existing API
-
-* `ParetoRandomVariable` `Mean` attribute has been deprecated, the `Scale` Attribute have to be used instead. Changing the Mean attribute has no more an effect on the distribution. See the documentation for the relationship between Mean, Scale and Shape.
-* The default logging timestamp precision has been changed from 6 digits to 9 digits, with a fixed format to ensure that 9 digits to the right of the decimal point are always printed. Previously, default C++ iostream precision and formatting was used.
-* Abstract base class `WifiChannel` has been removed. As a result, a Channel type instead of a WifiChannel type is now exported by WifiNetDevice.
-* The `GetPacketSize` method of `QueueItem` has been renamed `GetSize`
-* The `DequeueAll` method of `Queue` has been renamed `Flush`
-* The attributes `WifiPhy::TxAntennas` and `WifiPhy::RxAntennas`, and the related accessor methods, were replaced by `WifiPhy::MaxSupportedTxSpatialStreams` and `WifiPhy::MaxSupportedRxSpatialStreams`. A new attribute `WifiPhy::Antennas` was added to allow users to define the number of physical antennas on the device.
-* Sockets do not receive anymore broadcast packets, unless they are bound to an `Any` address (0.0.0.0) or to a subnet-directed broadcast packet (e.g., x.y.z.0 for a /24 noterok). As in Linux, the following rules are now enforced:
-
-  * A socket bound to 0.0.0.0 will receive everything.
-  * A socket bound to x.y.z.0/24 will receive subnet-directed broadcast (x.y.z.255) and unicast packets.
-  * A socket bound to x.y.z.w will only receive unicast packets.
+- For the sake of LTE module API consistency the IPV6 related functions AssignUeIpv6Address and GetUeDefaultGatewayAddress6 are now declared in EpcHelper base class. Thus, these functions are now declared as virtual in the child classes, i.e., EmuEpcHelper and PointToPointEpcHelper.
+
+### Changes to build system
+
+- Waf upgraded from 1.8.19 to 2.0.9, and ns-3 build scripts aligned to the new API.
+- The `--no32bit-scan` argument is removed from Waf apiscan; generation of ILP32 bindings is now automated from the LP64 bindings.
+- When using on newer compilers, new warnings may trigger build failures. The --disable-werror flag can be passed to Waf at configuration time to turn off the Werror behavior.
+- GTK+3 libraries (including PyGObject, GooCanvas2) are needed for the Pyviz visualizer, replacing GTK+2 libraries.
+
+### Changed behavior
+
+- FqCoDelQueueDisc now computes the hash of the packet's 5-tuple to determine the flow the packet belongs to, unless a packet filter has been configured. The previous behavior is simply obtained by not configuring any packet filter. Consequently, the FqCoDelIpv{4,6}PacketFilter classes have been removed.
+- ARP packets now pass through the traffic control layer, as in Linux.
+- The maximum size UDP packet of the UdpClient application is no longer limited to 1500 bytes.
+- The default values of the `MaxSlrc` and `FragmentationThreshold` attributes in WifiRemoteStationManager were changed from 7 to 4 and from 2346 to 65535, respectively.
+
+## Changes from ns-3.27 to ns-3.28
+
+### New API
+
+- When deserializing Packet contents, `Header::Deserialize (Buffer::Iterator start)` and `Trailer::Deserialize (Buffer::Iterator start)` can not successfully deserialize variable-length headers and trailers. New variants of these methods that also include an `end` parameter are now provided.
+- `Ipv[4,6]AddressGenerator` can now check if an address is allocated (`Ipv[4,6]AddressGenerator::IsAddressAllocated`) or a network has some allocated address (`Ipv[4,6]AddressGenerator::IsNetworkAllocated`).
+- LTE UEs can now use IPv6 to send and receive traffic.
+- UAN module now supports an IP stack.
+- Class `TcpSocketBase` trace source `CongestionWindowInflated` shows the values with the in-recovery inflation and the post-recovery deflation.
+- Added a FIFO queue disc (`FifoQueueDisc`) and the Token Bucket Filter (`TbfQueueDisc`).
+
+### Changes to existing API
+
+- Class `LrWpanMac` now supports extended addressing mode. Both `McpsDataRequest` and `PdDataIndication` methods will now use extended addressing if `McpsDataRequestParams::m_srcAddrMode` or `McpsDataRequestParams::m_dstAddrMode` are set to `EXT_ADDR`.
+- Class `LteUeNetDevice` MAC address is now a 64-bit address and can be set during construction.
+- Class `TcpSocketBase` trace source `CongestionWindow` shows the values without the in-recovery inflation and the post-recovery deflation; the old behavior has been moved to the new trace source `CongestionWindowInflated`.
+- The Mode, MaxPackets and MaxBytes attributes of the Queue class have been deprecated in favor of the MaxSize attribute. Old attributes can still be used, but using them will be no longer possible in one of the next releases. The methods to get/set the old attributes will be removed as well.
+- The attributes of the QueueDisc subclasses that separately determine the mode and the limit of the QueueDisc have been deprecated in favor of the single MaxSize attribute.
+- The GetQueueSize method of some QueueDisc subclasses (e.g., RED) has been removed and replaced by the GetCurrentSize method of the QueueDisc base class.
+
+### Changes to build system
+
+- The C++ standard used during compilation (default std=c++11) can be now be changed via the CXXFLAGS variable.
+
+### Changed behavior
+
+- All Wi-Fi management frames are now transmitted using the lowest basic rate.
+- The Wi-Fi spectrum model now takes into account adjacent channels through OFDM transmit spectrum masks.
+- The CsmaNetDevice::PhyTxBeginTrace will trace all attempts to transmit, even those that result in drops. Previously, eventual channel drops were excluded from this trace.
+- The TCP congestion window trace now does not report on window inflation during fast recovery phase because it is no longer internally maintained as an inflated value (a separate trace called CongestionWindowInflated can be used to recover the old trace behavior).
+
+## Changes from ns-3.26 to ns-3.27
+
+### New API
+
+- Added `Vector{2,3}D.GetLength ()`.
+- Overloaded `operator+` and `operator-` for `Vector{2,3}D`.
+- Added iterator version of WifiHelper::Install() to install Wi-Fi devices on range of nodes.
+- Added a new attribute in TcpSocketBase to track the advertised window.
+- Included the model of **TCP Ledbat**.
+- Included the TCP SACK-based loss recovery algorithm outlined in RFC 6675.
+- Added **TCP SACK** and the **SACK emulation**. Added an Attribute to `TcpSocketBase` class, called `Sack`, to enable or disable the SACK option usage.
+- In `src/wifi`, several changes were made to enable partial **802.11ax** High Efficiency (HE) support:
+- A new standard value has been added that enables the new 11ax data rates.
+- A new 11ax preamble has been added.
+- A new attribute was added to configure the guard interval duration for High Efficiency (HE) PHY entities. This attribute can be set using the YansWifiPhyHelper.
+- A new information element has been added: HeCapabilities. This information element is added to the MAC frame header if the node is a HE node. This HeCapabilities information element is used to advertise the HE capabilities of the node to other nodes in the network.
+- A new class were added for the RRPAA WiFi rate control mechanism.
+- Included carrier aggregation feature in LTE module
+
+- LTE model is extended to support carrier aggregation feature according to 3GPP Release 10, for up to 5 component carriers.
+- InstallSingleEnbDevice and InstallSingleUeDevice functions of LteHelper are now constructing LteEnbDevice and LteUeDevice according to CA architecture. Each device, UE and eNodeB contains an instance of component carrier manager, and may have several component carrier instances.
+- SAP interfaces are extended to include CA message exchange functionality.
+- RRC connection procedure is extended to allow RRC connection reconfiguration for the configuration of the secondary carriers.
+- RRC measurement reporting is extended to allow measurement reporting from the secondary carriers.
+- LTE traces are extended to include component carrier id.
+
+- Function `PrintRoutingTable` has been extended to add an optional Time::Units parameter to specify the time units used on the report. The new parameter is optional and if not specified defaults to the previous behavior (Time::S).
+- `TxopTrace`: new trace source exported by EdcaTxopN.
+- A `GetDscpCounts` method is added to `Ipv4FlowClassifier` and `Ipv6FlowClassifier` which returns a vector of pairs (dscp,count), each of which indicates how many packets with the associated dscp value have been classified for a given flow.
+- MqQueueDisc, a multi-queue aware queue disc modelled after the mq qdisc in Linux, has been introduced.
+- Two new methods, `QueueDisc::DropBeforeEnqueue()` and `QueueDisc::DropAfterDequeue()` have been introduced to replace `QueueDisc::Drop()`. These new methods require the caller to specify the reason why a packet was dropped. Correspondingly, two new trace sources (`DropBeforeEnqueue` and `DropAfterDequeue`) have been added to the QueueDisc class, providing both the items that were dropped and the reason why they were dropped.
+- Added `QueueDisc::GetStats()` which returns detailed statistics about the operations of a queue disc. Statistics can be accessed through the member variables of the returned object and by calling the `GetNDroppedPackets()`, `GetNDroppedBytes()`, `GetNMarkedPackets()` and `GetNMarkedBytes()` methods on the returned object. Such methods return the number of packets/bytes dropped/marked for the specified reason (passed as argument). Consequently:
+  - A number of methods of the QueueDisc class have been removed: `GetTotalReceivedPackets()`, `GetTotalReceivedBytes()`, `GetTotalDroppedPackets()`, `GetTotalDroppedBytes()`, `GetTotalRequeuedPackets()`, `GetTotalRequeuedBytes()`.
+  - The `Stats` struct and the `GetStats()` method of `RedQueueDisc` and `PieQueueDisc` have been removed and replaced by those of the QueueDisc base class.
+  - The `GetDropOverLimit` and `GetDropCount` methods of `CoDelQueueDisc` have been removed. The values they returned can be obtained by calling, respectively, GetStats ().`GetNDroppedPackets (CoDelQueueDisc::OVERLIMIT_DROP)` and `GetStats ().GetNDroppedPackets (CoDelQueueDisc::TARGET_EXCEEDED_DROP`). The `DropCount` trace of `CoDelQueueDisc` has been removed as well. Packets dropped because the target is exceeded can be obtained through the new `DropAfterDequeue` trace of the QueueDisc class.
+- The new `QueueDisc::Mark()` method has been introduced to allow subclasses to request to mark a packet. The caller must specify the reason why the packet must be marked. Correspondingly, a new trace source (`Mark`) has been added to the QueueDisc class, providing both the items that were marked and the reason why they were marked.
+- A new trace source, `SojournTime`, is exported by the QueueDisc base class to provide the sojourn time of every packet dequeued from a queue disc. This has been made possible by adding a timestamp to QueueDiscItem objects, which can be set/get through the new `GetTimeStamp()` and `SetTimeStamp()` methods of the QueueDiscItem class. The `CoDel` queue disc now makes use of such feature of the base class, hence its Sojourn trace source and the CoDelTimestampTag class have been removed.
+
+### Changes to existing API
+
+- `ParetoRandomVariable` `Mean` attribute has been deprecated, the `Scale` Attribute have to be used instead. Changing the Mean attribute has no more an effect on the distribution. See the documentation for the relationship between Mean, Scale and Shape.
+- The default logging timestamp precision has been changed from 6 digits to 9 digits, with a fixed format to ensure that 9 digits to the right of the decimal point are always printed. Previously, default C++ iostream precision and formatting was used.
+- Abstract base class `WifiChannel` has been removed. As a result, a Channel type instead of a WifiChannel type is now exported by WifiNetDevice.
+- The `GetPacketSize` method of `QueueItem` has been renamed `GetSize`
+- The `DequeueAll` method of `Queue` has been renamed `Flush`
+- The attributes `WifiPhy::TxAntennas` and `WifiPhy::RxAntennas`, and the related accessor methods, were replaced by `WifiPhy::MaxSupportedTxSpatialStreams` and `WifiPhy::MaxSupportedRxSpatialStreams`. A new attribute `WifiPhy::Antennas` was added to allow users to define the number of physical antennas on the device.
+- Sockets do not receive anymore broadcast packets, unless they are bound to an `Any` address (0.0.0.0) or to a subnet-directed broadcast packet (e.g., x.y.z.0 for a /24 noterok). As in Linux, the following rules are now enforced:
+
+  - A socket bound to 0.0.0.0 will receive everything.
+  - A socket bound to x.y.z.0/24 will receive subnet-directed broadcast (x.y.z.255) and unicast packets.
+  - A socket bound to x.y.z.w will only receive unicast packets.
 
     **Previously, a socket bound to an unicast address received also subnet-directed broadcast packets. This is not anymore possible**.
-* You can now Bind as many socket as you want to an address/port, provided that they are bound to different NetDevices. Moreover, BindToNetDevice does not anymore call Bind. In other terms, Bind and BindToNetDevice can be called in any order. However, it is suggested to use BindToNetDevice _before_ Bind in order to avoid conflicts.
-
-### Changes to build system
-
-* The API scanning process for Python bindings now relies on CastXML, and only 64-bit scans are presently supported (Linux 64-bit systems). Generation of 32-bit scans is documented in the Python chapter of the ns-3 manual.
-* Modules can now be located in the `contrib/` directory in addition to `src/`
-* Behavior for running Python programs was aligned with that of C++ programs; the list of modules built is no longer printed out.
-
-### Changed behavior
-
-* `MultiModelSpectrumChannel` does not call StartRx for receivers that operate on subbands orthogonal to transmitter subbands. Models that depend on receiving signals with zero power spectral density from orthogonal bands may change their behavior. See [bug 2467](https://www.nsnam.org/bugzilla/show_bug.cgi?id=2467) for discussion.
-* **Packet Tag objects** are no longer constrained to fit within 21 bytes; a maximum size is no longer enforced.
-* The default value of the `TxGain` and `RxGain` attributes in WifiPhy was changed from 1 dB to 0 dB.
-* The reported SNR by WifiPhy::MonitorSnifferRx did not include the RxNoiseFigure, but now does; see [bug 2783](https://www.nsnam.org/bugzilla/show_bug.cgi?id=2783) for discussion.
-* `Queue` has been redesigned as a template class object, where the type parameter specifies the type of items to be stored in the queue. As a consequence:
-  * Being a subclass of Queue, `DropTailQueue` is a template class as well.
-  * Network devices such as SimpleNetDevice, PointToPointNetDevice and CsmaNetDevice use a queue of type `Queue<Packet>` to store the packets to transmit. The SetQueue method of their helpers, however, can still be invoked as, e.g., `SetQueue ("ns3::DropTailQueue")` instead of, e.g., `SetQueue ("ns3::DropTailQueue<Packet>")`.
-  * The attributes `Mode`, `MaxPackets` and `MaxBytes` are now defined by the QueueBase class (which Queue is derived from).
-* Queue discs that can operate both in packet mode and byte mode (Red, CoDel, Pie) define their own enum QueueDiscMode instead of using QueueBase::QueueMode.
-* The CoDel, PIE and RED queue discs require that the size of the internal queue is the same as the queue disc limit (previously, it was allowed to be greater than or equal).
-* The default value of the `EnableBeaconJitter` attribute in ApWifiMac was changed from false to true.
-* The NormalClose() callback of a TcpSocket object used to fire upon leaving `TIME_WAIT` state (`2*MSL` after FINs have been exchanged). It now fires upon entering `TIME_WAIT` state. Timing of the callback for the other path to state CLOSED (through `LAST_ACK`) has not been changed.
-
-Changes from ns-3.25 to ns-3.26
--------------------------------
-
-### New API
-
-* A `SocketPriorityTag` is introduced to carry the packet priority. Such a tag is added to packets by sockets that support this mechanism (UdpSocketImpl, TcpSocketBase and PacketSocket). The base class Socket has a new SetPriority method to set the socket priority. When the IPv4 protocol is used, the priority is set based on the ToS. See the Socket options section of the Network model for more information.
-* A `WifiNetDevice::SelectQueue` method has been added to determine the user priority of an MSDU. This method is called by the traffic control layer before enqueuing a packet in the queue disc, if a queue disc is installed on the outgoing device, or passing a packet to the device, otherwise. The user priority is set to the three most significant bits of the DS field (TOS field in case of IPv4 and Traffic Class field in case of IPv6). The packet priority carried by the SocketPriorityTag is set to the user priority.
-* The `PfifoFastQueueDisc` classifies packets into bands based on their priority. See the `pfifo_fast` queue disc section of the Traffic Control Layer model for more information.
-* A new class `SpectrumWifiPhy` has been introduced that makes use of the Spectrum module. Its functionality and API is currently very similar to that of the `YansWifiPhy`, especially because it reuses the same `InterferenceHelper` and `ErrorModel` classes (for this release). Some example programs in the `examples/wireless/` directory, such as `wifi-spectrum-per-example.cc`, illustrate how the SpectrumWifiPhy class can be substituted for the default `YansWifiPhy` PHY model.
-* We have added support for generating traces for the [DES Metrics](https://wilseypa.github.io/desMetrics) project. These can be enabled by adding `--enable-des-metrics` at configuration; you must also use `CommandLine` in your script. See the API docs for class `DesMetrics` for more details.
-* The traffic control module now includes the `FQ-CoDel` and `PIE` queue disc models, and behavior corresponding to Linux `Byte Queue Limits (BQL)`.
-* Several new TCP congestion control variants were introduced, including `TCP Vegas`, `Scalable`, `Veno`, `Illinois`, `Bic`, `YeAH`, and `H-TCP` congestion control algorithms.
-
-### Changes to existing API
-
-* `SocketAddressTag` was a long-standing approach to approximate the POSIX socket recvfrom behavior (i.e., to know the source address of a packet) without actually calling RecvFrom. Experience with this revealed that this option was difficult to use with tunnels (the new tag has to replace the old one). Moreover, there is no real need to create a new API when there is a an existing one (i.e., RecvFrom). As a consequence, SocketAddressTag has been completely removed from ns-3. Users can use RecvFrom (for UDP), GetPeerName (for TCP), or similar.
-* `InetSockAddress` can now store a ToS value, which can be set through its SetTos method. The Bind and Connect methods of UDP (UdpSocketImpl) and TCP (TcpSocketBase) sockets set the socket ToS value to the value provided through the address input parameter (of type InetSockAddress). See the Socket options section of the Network model for more information.
-* The `QosTag` is removed as it has been superseded by the SocketPriorityTag.
-* The `Ipv4L3Protocol::DefaultTos` attribute is removed.
-* The attributes `YansWifiPhy::Frequency`, `YansWifiPhy::ChannelNumber`, and `YansWifiPhy::ChannelWidth`, and the related accessor methods, were moved to base class `WifiPhy`. `YansWifiPhy::GetChannelFrequencyMhz()` was deleted. A new method `WifiPhy::DefineChannelNumber ()` was added to allow users to define relationships between channel number, standard, frequency, and channel width.
-* The class `WifiSpectrumValueHelper` has been refactored; previously it was an abstract base class supporting the WifiSpectrumValue5MhzFactory spectrum model. It now contains various static member methods supporting the creation of power spectral densities with the granularity of a Wi-Fi OFDM subcarrier bandwidth. The class `WifiSpectrumValue5MhzFactory` and its API remain but it is not subclassed.
-* A new Wifi method `InterferenceHelper::AddForeignSignal` has been introduced to support use of the SpectrumWifiPhy (so that non-Wi-Fi signals may be handled as noise power).
-* A new Wifi attribute `Dcf::TxopLimit` has been introduced to add support for 802.11e TXOP.
-
-### Changes to build system
-
-* A new waf build option, `--check-config`, was added to allow users to print the current configuration summary, as appears at the end of `./waf configure`. See bug 2459 for discussion.
-* The configure summary is now sorted, to make it easier to check the status of optional features.
+
+- You can now Bind as many socket as you want to an address/port, provided that they are bound to different NetDevices. Moreover, BindToNetDevice does not anymore call Bind. In other terms, Bind and BindToNetDevice can be called in any order. However, it is suggested to use BindToNetDevice _before_ Bind in order to avoid conflicts.
+
+### Changes to build system
+
+- The API scanning process for Python bindings now relies on CastXML, and only 64-bit scans are presently supported (Linux 64-bit systems). Generation of 32-bit scans is documented in the Python chapter of the ns-3 manual.
+- Modules can now be located in the `contrib/` directory in addition to `src/`
+- Behavior for running Python programs was aligned with that of C++ programs; the list of modules built is no longer printed out.
+
+### Changed behavior
+
+- `MultiModelSpectrumChannel` does not call StartRx for receivers that operate on subbands orthogonal to transmitter subbands. Models that depend on receiving signals with zero power spectral density from orthogonal bands may change their behavior. See [bug 2467](https://www.nsnam.org/bugzilla/show_bug.cgi?id=2467) for discussion.
+- **Packet Tag objects** are no longer constrained to fit within 21 bytes; a maximum size is no longer enforced.
+- The default value of the `TxGain` and `RxGain` attributes in WifiPhy was changed from 1 dB to 0 dB.
+- The reported SNR by WifiPhy::MonitorSnifferRx did not include the RxNoiseFigure, but now does; see [bug 2783](https://www.nsnam.org/bugzilla/show_bug.cgi?id=2783) for discussion.
+- `Queue` has been redesigned as a template class object, where the type parameter specifies the type of items to be stored in the queue. As a consequence:
+  - Being a subclass of Queue, `DropTailQueue` is a template class as well.
+  - Network devices such as SimpleNetDevice, PointToPointNetDevice and CsmaNetDevice use a queue of type `Queue<Packet>` to store the packets to transmit. The SetQueue method of their helpers, however, can still be invoked as, e.g., `SetQueue ("ns3::DropTailQueue")` instead of, e.g., `SetQueue ("ns3::DropTailQueue<Packet>")`.
+  - The attributes `Mode`, `MaxPackets` and `MaxBytes` are now defined by the QueueBase class (which Queue is derived from).
+- Queue discs that can operate both in packet mode and byte mode (Red, CoDel, Pie) define their own enum QueueDiscMode instead of using QueueBase::QueueMode.
+- The CoDel, PIE and RED queue discs require that the size of the internal queue is the same as the queue disc limit (previously, it was allowed to be greater than or equal).
+- The default value of the `EnableBeaconJitter` attribute in ApWifiMac was changed from false to true.
+- The NormalClose() callback of a TcpSocket object used to fire upon leaving `TIME_WAIT` state (`2*MSL` after FINs have been exchanged). It now fires upon entering `TIME_WAIT` state. Timing of the callback for the other path to state CLOSED (through `LAST_ACK`) has not been changed.
+
+## Changes from ns-3.25 to ns-3.26
+
+### New API
+
+- A `SocketPriorityTag` is introduced to carry the packet priority. Such a tag is added to packets by sockets that support this mechanism (UdpSocketImpl, TcpSocketBase and PacketSocket). The base class Socket has a new SetPriority method to set the socket priority. When the IPv4 protocol is used, the priority is set based on the ToS. See the Socket options section of the Network model for more information.
+- A `WifiNetDevice::SelectQueue` method has been added to determine the user priority of an MSDU. This method is called by the traffic control layer before enqueuing a packet in the queue disc, if a queue disc is installed on the outgoing device, or passing a packet to the device, otherwise. The user priority is set to the three most significant bits of the DS field (TOS field in case of IPv4 and Traffic Class field in case of IPv6). The packet priority carried by the SocketPriorityTag is set to the user priority.
+- The `PfifoFastQueueDisc` classifies packets into bands based on their priority. See the `pfifo_fast` queue disc section of the Traffic Control Layer model for more information.
+- A new class `SpectrumWifiPhy` has been introduced that makes use of the Spectrum module. Its functionality and API is currently very similar to that of the `YansWifiPhy`, especially because it reuses the same `InterferenceHelper` and `ErrorModel` classes (for this release). Some example programs in the `examples/wireless/` directory, such as `wifi-spectrum-per-example.cc`, illustrate how the SpectrumWifiPhy class can be substituted for the default `YansWifiPhy` PHY model.
+- We have added support for generating traces for the [DES Metrics](https://wilseypa.github.io/desMetrics) project. These can be enabled by adding `--enable-des-metrics` at configuration; you must also use `CommandLine` in your script. See the API docs for class `DesMetrics` for more details.
+- The traffic control module now includes the `FQ-CoDel` and `PIE` queue disc models, and behavior corresponding to Linux `Byte Queue Limits (BQL)`.
+- Several new TCP congestion control variants were introduced, including `TCP Vegas`, `Scalable`, `Veno`, `Illinois`, `Bic`, `YeAH`, and `H-TCP` congestion control algorithms.
+
+### Changes to existing API
+
+- `SocketAddressTag` was a long-standing approach to approximate the POSIX socket recvfrom behavior (i.e., to know the source address of a packet) without actually calling RecvFrom. Experience with this revealed that this option was difficult to use with tunnels (the new tag has to replace the old one). Moreover, there is no real need to create a new API when there is a an existing one (i.e., RecvFrom). As a consequence, SocketAddressTag has been completely removed from ns-3. Users can use RecvFrom (for UDP), GetPeerName (for TCP), or similar.
+- `InetSockAddress` can now store a ToS value, which can be set through its SetTos method. The Bind and Connect methods of UDP (UdpSocketImpl) and TCP (TcpSocketBase) sockets set the socket ToS value to the value provided through the address input parameter (of type InetSockAddress). See the Socket options section of the Network model for more information.
+- The `QosTag` is removed as it has been superseded by the SocketPriorityTag.
+- The `Ipv4L3Protocol::DefaultTos` attribute is removed.
+- The attributes `YansWifiPhy::Frequency`, `YansWifiPhy::ChannelNumber`, and `YansWifiPhy::ChannelWidth`, and the related accessor methods, were moved to base class `WifiPhy`. `YansWifiPhy::GetChannelFrequencyMhz()` was deleted. A new method `WifiPhy::DefineChannelNumber ()` was added to allow users to define relationships between channel number, standard, frequency, and channel width.
+- The class `WifiSpectrumValueHelper` has been refactored; previously it was an abstract base class supporting the WifiSpectrumValue5MhzFactory spectrum model. It now contains various static member methods supporting the creation of power spectral densities with the granularity of a Wi-Fi OFDM subcarrier bandwidth. The class `WifiSpectrumValue5MhzFactory` and its API remain but it is not subclassed.
+- A new Wifi method `InterferenceHelper::AddForeignSignal` has been introduced to support use of the SpectrumWifiPhy (so that non-Wi-Fi signals may be handled as noise power).
+- A new Wifi attribute `Dcf::TxopLimit` has been introduced to add support for 802.11e TXOP.
+
+### Changes to build system
+
+- A new waf build option, `--check-config`, was added to allow users to print the current configuration summary, as appears at the end of `./waf configure`. See bug 2459 for discussion.
+- The configure summary is now sorted, to make it easier to check the status of optional features.
 
 ### Changed behavior
 
 This section is for behavioral changes to the models that were not due to a bug fix.
 
-* The relationship between Wi-Fi channel number, frequency, channel width, and Wi-Fi standard has been revised (see bug 2412). Previously, ChannelNumber and Frequency were attributes of class YansWifiPhy, and the frequency was defined as the start of the band. Now, Frequency has been redefined to be the center frequency of the channel, and the underlying device relies on the pair of frequency and channel width to control behavior; the channel number and Wi-Fi standard are used as attributes to configure frequency and channel width. The wifi module documentation discusses this change and the new behavior.
-* AODV now honors the TTL in RREQ/RREP and it uses a method compliant with [RFC 3561](http://www.ietf.org/rfc/rfc3561.txt). The node search radius is increased progressively. This could increase slightly the node search time, but it also decreases the network congestion.
-
-Changes from ns-3.24 to ns-3.25
--------------------------------
-
-### New API
-
-* In `src/internet/test`, a new environment is created to test TCP properties.
-* The `src/traffic-control` module has been added, with new API for adding and configuring queue discs and packet filters.
-* Related to traffic control, a new interface has been added to the NetDevice to provide a queue interface to access device queue state and register callbacks used for flow control.
-* In `src/wifi`, a new rate control (MinstrelHT) has been added for 802.11n/ac modes.
-* In `src/wifi`, a new helper (WifiMacHelper) is added and is a merged helper from all previously existing MAC helpers (NqosWifiMacHelper, QosWifiMacHelper, HtWifiMacHelper and VhtWifiMacHelper).
-* It is now possible to use RIPv2 in IPv4 network simulations.
-
-### Changes to existing API
-
-* TCP-related changes:
-  * Classes TcpRfc793, TcpTahoe, and TcpReno were removed.
-  * The `TcpNewReno` log component was effectively replaced by `TcpCongestionOps`
-* TCP Hybla and HighSpeed have been added.
-* Added the concept of Congestion State Machine inside TcpSocketBase.
-* Merged Fast Recovery and Fast Retransmit inside TcpSocketBase.
-* Some member variables have been moved from TcpSocketBase inside TcpSocketState. Attributes are not touched.
-* Congestion control split from TcpSocketBase as subclass of TcpCongestionOps.
-* Added Rx and Tx callbacks on TcpSocketBase.
-* Added BytesInFlight trace source on TcpSocketBase. The trace is updated when the implementation requests the value.
-* Added attributes about the number of connection and data retransmission attempts.
-* ns-3 is now capable of serializing SLL (a.k.a. cooked) headers. This is used in DCE to allow the generation of pcap directly readable by wireshark.
-* In the WifiHelper class in the wifi module, Default has been declared deprecated. This is now immediately handled by the constructor of the class.
-* The API for configuring 802.11n/ac aggregation has been modified to be more user friendly. As any MAC layer attributes, aggregation parameters can now also be configured through WifiMacHelper::SetType.
-* The class Queue and subclasses derived from it have been changed in two ways:
-  * Queues no longer enqueue simple Packets but instead enqueue QueueItem objects, which include Packet but possibly other information such as headers.
-  * The attributes governing the mode of operation (packets or bytes) and the maximum size have been moved to base class Queue.
-* Users of advanced queues (RED, CoDel) who have been using them directly in the NetDevice will need to adjust to the following changes:
-  * RED and CoDel are no longer specializations of the Queue class, but are now specializations of the new QueueDisc class. This means that RED and CoDel can now be installed in the context of the new Traffic Control layer instead of as queues in (some) NetDevices. The reason for such a change is to make the ns-3 stack much more similar to that of real operating systems (Linux has been taken as a reference). Queuing disciplines such as RED and CoDel can now be tested with all the NetDevices, including WifiNetDevices.
-  * NetDevices still use queues to buffer packets. The only subclass of Queue currently available for this purpose is DropTailQueue. If one wants to approximate the old behavior, one needs to set the DropTailQueue MaxPackets attribute to very low values, e.g., 1.
-  * The Traffic Control layer features a mechanism by which packets dropped by the NetDevice are requeued in the queue disc (more precisely: if NetDevice::Send returns false, the packet is requeued), so that they are retransmitted later. This means that the MAC drop traces may include packets that have not been actually lost, because they have been dropped by the device, requeued by the traffic control layer and successfully retransmitted. To get the correct number of packets that have been actually lost, one has to subtract the number of packets requeued from the number of packets dropped as reported by the MAC drop trace.
-
-### Changes to build system
-
-* Waf was upgraded to 1.8.19
-* A new waf build option, --check-profile, was added to allow users to check the currently active build profile. It is discussed in bug 2202 in the tracker.
+- The relationship between Wi-Fi channel number, frequency, channel width, and Wi-Fi standard has been revised (see bug 2412). Previously, ChannelNumber and Frequency were attributes of class YansWifiPhy, and the frequency was defined as the start of the band. Now, Frequency has been redefined to be the center frequency of the channel, and the underlying device relies on the pair of frequency and channel width to control behavior; the channel number and Wi-Fi standard are used as attributes to configure frequency and channel width. The wifi module documentation discusses this change and the new behavior.
+- AODV now honors the TTL in RREQ/RREP and it uses a method compliant with [RFC 3561](http://www.ietf.org/rfc/rfc3561.txt). The node search radius is increased progressively. This could increase slightly the node search time, but it also decreases the network congestion.
+
+## Changes from ns-3.24 to ns-3.25
+
+### New API
+
+- In `src/internet/test`, a new environment is created to test TCP properties.
+- The `src/traffic-control` module has been added, with new API for adding and configuring queue discs and packet filters.
+- Related to traffic control, a new interface has been added to the NetDevice to provide a queue interface to access device queue state and register callbacks used for flow control.
+- In `src/wifi`, a new rate control (MinstrelHT) has been added for 802.11n/ac modes.
+- In `src/wifi`, a new helper (WifiMacHelper) is added and is a merged helper from all previously existing MAC helpers (NqosWifiMacHelper, QosWifiMacHelper, HtWifiMacHelper and VhtWifiMacHelper).
+- It is now possible to use RIPv2 in IPv4 network simulations.
+
+### Changes to existing API
+
+- TCP-related changes:
+  - Classes TcpRfc793, TcpTahoe, and TcpReno were removed.
+  - The `TcpNewReno` log component was effectively replaced by `TcpCongestionOps`
+- TCP Hybla and HighSpeed have been added.
+- Added the concept of Congestion State Machine inside TcpSocketBase.
+- Merged Fast Recovery and Fast Retransmit inside TcpSocketBase.
+- Some member variables have been moved from TcpSocketBase inside TcpSocketState. Attributes are not touched.
+- Congestion control split from TcpSocketBase as subclass of TcpCongestionOps.
+- Added Rx and Tx callbacks on TcpSocketBase.
+- Added BytesInFlight trace source on TcpSocketBase. The trace is updated when the implementation requests the value.
+- Added attributes about the number of connection and data retransmission attempts.
+- ns-3 is now capable of serializing SLL (a.k.a. cooked) headers. This is used in DCE to allow the generation of pcap directly readable by wireshark.
+- In the WifiHelper class in the wifi module, Default has been declared deprecated. This is now immediately handled by the constructor of the class.
+- The API for configuring 802.11n/ac aggregation has been modified to be more user friendly. As any MAC layer attributes, aggregation parameters can now also be configured through WifiMacHelper::SetType.
+- The class Queue and subclasses derived from it have been changed in two ways:
+  - Queues no longer enqueue simple Packets but instead enqueue QueueItem objects, which include Packet but possibly other information such as headers.
+  - The attributes governing the mode of operation (packets or bytes) and the maximum size have been moved to base class Queue.
+- Users of advanced queues (RED, CoDel) who have been using them directly in the NetDevice will need to adjust to the following changes:
+  - RED and CoDel are no longer specializations of the Queue class, but are now specializations of the new QueueDisc class. This means that RED and CoDel can now be installed in the context of the new Traffic Control layer instead of as queues in (some) NetDevices. The reason for such a change is to make the ns-3 stack much more similar to that of real operating systems (Linux has been taken as a reference). Queuing disciplines such as RED and CoDel can now be tested with all the NetDevices, including WifiNetDevices.
+  - NetDevices still use queues to buffer packets. The only subclass of Queue currently available for this purpose is DropTailQueue. If one wants to approximate the old behavior, one needs to set the DropTailQueue MaxPackets attribute to very low values, e.g., 1.
+  - The Traffic Control layer features a mechanism by which packets dropped by the NetDevice are requeued in the queue disc (more precisely: if NetDevice::Send returns false, the packet is requeued), so that they are retransmitted later. This means that the MAC drop traces may include packets that have not been actually lost, because they have been dropped by the device, requeued by the traffic control layer and successfully retransmitted. To get the correct number of packets that have been actually lost, one has to subtract the number of packets requeued from the number of packets dropped as reported by the MAC drop trace.
+
+### Changes to build system
+
+- Waf was upgraded to 1.8.19
+- A new waf build option, --check-profile, was added to allow users to check the currently active build profile. It is discussed in bug 2202 in the tracker.
 
 ### Changed behavior
 
 This section is for behavioral changes to the models that were not due to a bug fix.
 
-* TCP behavioral changes:
-  * TCP closes connection after a number of failed segment retries, rather than trying indefinitely. The maximum number of retries, for both SYN attempts and data attempts, is controlled by attributes.
-  * Congestion algorithms not compliant with Fast Retransmit and Fast Recovery (TCP 793, Reno, Tahoe) have been removed.
-* 802.11n/ac MPDU aggregation is now enabled by default for both `AC_BE` and `AC_VI`.
-* The introduction of the traffic control layer leads to some additional buffering by default in the stack; when a device queue fills up, additional packets become enqueued at the traffic control layer.
-
-Changes from ns-3.23 to ns-3.24
--------------------------------
-
-### New API
-
-* In `src/wifi`, several changes were made to enable partial 802.11ac support:
-* A new helper (VhtWifiMacHelper) was added to set up a Very high throughput (VHT) MAC entity.
-* A new standard value has been added that enables the new 11ac data rates.
-* A new 11ac preamble has been added.
-* A new information element has been added: VhtCapabilities. This information element is added to the MAC frame header if the node is a VHT node. This VhtCapabilities information element is used to advertise the VHT capabilities of the node to other nodes in the network.
-* The ArpCache API was extended to allow the manual removal of ArpCache entries and the addition of permanent (static) entries for IPv4.
-* The SimpleChannel in the `network` module now allows per-NetDevice blacklists, in order to do hidden terminal testcases.
-
-### Changes to existing API
-
-* The signatures on several TcpHeader methods were changed to take const arguments.
-* class TcpL4Protocol replaces Send() methods with SendPacket(), and adds new methods to AddSocket() and RemoveSocket() from a node. Also, a new PacketReceived() method was introduced to get the TCP header of an incoming packet and check its checksum.
-* The CongestionWindow and SlowStartThreshold trace sources have been moved from the TCP subclasses such as NewReno, Reno, Tahoe, and Westwood to the TcpSocketBase class.
-* The WifiMode object has been refactored:
-  * 11n data rates are now renamed according to their MCS value. E.g. OfdmRate65MbpsBW20MHz has been renamed into HtMcs7. 11ac data rates have been defined according to this new renaming.
-  * HtWifiMacHelper and VhtWifiMacHelper provide a helper to convert a MCS value into a data rate value.
-  * The channel width is no longer tied to the wifimode. It is now included in the TXVECTOR.
-  * The physical bitrate is no longer tied to the wifimode. It is computed based on the selected wifimode and on the TXVECTOR parameters (channel width, guard interval and number of spatial streams).
-
-### Changes to build system
-
-* Waf was upgraded to 1.8.12
-* Waf scripts and test.py test runner program were made compatible with Python 3
+- TCP behavioral changes:
+  - TCP closes connection after a number of failed segment retries, rather than trying indefinitely. The maximum number of retries, for both SYN attempts and data attempts, is controlled by attributes.
+  - Congestion algorithms not compliant with Fast Retransmit and Fast Recovery (TCP 793, Reno, Tahoe) have been removed.
+- 802.11n/ac MPDU aggregation is now enabled by default for both `AC_BE` and `AC_VI`.
+- The introduction of the traffic control layer leads to some additional buffering by default in the stack; when a device queue fills up, additional packets become enqueued at the traffic control layer.
+
+## Changes from ns-3.23 to ns-3.24
+
+### New API
+
+- In `src/wifi`, several changes were made to enable partial 802.11ac support:
+- A new helper (VhtWifiMacHelper) was added to set up a Very high throughput (VHT) MAC entity.
+- A new standard value has been added that enables the new 11ac data rates.
+- A new 11ac preamble has been added.
+- A new information element has been added: VhtCapabilities. This information element is added to the MAC frame header if the node is a VHT node. This VhtCapabilities information element is used to advertise the VHT capabilities of the node to other nodes in the network.
+- The ArpCache API was extended to allow the manual removal of ArpCache entries and the addition of permanent (static) entries for IPv4.
+- The SimpleChannel in the `network` module now allows per-NetDevice blacklists, in order to do hidden terminal testcases.
+
+### Changes to existing API
+
+- The signatures on several TcpHeader methods were changed to take const arguments.
+- class TcpL4Protocol replaces Send() methods with SendPacket(), and adds new methods to AddSocket() and RemoveSocket() from a node. Also, a new PacketReceived() method was introduced to get the TCP header of an incoming packet and check its checksum.
+- The CongestionWindow and SlowStartThreshold trace sources have been moved from the TCP subclasses such as NewReno, Reno, Tahoe, and Westwood to the TcpSocketBase class.
+- The WifiMode object has been refactored:
+  - 11n data rates are now renamed according to their MCS value. E.g. OfdmRate65MbpsBW20MHz has been renamed into HtMcs7. 11ac data rates have been defined according to this new renaming.
+  - HtWifiMacHelper and VhtWifiMacHelper provide a helper to convert a MCS value into a data rate value.
+  - The channel width is no longer tied to the wifimode. It is now included in the TXVECTOR.
+  - The physical bitrate is no longer tied to the wifimode. It is computed based on the selected wifimode and on the TXVECTOR parameters (channel width, guard interval and number of spatial streams).
+
+### Changes to build system
+
+- Waf was upgraded to 1.8.12
+- Waf scripts and test.py test runner program were made compatible with Python 3
 
 ### Changed behavior
 
 This section is for behavioral changes to the models that were not due to a bug fix.
 
-Changes from ns-3.22 to ns-3.23
--------------------------------
-
-### New API
-
-* The mobility module includes a GeographicPositions class used to convert geographic to cartesian coordinates, and to generate randomly distributed geographic coordinates.
-* The spectrum module includes new TvSpectrumTransmitter classes and helpers to create television transmitter(s) that transmit PSD spectrums customized by attributes such as modulation type, power, antenna type, channel frequency, etc.
-
-### Changes to existing API
-
-* In LteSpectrumPhy, LtePhyTxEndCallback and the corresponding methods have been removed, since they were unused.
-* In the DataRate class in the network module, CalculateTxTime has been declared deprecated. CalculateBytesTxTime and CalculateBitsTxTime are to be used instead. The return value is a Time, instead of a double.
-* In the Wi-Fi InterferenceHelper, the interference event now takes the WifiTxVector as an input parameter, instead of the WifiMode. A similar change was made to the WifiPhy::RxOkCallback signature.
-
-### Changes to build system
-
-* None
+## Changes from ns-3.22 to ns-3.23
+
+### New API
+
+- The mobility module includes a GeographicPositions class used to convert geographic to cartesian coordinates, and to generate randomly distributed geographic coordinates.
+- The spectrum module includes new TvSpectrumTransmitter classes and helpers to create television transmitter(s) that transmit PSD spectrums customized by attributes such as modulation type, power, antenna type, channel frequency, etc.
+
+### Changes to existing API
+
+- In LteSpectrumPhy, LtePhyTxEndCallback and the corresponding methods have been removed, since they were unused.
+- In the DataRate class in the network module, CalculateTxTime has been declared deprecated. CalculateBytesTxTime and CalculateBitsTxTime are to be used instead. The return value is a Time, instead of a double.
+- In the Wi-Fi InterferenceHelper, the interference event now takes the WifiTxVector as an input parameter, instead of the WifiMode. A similar change was made to the WifiPhy::RxOkCallback signature.
+
+### Changes to build system
+
+- None
 
 ### Changed behavior
 
 This section is for behavioral changes to the models that were not due to a bug fix.
 
-* In Wi-Fi, HT stations (802.11n) now support two-level aggregation. The InterferenceHelper now distinguishes between the PLCP and regular payload reception, for higher fidelity modeling. ACKs are now sent using legacy rates and preambles. Access points now establish BSSBasicRateSet for control frame transmissions. PLCP header and PLCP payload reception have been decoupled to improve PHY layer modeling accuracy. RTS/CTS with A-MPDU is now fully supported.
-* The mesh module was made more compliant to the IEEE 802.11s-2012 standard and packet traces are now parseable by Wireshark.
-
-Changes from ns-3.21 to ns-3.22
--------------------------------
-
-### New API
-
-* New classes were added for the PARF and APARF WiFi power and rate control mechanisms.
-* Support for WiFi 802.11n MPDU aggregation has been added.
-* Additional support for modeling of vehicular WiFi networks has been added, including the channel-access coordination feature of IEEE 1609.4. In addition, a Basic Safety Message (BSM) packet generator and related statistics-gathering classes have been added to the wave module.
-* A complete LTE release bearer procedure is now implemented which can be invoked by calling the new helper method LteHelper::DeActivateDedicatedEpsBearer ().
-* It is now possible to print the Neighbor Cache (ARP and NDISC) by using the RoutingProtocolHelper
-* A TimeProbe class has been added to the data collection framework in the stats module, enabling TracedValues emitting values of type ns3::Time to be handled by the framework.
-* A new attribute `ClockGranularity` was added to the TcpSocketBase class, to control modeling of RTO calculation.
-
-### Changes to existing API
-
-* Several deprecated classes and class methods were removed, including `EmuNetDevice`, `RandomVariable` and derived classes, `Packet::PeekData()`, `Ipv6AddressHelper::NewNetwork(Ipv6Address, Ipv6Prefix)`, `Ipv6InterfaceContainer::SetRouter()`, `Ipv4Route::GetOutputTtl()`, `TestCase::AddTestCase(TestCase*)`, and `TestCase::GetErrorStatus()`.
-* Print methods involving routing tables and neighbor caches, in classes `Ipv4RoutingHelper` and `Ipv6RoutingHelper`, were converted to static methods.
-* `PointerValue` attribute types in class `UanChannel (NoiseModel)`, `UanPhyGen (PerModel and SinrModel)`, `UanPhyDual (PerModelPhy1, PerModelPhy2, SinrModelPhy1, and SinrModelPhy2)`, and `SimpleNetDevice (TxQueue)`, were changed from `PointerValue` type to `StringValue` type, making them configurable via the `Config` subsystem.
-* `WifiPhy::CalculateTxDuration()` and `WifiPhy::GetPayloadDurationMicroSeconds ()` now take an additional frequency parameter.
-* The attribute `Recievers` in class `YansWifiPhy` was misspelled, so this has been corrected to `Receivers`.
-* We have now documented the callback function signatures for all `TracedSources`, using an extra (fourth) argument to `TypeId::AddTraceSource` to pass the fully-qualified name of the signature typedef. To ensure that future TraceSources are similarly documented, the three argument version of AddTraceSource has been deprecated.
-* The `MinRTO` attribute of the RttEstimator class was moved to the TcpSocketBase class. The `Gain` attribute of the RttMeanDeviation class was replaced by new `Alpha` and `Beta` attributes.
-* Attributes of the TcpTxBuffer and TcpRxBuffer class are now accessible through the TcpSocketBase class.
-* The LrWpanHelper class has a new constructor allowing users to configure a MultiModelSpectrumChannel as an option, and also provides Set/Get API to allow users to access the underlying channel object.
-
-### Changes to build system
-
-* waf was upgraded to version 1.7.16
+- In Wi-Fi, HT stations (802.11n) now support two-level aggregation. The InterferenceHelper now distinguishes between the PLCP and regular payload reception, for higher fidelity modeling. ACKs are now sent using legacy rates and preambles. Access points now establish BSSBasicRateSet for control frame transmissions. PLCP header and PLCP payload reception have been decoupled to improve PHY layer modeling accuracy. RTS/CTS with A-MPDU is now fully supported.
+- The mesh module was made more compliant to the IEEE 802.11s-2012 standard and packet traces are now parseable by Wireshark.
+
+## Changes from ns-3.21 to ns-3.22
+
+### New API
+
+- New classes were added for the PARF and APARF WiFi power and rate control mechanisms.
+- Support for WiFi 802.11n MPDU aggregation has been added.
+- Additional support for modeling of vehicular WiFi networks has been added, including the channel-access coordination feature of IEEE 1609.4. In addition, a Basic Safety Message (BSM) packet generator and related statistics-gathering classes have been added to the wave module.
+- A complete LTE release bearer procedure is now implemented which can be invoked by calling the new helper method LteHelper::DeActivateDedicatedEpsBearer ().
+- It is now possible to print the Neighbor Cache (ARP and NDISC) by using the RoutingProtocolHelper
+- A TimeProbe class has been added to the data collection framework in the stats module, enabling TracedValues emitting values of type ns3::Time to be handled by the framework.
+- A new attribute `ClockGranularity` was added to the TcpSocketBase class, to control modeling of RTO calculation.
+
+### Changes to existing API
+
+- Several deprecated classes and class methods were removed, including `EmuNetDevice`, `RandomVariable` and derived classes, `Packet::PeekData()`, `Ipv6AddressHelper::NewNetwork(Ipv6Address, Ipv6Prefix)`, `Ipv6InterfaceContainer::SetRouter()`, `Ipv4Route::GetOutputTtl()`, `TestCase::AddTestCase(TestCase*)`, and `TestCase::GetErrorStatus()`.
+- Print methods involving routing tables and neighbor caches, in classes `Ipv4RoutingHelper` and `Ipv6RoutingHelper`, were converted to static methods.
+- `PointerValue` attribute types in class `UanChannel (NoiseModel)`, `UanPhyGen (PerModel and SinrModel)`, `UanPhyDual (PerModelPhy1, PerModelPhy2, SinrModelPhy1, and SinrModelPhy2)`, and `SimpleNetDevice (TxQueue)`, were changed from `PointerValue` type to `StringValue` type, making them configurable via the `Config` subsystem.
+- `WifiPhy::CalculateTxDuration()` and `WifiPhy::GetPayloadDurationMicroSeconds ()` now take an additional frequency parameter.
+- The attribute `Recievers` in class `YansWifiPhy` was misspelled, so this has been corrected to `Receivers`.
+- We have now documented the callback function signatures for all `TracedSources`, using an extra (fourth) argument to `TypeId::AddTraceSource` to pass the fully-qualified name of the signature typedef. To ensure that future TraceSources are similarly documented, the three argument version of AddTraceSource has been deprecated.
+- The `MinRTO` attribute of the RttEstimator class was moved to the TcpSocketBase class. The `Gain` attribute of the RttMeanDeviation class was replaced by new `Alpha` and `Beta` attributes.
+- Attributes of the TcpTxBuffer and TcpRxBuffer class are now accessible through the TcpSocketBase class.
+- The LrWpanHelper class has a new constructor allowing users to configure a MultiModelSpectrumChannel as an option, and also provides Set/Get API to allow users to access the underlying channel object.
+
+### Changes to build system
+
+- waf was upgraded to version 1.7.16
 
 ### Changed behavior
 
 This section is for behavioral changes to the models that were not due to a bug fix.
 
-* The default value of the `Speed` attribute of `ConstantSpeedPropagationDelayModel` was changed from `300,000,000 m/s` to `299,792,458 m/s` (speed of light in a vacuum), causing propagation delays using this model to vary slightly.
-* The `LrWpanHelper` object was previously instantiating only a `LogDistancePropagationLossModel` on a `SingleModelSpectrumChannel`, but no `PropagationDelayModel`. The constructor now adds by default a `ConstantSpeedPropagationDelayModel`.
-* The Nix-vector routing implementation now uses a lazy flush mechanism, which dramatically speeds up the creation of large topologies.
-
-Changes from ns-3.20 to ns-3.21
--------------------------------
-
-### New API
-
-* New `const double& SpectrumValue::operator[] (size_t index) const`.
-* A new TraceSource has been added to TCP sockets: SlowStartThreshold.
-* New method CommandLine::AddValue (name, attributePath) to provide a shorthand argument `name` for the Attribute `path`. This also has the effect of including the help string for the Attribute in the Usage message.
-* The GSoC 2014 project in the LTE module has brought some additional APIs:
-  * a new abstract class LteFfrAlgorithm, which every future implementation of frequency reuse algorithm should inherit from
-  * a new SAPs: one between MAC Scheduler and FrAlgorithm, one between RRC and FrAlgorithm
-  * new attribute to enable Uplink Power Control in LteUePhy
-  * new LteUePowerControl class, an implementation of Uplink Power Control, which is configurable by attributes. ReferenceSignalPower is sent by eNB in SIB2. Uplink Power Control in Closed Loop Accumulative Mode is enabled by default
-  * seven different Frequency Reuse Algorithms (each has its own attributes):
-    * LteFrNoOpAlgorithm
-    * LteFrHardAlgorithm
-    * LteFrStrictAlgorithm
-    * LteFrSoftAlgorithm
-    * LteFfrSoftAlgorithm
-    * LteFfrEnhancedAlgorithm
-    * LteFfrDistributedAlgorithm
-  * attribute in LteFfrAlgorithm to set FrCellTypeId which is used in automatic Frequency Reuse algorithm configuration
-  * LteHelper has been updated with new methods related to frequency reuse algorithm: SetFfrAlgorithmType and SetFfrAlgorithmAttribute
-* A new SimpleNetDeviceHelper can now be used to install SimpleNetDevices.
-* New PacketSocketServer and PacketSocketClient apps, meant to be used in tests.
-* Tcp Timestamps and Window Scale options have been added and are enabled by default (controllable by attribute).
-* A new CoDel queue model has been added to the `internet` module.
-* New test macros `NS_TEST_ASSERT_MSG_GT_OR_EQ()` and `NS_TEST_EXPECT_MSG_GT_OR_EQ()` have been added.
-
-### Changes to existing API
-
-* `Icmpv6L4Protocol::ForgeEchoRequest` is now returning a packet with the proper IPv6 header.
-* The TCP socket Attribute `SlowStartThreshold` has been renamed `InitialSlowStartThreshold` to clarify that the effect is only on the initial value.
-* all schedulers were updated to interact with FR entity via FFR-SAP. Only PF, PSS, CQA, FD-TBFQ, TD-TBFQ schedulers supports Frequency Reuse functionality. In the beginning of scheduling process, schedulers ask FR entity for available RBGs and then ask if UE can be scheduled on RB
-* eNB RRC interacts with FFR entity via RRC-FFR SAP
-* new DL-CQI generation approach was implemented. Now DL-CQI is computed from control channel as signal and data channel (if received) as interference. New attribute in LteHelper was added to specify DL-CQI generation approach. New approach is default one in LteHelper
-* RadioEnvironmentMap can be generated for Data or Control channel and for specified RbId; Data or Control channel and RbId can be configured by new attributes in RadioEnvironmentMapHelper
-* lte-sinr-chunk-processor refactored to lte-chunk-processor. Removed all lte-xxx-chunk-processor implementations
-* BindToNetDevice affects also sockets using IPv6.
-* BindToNetDevice now calls implicitly Bind (). To bind a socket to a NetDevice and to a specific address, the correct sequence is Bind (address) - BindToNetDevice (device). The opposite will raise an error.
-
-### Changes to build system
-
-* None for this release.
-
-### Changed behavior
-
-* Behavior will be changed due to the list of bugs fixed (listed in [RELEASE_NOTES.md](RELEASE_NOTES.md)); users are requested to review that list as well.
-
-Changes from ns-3.19 to ns-3.20
--------------------------------
-
-### New API
-
-* Models have been added for low-rate, wireless personal area networks (LR-WPAN) as specified by IEEE standard 802.15.4 (2006). The current emphasis is on the unslotted mode of 802.15.4 operation for use in Zigbee, and the scope is limited to enabling a single mode (CSMA/CA) with basic data transfer capabilities. Association with PAN coordinators is not yet supported, nor the use of extended addressing. Interference is modeled as AWGN but this is currently not thoroughly tested. The NetDevice Tx queue is not limited, i.e., packets are never dropped due to queue becoming full. They may be dropped due to excessive transmission retries or channel access failure.
-* A new IPv6 routing protocol has been added: RIPng. This protocol is an Interior Gateway Protocol and it is available in the Internet module.
-* A new LTE MAC downlink scheduling algorithm named Channel and QoS Aware (CQA) Scheduler is provided by the new `ns3::CqaFfMacScheduler` object.
-* Units may be attached to Time objects, to facilitate specific output formats (see Time::As())
-* FlowMonitor `SerializeToXml` functions are now directly available from the helper.
-* Access to OLSR's HNA table has been enabled
-
-### Changes to existing API
-
-* The SixLowPan model can now use uncompressed IPv6 headers. An option to define the minimum compressed packet size has been added.
-* MinDistance wsa replaced by MinLoss in FriisPropagationLossModel, to better handle conditions outside of the assumed far field region.
-* In the DSR model, the attribute `DsrOptionRerrHeader::ErrorType` has been removed.
-
-### Changes to build system
-
-* Python 3.3 is now supported for Python bindings for ns-3. Python 3.3 support for API scanning is not supported. Python 3.2 is not supported.
-* Enable selection of high precision `int64x64_t` implementation at configure time, for debugging purposes.
-* Optimized builds are now enabling signed overflow optimization (`-fstrict-overflow`) and for gcc 4.8.2 and greater, also warning for cases where an optimizization may occur due to compiler assumption that overflow will not occur.
-
-### Changed behavior
-
-* The Internet FlowMonitor can now track IPv6 packets.
-* `Ipv6Extension::m_dropTrace` has been removed. `Ipv6L3Protocol::m_dropTrace` is now fired when appropriate.
-* IPv4 identification field value is now dependent on the protocol field.
-* Point-to-point trace sources now contain PPP headers
-
-Changes from ns-3.18.1 to ns-3.19
----------------------------------
-
-### New API
-
-* A new wifi extension for vehicular simulation support is available in the src/wave directory. The current code represents an interim capability to realize an IEEE 802.11p-compliant device, but without the WAVE extensions (which are planned for a later patch). The WaveNetDevice modelled herein enforces that a WAVE-compliant physical layer (at 5.9 GHz) is selected, and does not require any association between devices (similar to an adhoc WiFi MAC), but is otherwise similar (at this time) to a WifiNetDevice. WAVE capabililties of switching between control and service channels, or using multiple radios, are not yet modelled.
-* New SixLowPanNetDevice class providing a shim between IPv6 and real NetDevices. The new module implements 6LoWPAN: "Transmission of IPv6 Packets over IEEE 802.15.4 Networks" (see [RFC 4944](http://www.ietf.org/rfc/rfc4944.txt) and [RFC 6262](http://www.ietf.org/rfc/rfc6262.txt)), resulting in a heavy header compression for IPv6 packets. The module is intended to be used on 802.15.4 NetDevices, but it can be used over other NetDevices. See the manual for further discussion.
-* LteHelper has been updated with some new APIs:
-  * new overloaded Attach methods to enable UE to automatically determine the eNodeB to attach to (using initial cell selection);
-  * new methods related to handover algorithm: SetHandoverAlgorithmType and SetHandoverAlgorithmAttribute;
-  * a new attribute AnrEnabled to activate/deactivate Automatic Neighbour Relation (ANR) function; and
-  * a new method SetUeDeviceAttribute for configuring LteUeNetDevice.
-* The GSoC 2013 project in the LTE module has brought some additional APIs:
-  * a new abstract class LteHandoverAlgorithm, which every future implementation of automatic handover trigger should inherit from;
-  * new classes LteHandoverAlgorithm and LteAnr as sub-modules of LteEnbNetDevice class; both interfacing with the LteEnbRrc sub-module through Handover Management SAP and ANR SAP;
-  * new attributes in LteEnbNetDevice and LteUeNetDevice classes related to Closed Subscriber Group (CSG) functionality in initial cell selection;
-  * new attributes in LteEnbRrc for configuring UE measurements' filtering coefficient (i.e., quantity configuration);
-  * a new public method AddUeMeasReportConfig in LteEnbRrc for setting up custom UE measurements' reporting configuration; measurement reports can then be captured from the RecvMeasurementReport trace source; and
-  * new trace sources in LteUeRrc to capture more events, such as System Information messages (MIB, SIB1, SIB2), initial cell selection, random access, and handover.
-* A new parallel scheduling algorithm based on null messages, a common parallel DES scheduling algorithm, has been added. The null message scheduler has better scaling properties when running on some scenarios with large numbers of nodes since it does not require a global communication.
-
-### Changes to existing API
-
-* It is now possible to use `Ipv6PacketInfoTag` from UDP applications in the same way as with Ipv4PacketInfoTag. See Doxygen for current limitations in using `Ipv[4,6]PacketInfoTag` to set IP properties.
-* A change is introduced for the usage of the `EpcHelper` class. Previously, the `EpcHelper` class included both the API definition and its (only) implementation; as such, users would instantiate and use the `EpcHelper` class directly in their simulation programs. From now on, `EpcHelper` is just the base class defining the API, and the implementation has been moved to derived classes; as such, users are now expected to use one of the derived classes in their simulation program. The implementation previously provided by the `EpcHelper` class has been moved to the new derived class `PointToPointEpcHelper`.
-* The automatic handover trigger and ANR functions in LTE module have been moved from `LteEnbRrc` class to separate classes. As a result, the related attributes, e.g., `ServingCellHandoverThreshold`, `NeighbourCellHandoverOffset`, `EventA2Threshold`, and `EventA4Threshold` have been removed from `LteEnbRrc` class. The equivalent attributes are now in `A2A4RsrqHandoverAlgorithm` and `LteAnr` classes.
-* Master Information Block (MIB) and System Information Block Type 1 (SIB1) are now transmitted as LTE control messages, so they are no longer part of RRC protocol.
-* UE RRC state model in LTE module has been considerably modified and is not backward compatible with the previous state model.
-* Additional time units (Year, Day, Hour, Minute) were added to the time value class that represents simulation time; the largest unit prior to this addition was Second.
-* SimpleNetDevice and SimpleChannel are not so simple anymore. SimpleNetDevice can be now a Broadcast or PointToPoint NetDevice, it can have a limited bandwidth and it uses an output queue.
-
-### Changes to build system
-
-### Changed behavior
-
-* For the TapBridge device, in UseLocal mode there is a MAC learning function. TapBridge has been waiting for the first packet received from tap interface to set the address of the bridged device to the source address of the first packet. This has caused problems with WiFi. The new behavior is that after connection to the tap interface, ns-3 learns the MAC address of that interface with a system call and immediately sets the address of the bridged device to the learned one. See [bug 1777](https://www.nsnam.org/bugzilla/show_bug.cgi?id=1777) for more details.
-* TapBridge device now correctly implements IsLinkUp() method.
-* IPv6 addresses and routing tables are printed like in Linux `route -A inet6` command.
-* A change in `Ipv[4,6]Interface` enforces the correct behaviour of IP when a device do not support the minimum MTU requirements. This is set to 68 and 1280 octets respectively. IP simulations that may have run over devices with smaller MTUs than 68 or 1280, respectively, will no longer be able to use such devices.
-
-Changes from ns-3.18 to ns-3.18.1
----------------------------------
-
-### New API
-
-* It is now possible to randomize the time of the first beacon from an access point. Use an attribute `EnableBeaconJitter` to enable/disable this feature.
-* A new FixedRoomPositionAllocator helper class is available; it allows one to generate a random position uniformly distributed in the volume of a chosen room inside a chosen building.
-
-### Changes to existing API
-
-* Logging wildcards: allow `***` as synonym for `*=**` to turn on all logging.
-* The log component list (`NS_LOG=print-list`) is now printed alphabetically.
-* Some deprecated IEEE 802.11p code has been removed from the wifi module
-
-### Changes to build system
-
-* The Python API scanning system (`./waf --apiscan`) has been fixed (bug 1622)
-* Waf has been upgraded from 1.7.11 to 1.7.13
-
-### Changed behavior
-
-* Wifi simulations have additional jitter on AP beaconing (see above) and some bug fixes have been applied to wifi module (see [RELEASE_NOTES.md](RELEASE_NOTES.md))
-
-Changes from ns-3.17 to ns-3.18
--------------------------------
-
-### New API
-
-* New features have been added to the LTE module:
-  * PHY support for UE measurements (RSRP and RSRQ)
-  * RRC support for UE measurements (configuration, execution, reporting)
-  * Automatic Handover trigger based on RRC UE measurement reports
-* Data collection components have been added in the `src/stats` module. Data collection includes a Probe class that attaches to ns-3 trace sources to filter their output, and two Aggregator classes for marshaling probed data into text files or gnuplot plots. The ns-3 tutorial has been extended to illustrate basic functionality.
-* In `src/wifi`, several changes were made to enable partial 802.11n support:
-  * A new helper (HtWifiMacHelper) was added to set up a High Throughput (HT) MAC entity
-  * New attributes were added to help the user setup a High Throughput (HT) PHY entity. These attributes can be set using the YansWifiPhyHelper
-  * A new standard value has been added that enables the new 11n data rates.
-  * New 11n preambles has been added (Mixed format and greenfield). To be able to change Tx duration according to the preamble used, a new class TxVector has been added to carry the transmission parameters (mode, preamble, stbc,..). Several functions have been updated to allow the passage of TxVector instead of WifiMode in MacLow, WifiRemoteStationManager, WifiPhy, YansWifiPhy,..
-  * A new information element has been added: HTCapabilities. This information element is added to the MAC frame header if the node is an HT node. This HTCapabilities information element is used to advertise the HT capabilities of the node to other nodes in the network
-* InternetStackHelper has two new functions:SetIpv4ArpJitter (bool enable) and SetIpv6NsRsJitter (bool enable) to enable/disable the random jitter on the transmission of IPv4 ARP Request and IPv6 NS/RS.
-* Bounds on valid time inputs for time attributes can now be enabled. See attribute-test-suite.cc for an example.
-* New generic hash function interface provided in the simulation core. Two hash functions are provided: murmur3 (default), and the venerable FNV1a. See the Hash Functions section in the ns-3 manual.
-* New Mac16Address has been added. It can be used with IPv6 to make an Autoconfigured address.
-* Mac64Address support has been extended. It can now be used with IPv6 to make an Autoconfigured address.
-* IPv6 can now detect and use Path-MTU. See examples/ipv6/fragmentation-ipv6-two-MTU.cc for an example.
-* Radvd application has a new Helper. See the updated examples/ipv6/radvd.cc for an example.
-
-### Changes to existing API
-
-* The Ipv6InterfaceContainer functions to set a node in forwarding state (i.e., a router) and to install a default router in a group of nodes have been extensively changed. The old function `void Ipv6InterfaceContainer::SetRouter (uint32_t i, bool router)` is now DEPRECATED.
-* The documentation's IPv6 addresses (2001:db8::/32, RFC 3849) are now dropped by routers.
-* The `src/tools` module has been removed, and most files migrated to `src/stats`. For users of these programs (the statistics-processing in average.h, or the gnuplot support), the main change is likely to be replacing the inclusion of `tools-module.h` with `stats-module.h`. Users of the event garbage collector, previously in tools, will now include it from the core module.
-* The Ipv6 UnicastForwardCallback and MulticastForwardCallback have a new parameter, the NetDevice the packet has been received from. Existing Ipv6RoutingProtocols should update their RouteInput function accordingly, e.g., from ucb (rtentry, p, header); to ucb (idev, rtentry, p, header);
-* The previous buildings module relied on a specific MobilityModel called BuildingsMobilityModel, which supported buildings but only allowed static positions. This mobility model has been removed. Now, the Buildings module instead relies on a new class called MobilityBuildingInfo which can be aggregated to any MobilityModel. This allows having moving nodes in presence of buildings with any of the existing MobilityModels.
-* All functions in WifiRemoteStationManager named GetXxxMode have been changed to GetXxxTxVector
-
-### Changes to build system
-
-* Make references to bug id's in doxygen comments with `\bugid{num}`, where num is the bug id number. This form will generate a link to the bug in the bug database.
-
-### Changed behavior
-
-* Now it is possible to request printing command line arguments to the desired output stream using `PrintHelp` or `operator <<`
+- The default value of the `Speed` attribute of `ConstantSpeedPropagationDelayModel` was changed from `300,000,000 m/s` to `299,792,458 m/s` (speed of light in a vacuum), causing propagation delays using this model to vary slightly.
+- The `LrWpanHelper` object was previously instantiating only a `LogDistancePropagationLossModel` on a `SingleModelSpectrumChannel`, but no `PropagationDelayModel`. The constructor now adds by default a `ConstantSpeedPropagationDelayModel`.
+- The Nix-vector routing implementation now uses a lazy flush mechanism, which dramatically speeds up the creation of large topologies.
+
+## Changes from ns-3.20 to ns-3.21
+
+### New API
+
+- New `const double& SpectrumValue::operator[] (size_t index) const`.
+- A new TraceSource has been added to TCP sockets: SlowStartThreshold.
+- New method CommandLine::AddValue (name, attributePath) to provide a shorthand argument `name` for the Attribute `path`. This also has the effect of including the help string for the Attribute in the Usage message.
+- The GSoC 2014 project in the LTE module has brought some additional APIs:
+  - a new abstract class LteFfrAlgorithm, which every future implementation of frequency reuse algorithm should inherit from
+  - a new SAPs: one between MAC Scheduler and FrAlgorithm, one between RRC and FrAlgorithm
+  - new attribute to enable Uplink Power Control in LteUePhy
+  - new LteUePowerControl class, an implementation of Uplink Power Control, which is configurable by attributes. ReferenceSignalPower is sent by eNB in SIB2. Uplink Power Control in Closed Loop Accumulative Mode is enabled by default
+  - seven different Frequency Reuse Algorithms (each has its own attributes):
+    - LteFrNoOpAlgorithm
+    - LteFrHardAlgorithm
+    - LteFrStrictAlgorithm
+    - LteFrSoftAlgorithm
+    - LteFfrSoftAlgorithm
+    - LteFfrEnhancedAlgorithm
+    - LteFfrDistributedAlgorithm
+  - attribute in LteFfrAlgorithm to set FrCellTypeId which is used in automatic Frequency Reuse algorithm configuration
+  - LteHelper has been updated with new methods related to frequency reuse algorithm: SetFfrAlgorithmType and SetFfrAlgorithmAttribute
+- A new SimpleNetDeviceHelper can now be used to install SimpleNetDevices.
+- New PacketSocketServer and PacketSocketClient apps, meant to be used in tests.
+- Tcp Timestamps and Window Scale options have been added and are enabled by default (controllable by attribute).
+- A new CoDel queue model has been added to the `internet` module.
+- New test macros `NS_TEST_ASSERT_MSG_GT_OR_EQ()` and `NS_TEST_EXPECT_MSG_GT_OR_EQ()` have been added.
+
+### Changes to existing API
+
+- `Icmpv6L4Protocol::ForgeEchoRequest` is now returning a packet with the proper IPv6 header.
+- The TCP socket Attribute `SlowStartThreshold` has been renamed `InitialSlowStartThreshold` to clarify that the effect is only on the initial value.
+- all schedulers were updated to interact with FR entity via FFR-SAP. Only PF, PSS, CQA, FD-TBFQ, TD-TBFQ schedulers supports Frequency Reuse functionality. In the beginning of scheduling process, schedulers ask FR entity for available RBGs and then ask if UE can be scheduled on RB
+- eNB RRC interacts with FFR entity via RRC-FFR SAP
+- new DL-CQI generation approach was implemented. Now DL-CQI is computed from control channel as signal and data channel (if received) as interference. New attribute in LteHelper was added to specify DL-CQI generation approach. New approach is default one in LteHelper
+- RadioEnvironmentMap can be generated for Data or Control channel and for specified RbId; Data or Control channel and RbId can be configured by new attributes in RadioEnvironmentMapHelper
+- lte-sinr-chunk-processor refactored to lte-chunk-processor. Removed all lte-xxx-chunk-processor implementations
+- BindToNetDevice affects also sockets using IPv6.
+- BindToNetDevice now calls implicitly Bind (). To bind a socket to a NetDevice and to a specific address, the correct sequence is Bind (address) - BindToNetDevice (device). The opposite will raise an error.
+
+### Changes to build system
+
+- None for this release.
+
+### Changed behavior
+
+- Behavior will be changed due to the list of bugs fixed (listed in [RELEASE_NOTES.md](RELEASE_NOTES.md)); users are requested to review that list as well.
+
+## Changes from ns-3.19 to ns-3.20
+
+### New API
+
+- Models have been added for low-rate, wireless personal area networks (LR-WPAN) as specified by IEEE standard 802.15.4 (2006). The current emphasis is on the unslotted mode of 802.15.4 operation for use in Zigbee, and the scope is limited to enabling a single mode (CSMA/CA) with basic data transfer capabilities. Association with PAN coordinators is not yet supported, nor the use of extended addressing. Interference is modeled as AWGN but this is currently not thoroughly tested. The NetDevice Tx queue is not limited, i.e., packets are never dropped due to queue becoming full. They may be dropped due to excessive transmission retries or channel access failure.
+- A new IPv6 routing protocol has been added: RIPng. This protocol is an Interior Gateway Protocol and it is available in the Internet module.
+- A new LTE MAC downlink scheduling algorithm named Channel and QoS Aware (CQA) Scheduler is provided by the new `ns3::CqaFfMacScheduler` object.
+- Units may be attached to Time objects, to facilitate specific output formats (see Time::As())
+- FlowMonitor `SerializeToXml` functions are now directly available from the helper.
+- Access to OLSR's HNA table has been enabled
+
+### Changes to existing API
+
+- The SixLowPan model can now use uncompressed IPv6 headers. An option to define the minimum compressed packet size has been added.
+- MinDistance wsa replaced by MinLoss in FriisPropagationLossModel, to better handle conditions outside of the assumed far field region.
+- In the DSR model, the attribute `DsrOptionRerrHeader::ErrorType` has been removed.
+
+### Changes to build system
+
+- Python 3.3 is now supported for Python bindings for ns-3. Python 3.3 support for API scanning is not supported. Python 3.2 is not supported.
+- Enable selection of high precision `int64x64_t` implementation at configure time, for debugging purposes.
+- Optimized builds are now enabling signed overflow optimization (`-fstrict-overflow`) and for gcc 4.8.2 and greater, also warning for cases where an optimizization may occur due to compiler assumption that overflow will not occur.
+
+### Changed behavior
+
+- The Internet FlowMonitor can now track IPv6 packets.
+- `Ipv6Extension::m_dropTrace` has been removed. `Ipv6L3Protocol::m_dropTrace` is now fired when appropriate.
+- IPv4 identification field value is now dependent on the protocol field.
+- Point-to-point trace sources now contain PPP headers
+
+## Changes from ns-3.18.1 to ns-3.19
+
+### New API
+
+- A new wifi extension for vehicular simulation support is available in the src/wave directory. The current code represents an interim capability to realize an IEEE 802.11p-compliant device, but without the WAVE extensions (which are planned for a later patch). The WaveNetDevice modelled herein enforces that a WAVE-compliant physical layer (at 5.9 GHz) is selected, and does not require any association between devices (similar to an adhoc WiFi MAC), but is otherwise similar (at this time) to a WifiNetDevice. WAVE capabililties of switching between control and service channels, or using multiple radios, are not yet modelled.
+- New SixLowPanNetDevice class providing a shim between IPv6 and real NetDevices. The new module implements 6LoWPAN: "Transmission of IPv6 Packets over IEEE 802.15.4 Networks" (see [RFC 4944](http://www.ietf.org/rfc/rfc4944.txt) and [RFC 6262](http://www.ietf.org/rfc/rfc6262.txt)), resulting in a heavy header compression for IPv6 packets. The module is intended to be used on 802.15.4 NetDevices, but it can be used over other NetDevices. See the manual for further discussion.
+- LteHelper has been updated with some new APIs:
+  - new overloaded Attach methods to enable UE to automatically determine the eNodeB to attach to (using initial cell selection);
+  - new methods related to handover algorithm: SetHandoverAlgorithmType and SetHandoverAlgorithmAttribute;
+  - a new attribute AnrEnabled to activate/deactivate Automatic Neighbour Relation (ANR) function; and
+  - a new method SetUeDeviceAttribute for configuring LteUeNetDevice.
+- The GSoC 2013 project in the LTE module has brought some additional APIs:
+  - a new abstract class LteHandoverAlgorithm, which every future implementation of automatic handover trigger should inherit from;
+  - new classes LteHandoverAlgorithm and LteAnr as sub-modules of LteEnbNetDevice class; both interfacing with the LteEnbRrc sub-module through Handover Management SAP and ANR SAP;
+  - new attributes in LteEnbNetDevice and LteUeNetDevice classes related to Closed Subscriber Group (CSG) functionality in initial cell selection;
+  - new attributes in LteEnbRrc for configuring UE measurements' filtering coefficient (i.e., quantity configuration);
+  - a new public method AddUeMeasReportConfig in LteEnbRrc for setting up custom UE measurements' reporting configuration; measurement reports can then be captured from the RecvMeasurementReport trace source; and
+  - new trace sources in LteUeRrc to capture more events, such as System Information messages (MIB, SIB1, SIB2), initial cell selection, random access, and handover.
+- A new parallel scheduling algorithm based on null messages, a common parallel DES scheduling algorithm, has been added. The null message scheduler has better scaling properties when running on some scenarios with large numbers of nodes since it does not require a global communication.
+
+### Changes to existing API
+
+- It is now possible to use `Ipv6PacketInfoTag` from UDP applications in the same way as with Ipv4PacketInfoTag. See Doxygen for current limitations in using `Ipv[4,6]PacketInfoTag` to set IP properties.
+- A change is introduced for the usage of the `EpcHelper` class. Previously, the `EpcHelper` class included both the API definition and its (only) implementation; as such, users would instantiate and use the `EpcHelper` class directly in their simulation programs. From now on, `EpcHelper` is just the base class defining the API, and the implementation has been moved to derived classes; as such, users are now expected to use one of the derived classes in their simulation program. The implementation previously provided by the `EpcHelper` class has been moved to the new derived class `PointToPointEpcHelper`.
+- The automatic handover trigger and ANR functions in LTE module have been moved from `LteEnbRrc` class to separate classes. As a result, the related attributes, e.g., `ServingCellHandoverThreshold`, `NeighbourCellHandoverOffset`, `EventA2Threshold`, and `EventA4Threshold` have been removed from `LteEnbRrc` class. The equivalent attributes are now in `A2A4RsrqHandoverAlgorithm` and `LteAnr` classes.
+- Master Information Block (MIB) and System Information Block Type 1 (SIB1) are now transmitted as LTE control messages, so they are no longer part of RRC protocol.
+- UE RRC state model in LTE module has been considerably modified and is not backward compatible with the previous state model.
+- Additional time units (Year, Day, Hour, Minute) were added to the time value class that represents simulation time; the largest unit prior to this addition was Second.
+- SimpleNetDevice and SimpleChannel are not so simple anymore. SimpleNetDevice can be now a Broadcast or PointToPoint NetDevice, it can have a limited bandwidth and it uses an output queue.
+
+### Changes to build system
+
+### Changed behavior
+
+- For the TapBridge device, in UseLocal mode there is a MAC learning function. TapBridge has been waiting for the first packet received from tap interface to set the address of the bridged device to the source address of the first packet. This has caused problems with WiFi. The new behavior is that after connection to the tap interface, ns-3 learns the MAC address of that interface with a system call and immediately sets the address of the bridged device to the learned one. See [bug 1777](https://www.nsnam.org/bugzilla/show_bug.cgi?id=1777) for more details.
+- TapBridge device now correctly implements IsLinkUp() method.
+- IPv6 addresses and routing tables are printed like in Linux `route -A inet6` command.
+- A change in `Ipv[4,6]Interface` enforces the correct behaviour of IP when a device do not support the minimum MTU requirements. This is set to 68 and 1280 octets respectively. IP simulations that may have run over devices with smaller MTUs than 68 or 1280, respectively, will no longer be able to use such devices.
+
+## Changes from ns-3.18 to ns-3.18.1
+
+### New API
+
+- It is now possible to randomize the time of the first beacon from an access point. Use an attribute `EnableBeaconJitter` to enable/disable this feature.
+- A new FixedRoomPositionAllocator helper class is available; it allows one to generate a random position uniformly distributed in the volume of a chosen room inside a chosen building.
+
+### Changes to existing API
+
+- Logging wildcards: allow `***` as synonym for `*=**` to turn on all logging.
+- The log component list (`NS_LOG=print-list`) is now printed alphabetically.
+- Some deprecated IEEE 802.11p code has been removed from the wifi module
+
+### Changes to build system
+
+- The Python API scanning system (`./waf --apiscan`) has been fixed (bug 1622)
+- Waf has been upgraded from 1.7.11 to 1.7.13
+
+### Changed behavior
+
+- Wifi simulations have additional jitter on AP beaconing (see above) and some bug fixes have been applied to wifi module (see [RELEASE_NOTES.md](RELEASE_NOTES.md))
+
+## Changes from ns-3.17 to ns-3.18
+
+### New API
+
+- New features have been added to the LTE module:
+  - PHY support for UE measurements (RSRP and RSRQ)
+  - RRC support for UE measurements (configuration, execution, reporting)
+  - Automatic Handover trigger based on RRC UE measurement reports
+- Data collection components have been added in the `src/stats` module. Data collection includes a Probe class that attaches to ns-3 trace sources to filter their output, and two Aggregator classes for marshaling probed data into text files or gnuplot plots. The ns-3 tutorial has been extended to illustrate basic functionality.
+- In `src/wifi`, several changes were made to enable partial 802.11n support:
+  - A new helper (HtWifiMacHelper) was added to set up a High Throughput (HT) MAC entity
+  - New attributes were added to help the user setup a High Throughput (HT) PHY entity. These attributes can be set using the YansWifiPhyHelper
+  - A new standard value has been added that enables the new 11n data rates.
+  - New 11n preambles has been added (Mixed format and greenfield). To be able to change Tx duration according to the preamble used, a new class TxVector has been added to carry the transmission parameters (mode, preamble, stbc,..). Several functions have been updated to allow the passage of TxVector instead of WifiMode in MacLow, WifiRemoteStationManager, WifiPhy, YansWifiPhy,..
+  - A new information element has been added: HTCapabilities. This information element is added to the MAC frame header if the node is an HT node. This HTCapabilities information element is used to advertise the HT capabilities of the node to other nodes in the network
+- InternetStackHelper has two new functions:SetIpv4ArpJitter (bool enable) and SetIpv6NsRsJitter (bool enable) to enable/disable the random jitter on the transmission of IPv4 ARP Request and IPv6 NS/RS.
+- Bounds on valid time inputs for time attributes can now be enabled. See attribute-test-suite.cc for an example.
+- New generic hash function interface provided in the simulation core. Two hash functions are provided: murmur3 (default), and the venerable FNV1a. See the Hash Functions section in the ns-3 manual.
+- New Mac16Address has been added. It can be used with IPv6 to make an Autoconfigured address.
+- Mac64Address support has been extended. It can now be used with IPv6 to make an Autoconfigured address.
+- IPv6 can now detect and use Path-MTU. See examples/ipv6/fragmentation-ipv6-two-MTU.cc for an example.
+- Radvd application has a new Helper. See the updated examples/ipv6/radvd.cc for an example.
+
+### Changes to existing API
+
+- The Ipv6InterfaceContainer functions to set a node in forwarding state (i.e., a router) and to install a default router in a group of nodes have been extensively changed. The old function `void Ipv6InterfaceContainer::SetRouter (uint32_t i, bool router)` is now DEPRECATED.
+- The documentation's IPv6 addresses (2001:db8::/32, RFC 3849) are now dropped by routers.
+- The `src/tools` module has been removed, and most files migrated to `src/stats`. For users of these programs (the statistics-processing in average.h, or the gnuplot support), the main change is likely to be replacing the inclusion of `tools-module.h` with `stats-module.h`. Users of the event garbage collector, previously in tools, will now include it from the core module.
+- The Ipv6 UnicastForwardCallback and MulticastForwardCallback have a new parameter, the NetDevice the packet has been received from. Existing Ipv6RoutingProtocols should update their RouteInput function accordingly, e.g., from ucb (rtentry, p, header); to ucb (idev, rtentry, p, header);
+- The previous buildings module relied on a specific MobilityModel called BuildingsMobilityModel, which supported buildings but only allowed static positions. This mobility model has been removed. Now, the Buildings module instead relies on a new class called MobilityBuildingInfo which can be aggregated to any MobilityModel. This allows having moving nodes in presence of buildings with any of the existing MobilityModels.
+- All functions in WifiRemoteStationManager named GetXxxMode have been changed to GetXxxTxVector
+
+### Changes to build system
+
+- Make references to bug id's in doxygen comments with `\bugid{num}`, where num is the bug id number. This form will generate a link to the bug in the bug database.
+
+### Changed behavior
+
+- Now it is possible to request printing command line arguments to the desired output stream using `PrintHelp` or `operator <<`
 
   ```cpp
   CommandLine cmd;
@@ -1117,167 +1087,164 @@
   cmd.PrintHelp (std::cerr);
   ```
 
-* Command line boolean arguments specified with no integer value (e.g. `--boolArg`) will toggle the value from the default, instead of always setting the value to true.
-* IPv4's ARP Request and IPv6's NS/RS are now transmitted with a random delay. The delay is, by default, a uniform random variable in time between 0 and 10ms. This is aimed at preventing reception errors due to collisions during wifi broadcasts when the sending behavior is synchronized (e.g. due to applications starting at the same time on several different nodes). This behaviour can be modified by using ArpL3Protocol's `RequestJitter` and Icmpv6L4Protocol's `SolicitationJitter` attributes or by using the new `InternetStackHelper` functions.
-* AODV Hellos are disabled by default. The performance with Hellos enabled and disabled are almost identical. With Hellos enabled, AODV will suppress hellos from transmission, if any recent broadcast such as RREQ was transmitted. The attribute n`s3::aodv::RoutingProtocol::EnableHello` can be used to enable/disable Hellos.
-
-Changes from ns-3.16 to ns-3.17
--------------------------------
-
-### New API
-
-* New TCP Westwood and Westwood+ models
-* New FdNetDevice class providing a special NetDevice that is able to read and write traffic from a file descriptor. Three helpers are provided to associate the file descriptor with different underlying devices:
-  * `EmuFdNetDeviceHelper` (to associate the ns/3 device with a physical device in the host machine). This helper is intended to eventually replace the EmuNetDevice in src/emu.
-  * `TapFdNetDeviceHelper` (to associate the ns-3 device with the file descriptor from a tap device in the host machine)
-  * `PlanteLabFdNetDeviceHelper` (to automate the creation of tap devices in PlanetLab nodes, enabling ns/3 simulations that can send and receive traffic though the Internet using PlanetLab resource.
-* In `Ipv4ClickRouting`, the following APIs were added:
-  * `Ipv4ClickRouting::SetDefines()`, accessible through `ClickInternetStackHelper::SetDefines()`, for the user to set Click defines from the ns-3 simulation file.
-  * `SIMCLICK_GET_RANDOM_INT` click-to-simulator command for ns-3 to drive Click's random number generation.
-* LTE module
-  * New user-visible LTE API
-    * Two new methods have been added to LteHelper to enable the X2-based handover functionality: AddX2Interface, which setups the X2 interface between two eNBs, and HandoverRequest, which is a convenience method that schedules an explicit handover event to be executed at a given point in the simulation.
-    * the new LteHelper method EnablePhyTraces can now be used to enable the new PHY traces
-  * New internal LTE API
-    * New LTE control message classes DlHarqFeedbackLteControlMessage, RachPreambleLteControlMessage, RarLteControlMessage, MibLteControlMessage
-    * New class UeManager
-    * New LteRadioBearerInfo subclasses LteSignalingRadioBearerInfo, LteDataRadioBearerInfo
-    * New LteSinrChunkProcessor subclasses LteRsReceivedPowerChunkProcessor, LteInterferencePowerChunkProcessor
-* New DSR API
-  * Added PassiveBuffer class to save maintenance packet entry for passive acknowledgment option
-  * Added FindSourceEntry function in RreqTable class to keep track of route request entry received from same source node
-  * Added NotifyDataReceipt function in DsrRouting class to notify the data receipt of the next hop from link layer. This is used for the link layer acknowledgment.
-* New Tag, PacketSocketTag, to carry the destination address of a packet and the packet type
-* New Tag, DeviceNameTag, to carry the ns-3 device name from where a packet is coming
-* New Error Model, BurstError model, to determine which bursts of packets are errored corresponding to an underlying distribution, burst rate, and burst size
-
-### Changes to existing API
-
-* ns3::Object and subclasses DoStart has been renamed to DoInitialize
-* ns3::Object and subclasses Start has been renamed to Initialize
-* EnergySource StartDeviceModels renamed to InitializeDeviceModels
-* A typo was fixed in an LTE variable name. The variable ns3::AllocationRetentionPriority::preemprionVulnerability was changed to preemptionVulnerability.
-* Changes in TestCase API
-  * TestCase has new enumeration TestDuration containing `QUICK`, `EXTENSIVE`, `TAKES_FOREVER`
-* TestCase constructor now requires TestDuration, old constructor marked deprecated
-* Changes in LTE API
-  * User-visible LTE API
-    * The previous LteHelper method ActivateEpsBearer has been now replaced by two alternative methods: ActivateDataRadioBearer (to be used when the EPC model is not used) and ActivateDedicatedEpsBearer (to be used when the EPC model is used). In the case where the EPC model is used, the default EPS bearer is not automatically activated without the need for a specific method to be called.
-  * Internal LTE API
-    * EpcHelper added methods AddUe, AddX2Interface. Method AddEnb now requires a cellId. Signature of ActivateEpsBearer changed to `void ActivateEpsBearer (Ptr ueLteDevice, uint64_t imsi, Ptr tft, EpsBearer bearer)`
-    * LteHelper added methods EnableDlPhyTraces, EnableUlPhyTraces, EnableDlTxPhyTraces, EnableUlTxPhyTraces, EnableDlRxPhyTraces, EnableUlRxPhyTraces
-    * LteHelper removed methods EnableDlRlcTraces, EnableUlRlcTraces, EnableDlPdcpTraces, EnableUlPdcpTraces
-    * RadioBearerStatsCalculator added methods (Set/Get)StartTime, (Set/Get)Epoch, RescheduleEndEpoch, EndEpoch
-    * RadioBearerStatsCalculator removed methods StartEpoch, CheckEpoch
-    * RadioBearerStatsCalculator methods UlTxPdu, DlRxPdu now require a cellId
-    * EpcEnbApplication constructor now requires Ipv4Addresses enbS1uAddress and sgwS1uAddress as well as cellId
-    * EpcEnbApplication added methods SetS1SapUser, GetS1SapProvider, SetS1apSapMme and GetS1apSapEnb
-    * EpcEnbApplication removed method ErabSetupRequest
-    * EpcSgwPgwApplication added methods SetS11SapMme, GetS11SapSgw, AddEnb, AddUe, SetUeAddress
-    * lte-common.h new structs PhyTransmissionStatParameters and PhyReceptionStatParameters used in TracedCallbacks
-    * LteControlMessage new message types `DL_HARQ`, `RACH_PREAMBLE`, `RAR`, `MIB`
-    * LteEnbCmacSapProvider new methods RemoveUe, GetRachConfig, AllocateNcRaPreamble, AllocateTemporaryCellRnti
-    * LteEnbPhy new methods GetLteEnbCphySapProvider, SetLteEnbCphySapUser, GetDlSpectrumPhy, GetUlSpectrumPhy, CreateSrsReport
-    * LteEnbPhy methods DoSendMacPdu, DoSetTransmissionMode, DoSetSrsConfigurationIndex, DoGetMacChTtiDelay, DoSendLteControlMessage, AddUePhy, DeleteUePhy made private
-    * LteEnbPhySapProvider removed methods SetBandwidth, SetTransmissionMode, SetSrsConfigurationIndex, SetCellId
-    * LteEnbPhySapUser added methods ReceiveRachPreamble, UlInfoListElementHarqFeedback, DlInfoListElementHarqFeedback
-    * LtePdcp added methods (Set/Get)Status
-    * LtePdcp DoTransmitRrcPdu renamed DoTransmitPdcpSdu
-    * LteUeRrc new enum State. New methods SetLteUeCphySapProvider, GetLteUeCphySapUser, SetLteUeRrcSapUser, GetLteUeRrcSapProvider, GetState, GetDlEarfcn, GetDlBandwidth, GetUlBandwidth, GetCellId, SetUseRlcSm . GetRnti made const.
-    * LteUeRrc removed methods ReleaseRadioBearer, GetLcIdVector, SetForwardUpCallback, DoRrcConfigurationUpdateInd
-    * LtePdcpSapProvider struct TransmitRrcPduParameters renamed TransmitPdcpSduParameters. Method TransmitRrcPdu renamed TransmitPdcpSdu
-    * LtePdcpSapUser struct ReceiveRrcPduParameters renamed ReceivePdcpSduParameters. Method ReceiveRrcPdu renamed TransmitPdcpSdu
-    * LtePdcpSpecificLtePdcpSapProvider method TransmitRrcPdu renamed TransmitPdcpSdu
-    * LtePdcpSpecificLtePdcpSapUser method ReceiveRrcPdu renamed ReceivePdcpSdu. Method ReceiveRrcPdu renamed ReceivePdcpSdu
-    * LtePhy removed methods DoSetBandwidth and DoSetEarfcn
-    * LtePhy added methods ReportInterference and ReportRsReceivedPower
-    * LteSpectrumPhy added methods SetHarqPhyModule, Reset, SetLtePhyDlHarqFeedbackCallback, SetLtePhyUlHarqFeedbackCallback, AddRsPowerChunkProcessor, AddInterferenceChunkProcessor
-    * LteUeCphySapProvider removed methods ConfigureRach, StartContentionBasedRandomAccessProcedure, StartNonContentionBasedRandomAccessProcedure
-    * LteUeMac added method AssignStreams
-    * LteUeNetDevice methods GetMac, GetRrc, GetImsi made const
-    * LteUeNetDevice new method GetNas
-    * LteUePhy new methods GetLteUeCphySapProvider, SetLteUeCphySapUser, GetDlSpectrumPhy, GetUlSpectrumPhy, ReportInterference, ReportRsReceivedPower, ReceiveLteDlHarqFeedback
-    * LteUePhy DoSendMacPdu, DoSendLteControlMessage, DoSetTransmissionMode, DoSetSrsConfigurationIndex made private
-    * LteUePhySapProvider removed methods SetBandwidth, SetTransmissionMode, SetSrsConfigurationIndex
-    * LteUePhySapProvider added method SendRachPreamble
-
-* AnimationInterface method EnableIpv4RouteTracking returns reference to calling AnimationInterface object
-* To make the API more uniform across the various PropagationLossModel classes, the Set/GetLambda methods of the FriisPropagationLossModel and TwoRayGroundPropagationLossModel classes have been changed to Set/GetFrequency, and now a Frequency attribute is exported which replaces the pre-existing Lambda attribute. Any previous user code setting a value for Lambda should be changed to set instead a value of Frequency = C / Lambda, with C = 299792458.0.
-
-### Changes to build system
-
-* Waf shipped with ns-3 has been upgraded to version 1.7.10 and custom pkg-config generator has been replaced by Waf's builtin tool.
-
-### Changed behavior
-
-* DSR link layer notification has changed. The model originally used `TxErrHeader` in Ptr to indicate the transmission error of a specific packet in link layer; however, it was not working correctly. The model now uses a different path to implement the link layer notification mechanism; specifically, looking into the trace file to find packet receive events. If the model finds one receive event for the data packet, it is used as the indicator for successful data delivery.
-
-Changes from ns-3.15 to ns-3.16
--------------------------------
-
-### New API
-
-* In the Socket class, the following functions were added:
-  * (Set/Get)IpTos - sets IP Type of Service field in the IP headers.
-  * (Set/Is)IpRecvTos - tells the socket to pass information about IP ToS up the stack (by adding SocketIpTosTag to the packet).
-  * (Set/Get)IpTtl - sets IP Time to live field in the IP headers.
-  * (Set/Is)RecvIpTtl - tells the socket to pass information about IP TTL up the stack (by adding SocketIpTtlTag to the packet).
-  * (Set/Is)Ipv6Tclass - sets Traffic Class field in the IPv6 headers.
-  * (Set/Is)Ipv6RecvTclass - tells the socket to pass information about IPv6 TCLASS up the stack (by adding SocketIpv6TclassTag to the packet).
-  * (Set/Get)Ipv6HopLimit - sets Hop Limit field in the IPv6 headers.
-  * (Set/Is)Ipv6RecvHopLimit - tells the socket to pass information about IPv6 HOPLIMIT up the stack (by adding SocketIpv6HoplimitTag to the packet).A user can call these functions to set/get the corresponding socket option. See examples/socket/socket-options-ipv4.cc and examples/socket/socket-options-ipv6.cc for examples.
-
-### Changes to existing API
-
-* In the MobilityHelper class, the functions EnableAscii () and EnableAsciiAll () were changed to use output stream wrappers rather than standard C++ ostreams. The purpose of this change was to make them behave analogously to other helpers in ns-3 that generate ascii traces. Now, the file stream that is open in MobilityHelper is closed nicely upon asserts and program exits.
-
-### Changes to build system
-
-* It's now possible to use distcc when building ns-3. See tutorial for details.
-
-### Changed behavior
-
-* Sending a packet through Ipv4RawSocket now supports checksum in the Ipv4Header. It is still not possible to manually put in arbitrary checksum as the checksum is automatically calculated at Ipv4L3Protocol. The user has to enable checksum globally for this to work. Simply calling Ipv4Header::EnableChecksum() for a single Ipv4Header will not work.
-* Now MultiModelSpectrumChannel allows a SpectrumPhy instance to change SpectrumModel at runtime by issuing a call to MultiModelSpectrumChannel::AddRx (). Previously, MultiModelSpectrumChannel required each SpectrumPhy instance to stick with the same SpectrumModel for the whole simulation.
-
-Changes from ns-3.14 to ns-3.15
--------------------------------
-
-### New API
-
-* A RandomVariableStreamHelper has been introduced to assist with using the Config subsystem path names to assign fixed stream numbers to RandomVariableStream objects.
-
-### Changes to existing API
-
-* Derived classes of RandomVariable (i.e. the random variable implementations) have been ported to a new RandomVariableStream base class.
-* For a given distribution DistributionVariable (such as UniformVariable), the new class name is DistributionRandomVariable (such as UniformRandomVariable).
-* The new implementations are also derived from class ns3::Object and are handled using the ns-3 smart pointer (`Ptr`) class.
-* The new variable classes also have a new attributed called `Stream` which allows them to be assigned to a fix stream index when assigned to the underlying pseudo-random stream of numbers.
-
-### Changes to build system
-
-### Changed behavior
-
-* Programs using random variables or models that include random variables may exhibit changed output for a given run number or seed, due to a possible change in the order in which random variables are assigned to underlying pseudo-random sequences. Consult the manual for more information regarding this.
-
-Changes from ns-3.13 to ns-3.14
--------------------------------
-
-### New API
-
-* The new class AntennaModel provides an API for modeling the radiation pattern of antennas.
-* The new buildings module introduces an API (classes, helpers, etc) to model the presence of buildings in a wireless network topology.
-* The LENA project's implementation of the LTE Mac Scheduler Interface Specification standardized by the Small Cell Forum (formerly Femto Forum) is now available for use with the LTE module.
-
-### Changes to existing API
-
-* The Ipv6RawSocketImpl `IcmpFilter` attribute has been removed. Six new member functions have been added to enable the same functionality.
-* IPv6 support for TCP and UDP has been implemented. Socket functions that take an address (e.g. `Send ()`, `Connect ()`, `Bind ()`() can accept an `ns3::Ipv6Address` or a `ns3::Address` in addition to taking an `ns3::Ipv4Address`. (Note that the `ns3::Address` must contain a `ns3::Ipv6Address` or a `ns3::Ipv4Address`, otherwise these functions will return an error). Internally, the socket now stores the remote address as a type `ns3::Address` instead of a type `ns3::Ipv4Address`. The IPv6 Routing Header extension is not currently supported in ns-3 and will not be reflected in the TCP and UDP checksum calculations per RFC 2460. Also note that UDP checksums for IPv6 packets are required per RFC, but remain optional and disabled by default in ns-3 (in the interest of performance).
-* When calling `Bind ()` on a socket without an address, the behavior remains the same: it will bind to the IPv4 "any" address (0.0.0.0). In order to `Bind ()` to the IPv6 "any" address in a similar fashion, use `Bind6 ()`.
-* The prototype for the `RxCallback` function in the `Ipv6EndPoint` was changed. It now includes the destination IPv6 address of the end point which was needed for TCP. This lead to a small change in the UDP and ICMPv6 L4 protocols as well.
-* `Ipv6RoutingHelper` can now print the IPv6 Routing Tables at specific intervals or time. Exactly like `Ipv4RoutingHelper` do.
-* New `SendIcmpv6Redirect` attribute (and getter/setter functions) to `Ipv6L3Protocol`. The behavior is similar to Linux's conf `send_redirects`, i.e., enable/disable the ICMPv6 Redirect sending.
-* The `SpectrumPhy` abstract class now has a new method
+- Command line boolean arguments specified with no integer value (e.g. `--boolArg`) will toggle the value from the default, instead of always setting the value to true.
+- IPv4's ARP Request and IPv6's NS/RS are now transmitted with a random delay. The delay is, by default, a uniform random variable in time between 0 and 10ms. This is aimed at preventing reception errors due to collisions during wifi broadcasts when the sending behavior is synchronized (e.g. due to applications starting at the same time on several different nodes). This behaviour can be modified by using ArpL3Protocol's `RequestJitter` and Icmpv6L4Protocol's `SolicitationJitter` attributes or by using the new `InternetStackHelper` functions.
+- AODV Hellos are disabled by default. The performance with Hellos enabled and disabled are almost identical. With Hellos enabled, AODV will suppress hellos from transmission, if any recent broadcast such as RREQ was transmitted. The attribute n`s3::aodv::RoutingProtocol::EnableHello` can be used to enable/disable Hellos.
+
+## Changes from ns-3.16 to ns-3.17
+
+### New API
+
+- New TCP Westwood and Westwood+ models
+- New FdNetDevice class providing a special NetDevice that is able to read and write traffic from a file descriptor. Three helpers are provided to associate the file descriptor with different underlying devices:
+  - `EmuFdNetDeviceHelper` (to associate the ns/3 device with a physical device in the host machine). This helper is intended to eventually replace the EmuNetDevice in src/emu.
+  - `TapFdNetDeviceHelper` (to associate the ns-3 device with the file descriptor from a tap device in the host machine)
+  - `PlanteLabFdNetDeviceHelper` (to automate the creation of tap devices in PlanetLab nodes, enabling ns/3 simulations that can send and receive traffic though the Internet using PlanetLab resource.
+- In `Ipv4ClickRouting`, the following APIs were added:
+  - `Ipv4ClickRouting::SetDefines()`, accessible through `ClickInternetStackHelper::SetDefines()`, for the user to set Click defines from the ns-3 simulation file.
+  - `SIMCLICK_GET_RANDOM_INT` click-to-simulator command for ns-3 to drive Click's random number generation.
+- LTE module
+  - New user-visible LTE API
+    - Two new methods have been added to LteHelper to enable the X2-based handover functionality: AddX2Interface, which setups the X2 interface between two eNBs, and HandoverRequest, which is a convenience method that schedules an explicit handover event to be executed at a given point in the simulation.
+    - the new LteHelper method EnablePhyTraces can now be used to enable the new PHY traces
+  - New internal LTE API
+    - New LTE control message classes DlHarqFeedbackLteControlMessage, RachPreambleLteControlMessage, RarLteControlMessage, MibLteControlMessage
+    - New class UeManager
+    - New LteRadioBearerInfo subclasses LteSignalingRadioBearerInfo, LteDataRadioBearerInfo
+    - New LteSinrChunkProcessor subclasses LteRsReceivedPowerChunkProcessor, LteInterferencePowerChunkProcessor
+- New DSR API
+  - Added PassiveBuffer class to save maintenance packet entry for passive acknowledgment option
+  - Added FindSourceEntry function in RreqTable class to keep track of route request entry received from same source node
+  - Added NotifyDataReceipt function in DsrRouting class to notify the data receipt of the next hop from link layer. This is used for the link layer acknowledgment.
+- New Tag, PacketSocketTag, to carry the destination address of a packet and the packet type
+- New Tag, DeviceNameTag, to carry the ns-3 device name from where a packet is coming
+- New Error Model, BurstError model, to determine which bursts of packets are errored corresponding to an underlying distribution, burst rate, and burst size
+
+### Changes to existing API
+
+- ns3::Object and subclasses DoStart has been renamed to DoInitialize
+- ns3::Object and subclasses Start has been renamed to Initialize
+- EnergySource StartDeviceModels renamed to InitializeDeviceModels
+- A typo was fixed in an LTE variable name. The variable ns3::AllocationRetentionPriority::preemprionVulnerability was changed to preemptionVulnerability.
+- Changes in TestCase API
+  - TestCase has new enumeration TestDuration containing `QUICK`, `EXTENSIVE`, `TAKES_FOREVER`
+- TestCase constructor now requires TestDuration, old constructor marked deprecated
+- Changes in LTE API
+
+  - User-visible LTE API
+    - The previous LteHelper method ActivateEpsBearer has been now replaced by two alternative methods: ActivateDataRadioBearer (to be used when the EPC model is not used) and ActivateDedicatedEpsBearer (to be used when the EPC model is used). In the case where the EPC model is used, the default EPS bearer is not automatically activated without the need for a specific method to be called.
+  - Internal LTE API
+    - EpcHelper added methods AddUe, AddX2Interface. Method AddEnb now requires a cellId. Signature of ActivateEpsBearer changed to `void ActivateEpsBearer (Ptr ueLteDevice, uint64_t imsi, Ptr tft, EpsBearer bearer)`
+    - LteHelper added methods EnableDlPhyTraces, EnableUlPhyTraces, EnableDlTxPhyTraces, EnableUlTxPhyTraces, EnableDlRxPhyTraces, EnableUlRxPhyTraces
+    - LteHelper removed methods EnableDlRlcTraces, EnableUlRlcTraces, EnableDlPdcpTraces, EnableUlPdcpTraces
+    - RadioBearerStatsCalculator added methods (Set/Get)StartTime, (Set/Get)Epoch, RescheduleEndEpoch, EndEpoch
+    - RadioBearerStatsCalculator removed methods StartEpoch, CheckEpoch
+    - RadioBearerStatsCalculator methods UlTxPdu, DlRxPdu now require a cellId
+    - EpcEnbApplication constructor now requires Ipv4Addresses enbS1uAddress and sgwS1uAddress as well as cellId
+    - EpcEnbApplication added methods SetS1SapUser, GetS1SapProvider, SetS1apSapMme and GetS1apSapEnb
+    - EpcEnbApplication removed method ErabSetupRequest
+    - EpcSgwPgwApplication added methods SetS11SapMme, GetS11SapSgw, AddEnb, AddUe, SetUeAddress
+    - lte-common.h new structs PhyTransmissionStatParameters and PhyReceptionStatParameters used in TracedCallbacks
+    - LteControlMessage new message types `DL_HARQ`, `RACH_PREAMBLE`, `RAR`, `MIB`
+    - LteEnbCmacSapProvider new methods RemoveUe, GetRachConfig, AllocateNcRaPreamble, AllocateTemporaryCellRnti
+    - LteEnbPhy new methods GetLteEnbCphySapProvider, SetLteEnbCphySapUser, GetDlSpectrumPhy, GetUlSpectrumPhy, CreateSrsReport
+    - LteEnbPhy methods DoSendMacPdu, DoSetTransmissionMode, DoSetSrsConfigurationIndex, DoGetMacChTtiDelay, DoSendLteControlMessage, AddUePhy, DeleteUePhy made private
+    - LteEnbPhySapProvider removed methods SetBandwidth, SetTransmissionMode, SetSrsConfigurationIndex, SetCellId
+    - LteEnbPhySapUser added methods ReceiveRachPreamble, UlInfoListElementHarqFeedback, DlInfoListElementHarqFeedback
+    - LtePdcp added methods (Set/Get)Status
+    - LtePdcp DoTransmitRrcPdu renamed DoTransmitPdcpSdu
+    - LteUeRrc new enum State. New methods SetLteUeCphySapProvider, GetLteUeCphySapUser, SetLteUeRrcSapUser, GetLteUeRrcSapProvider, GetState, GetDlEarfcn, GetDlBandwidth, GetUlBandwidth, GetCellId, SetUseRlcSm . GetRnti made const.
+    - LteUeRrc removed methods ReleaseRadioBearer, GetLcIdVector, SetForwardUpCallback, DoRrcConfigurationUpdateInd
+    - LtePdcpSapProvider struct TransmitRrcPduParameters renamed TransmitPdcpSduParameters. Method TransmitRrcPdu renamed TransmitPdcpSdu
+    - LtePdcpSapUser struct ReceiveRrcPduParameters renamed ReceivePdcpSduParameters. Method ReceiveRrcPdu renamed TransmitPdcpSdu
+    - LtePdcpSpecificLtePdcpSapProvider method TransmitRrcPdu renamed TransmitPdcpSdu
+    - LtePdcpSpecificLtePdcpSapUser method ReceiveRrcPdu renamed ReceivePdcpSdu. Method ReceiveRrcPdu renamed ReceivePdcpSdu
+    - LtePhy removed methods DoSetBandwidth and DoSetEarfcn
+    - LtePhy added methods ReportInterference and ReportRsReceivedPower
+    - LteSpectrumPhy added methods SetHarqPhyModule, Reset, SetLtePhyDlHarqFeedbackCallback, SetLtePhyUlHarqFeedbackCallback, AddRsPowerChunkProcessor, AddInterferenceChunkProcessor
+    - LteUeCphySapProvider removed methods ConfigureRach, StartContentionBasedRandomAccessProcedure, StartNonContentionBasedRandomAccessProcedure
+    - LteUeMac added method AssignStreams
+    - LteUeNetDevice methods GetMac, GetRrc, GetImsi made const
+    - LteUeNetDevice new method GetNas
+    - LteUePhy new methods GetLteUeCphySapProvider, SetLteUeCphySapUser, GetDlSpectrumPhy, GetUlSpectrumPhy, ReportInterference, ReportRsReceivedPower, ReceiveLteDlHarqFeedback
+    - LteUePhy DoSendMacPdu, DoSendLteControlMessage, DoSetTransmissionMode, DoSetSrsConfigurationIndex made private
+    - LteUePhySapProvider removed methods SetBandwidth, SetTransmissionMode, SetSrsConfigurationIndex
+    - LteUePhySapProvider added method SendRachPreamble
+
+- AnimationInterface method EnableIpv4RouteTracking returns reference to calling AnimationInterface object
+- To make the API more uniform across the various PropagationLossModel classes, the Set/GetLambda methods of the FriisPropagationLossModel and TwoRayGroundPropagationLossModel classes have been changed to Set/GetFrequency, and now a Frequency attribute is exported which replaces the pre-existing Lambda attribute. Any previous user code setting a value for Lambda should be changed to set instead a value of Frequency = C / Lambda, with C = 299792458.0.
+
+### Changes to build system
+
+- Waf shipped with ns-3 has been upgraded to version 1.7.10 and custom pkg-config generator has been replaced by Waf's builtin tool.
+
+### Changed behavior
+
+- DSR link layer notification has changed. The model originally used `TxErrHeader` in Ptr to indicate the transmission error of a specific packet in link layer; however, it was not working correctly. The model now uses a different path to implement the link layer notification mechanism; specifically, looking into the trace file to find packet receive events. If the model finds one receive event for the data packet, it is used as the indicator for successful data delivery.
+
+## Changes from ns-3.15 to ns-3.16
+
+### New API
+
+- In the Socket class, the following functions were added:
+  - (Set/Get)IpTos - sets IP Type of Service field in the IP headers.
+  - (Set/Is)IpRecvTos - tells the socket to pass information about IP ToS up the stack (by adding SocketIpTosTag to the packet).
+  - (Set/Get)IpTtl - sets IP Time to live field in the IP headers.
+  - (Set/Is)RecvIpTtl - tells the socket to pass information about IP TTL up the stack (by adding SocketIpTtlTag to the packet).
+  - (Set/Is)Ipv6Tclass - sets Traffic Class field in the IPv6 headers.
+  - (Set/Is)Ipv6RecvTclass - tells the socket to pass information about IPv6 TCLASS up the stack (by adding SocketIpv6TclassTag to the packet).
+  - (Set/Get)Ipv6HopLimit - sets Hop Limit field in the IPv6 headers.
+  - (Set/Is)Ipv6RecvHopLimit - tells the socket to pass information about IPv6 HOPLIMIT up the stack (by adding SocketIpv6HoplimitTag to the packet).A user can call these functions to set/get the corresponding socket option. See examples/socket/socket-options-ipv4.cc and examples/socket/socket-options-ipv6.cc for examples.
+
+### Changes to existing API
+
+- In the MobilityHelper class, the functions EnableAscii () and EnableAsciiAll () were changed to use output stream wrappers rather than standard C++ ostreams. The purpose of this change was to make them behave analogously to other helpers in ns-3 that generate ascii traces. Now, the file stream that is open in MobilityHelper is closed nicely upon asserts and program exits.
+
+### Changes to build system
+
+- It's now possible to use distcc when building ns-3. See tutorial for details.
+
+### Changed behavior
+
+- Sending a packet through Ipv4RawSocket now supports checksum in the Ipv4Header. It is still not possible to manually put in arbitrary checksum as the checksum is automatically calculated at Ipv4L3Protocol. The user has to enable checksum globally for this to work. Simply calling Ipv4Header::EnableChecksum() for a single Ipv4Header will not work.
+- Now MultiModelSpectrumChannel allows a SpectrumPhy instance to change SpectrumModel at runtime by issuing a call to MultiModelSpectrumChannel::AddRx (). Previously, MultiModelSpectrumChannel required each SpectrumPhy instance to stick with the same SpectrumModel for the whole simulation.
+
+## Changes from ns-3.14 to ns-3.15
+
+### New API
+
+- A RandomVariableStreamHelper has been introduced to assist with using the Config subsystem path names to assign fixed stream numbers to RandomVariableStream objects.
+
+### Changes to existing API
+
+- Derived classes of RandomVariable (i.e. the random variable implementations) have been ported to a new RandomVariableStream base class.
+- For a given distribution DistributionVariable (such as UniformVariable), the new class name is DistributionRandomVariable (such as UniformRandomVariable).
+- The new implementations are also derived from class ns3::Object and are handled using the ns-3 smart pointer (`Ptr`) class.
+- The new variable classes also have a new attributed called `Stream` which allows them to be assigned to a fix stream index when assigned to the underlying pseudo-random stream of numbers.
+
+### Changes to build system
+
+### Changed behavior
+
+- Programs using random variables or models that include random variables may exhibit changed output for a given run number or seed, due to a possible change in the order in which random variables are assigned to underlying pseudo-random sequences. Consult the manual for more information regarding this.
+
+## Changes from ns-3.13 to ns-3.14
+
+### New API
+
+- The new class AntennaModel provides an API for modeling the radiation pattern of antennas.
+- The new buildings module introduces an API (classes, helpers, etc) to model the presence of buildings in a wireless network topology.
+- The LENA project's implementation of the LTE Mac Scheduler Interface Specification standardized by the Small Cell Forum (formerly Femto Forum) is now available for use with the LTE module.
+
+### Changes to existing API
+
+- The Ipv6RawSocketImpl `IcmpFilter` attribute has been removed. Six new member functions have been added to enable the same functionality.
+- IPv6 support for TCP and UDP has been implemented. Socket functions that take an address (e.g. `Send ()`, `Connect ()`, `Bind ()`() can accept an `ns3::Ipv6Address` or a `ns3::Address` in addition to taking an `ns3::Ipv4Address`. (Note that the `ns3::Address` must contain a `ns3::Ipv6Address` or a `ns3::Ipv4Address`, otherwise these functions will return an error). Internally, the socket now stores the remote address as a type `ns3::Address` instead of a type `ns3::Ipv4Address`. The IPv6 Routing Header extension is not currently supported in ns-3 and will not be reflected in the TCP and UDP checksum calculations per RFC 2460. Also note that UDP checksums for IPv6 packets are required per RFC, but remain optional and disabled by default in ns-3 (in the interest of performance).
+- When calling `Bind ()` on a socket without an address, the behavior remains the same: it will bind to the IPv4 "any" address (0.0.0.0). In order to `Bind ()` to the IPv6 "any" address in a similar fashion, use `Bind6 ()`.
+- The prototype for the `RxCallback` function in the `Ipv6EndPoint` was changed. It now includes the destination IPv6 address of the end point which was needed for TCP. This lead to a small change in the UDP and ICMPv6 L4 protocols as well.
+- `Ipv6RoutingHelper` can now print the IPv6 Routing Tables at specific intervals or time. Exactly like `Ipv4RoutingHelper` do.
+- New `SendIcmpv6Redirect` attribute (and getter/setter functions) to `Ipv6L3Protocol`. The behavior is similar to Linux's conf `send_redirects`, i.e., enable/disable the ICMPv6 Redirect sending.
+- The `SpectrumPhy` abstract class now has a new method
 
   ```cpp
   virtual Ptr<AntennaModel> GetRxAntenna () = 0;
@@ -1285,29 +1252,30 @@
 
   that all derived classes need to implement in order to integrate properly with the newly added antenna model. In addition, a new member variable `Ptr<AntennaModel> txAntenna` has been added to SpectrumSignalParameters in order to allow derived SpectrumPhy classes to provide information about the antenna model used for the transmission of a waveform.
 
-* The Ns2CalendarScheduler event scheduler has been removed.
-* `ErrorUnit` enum has been moved into `RateErrorModel` class, and symbols `EU_BIT`, `EU_BYTE` and `EU_PKT` have been renamed to `RateErrorModel::ERROR_UNIT_BIT`, `RateErrorModel::ERROR_UNIT_BYTE` and `RateErrorModel::ERROR_UNIT_PACKET`. `RateErrorModel` class attribute `ErrorUnit` values have also been renamed for consistency, and are now `ERROR_UNIT_BIT`, `ERROR_UNIT_BYTE`, `ERROR_UNIT_PACKET`.
-* `QueueMode` enum from `DropTailQueue` and `RedQueue` classes has been unified and moved to `Queue` class. Symbols `DropTailQueue::PACKETS` and `DropTailQueue::BYTES` are now named `Queue::QUEUE_MODE_PACKETS` and `DropTailQueue::QUEUE_MODE_BYTES`. In addition, `DropTailQueue` and `RedQueue` class attributes `Mode` have been renamed for consistency from `Packets` and `Bytes` to `QUEUE_MODE_PACKETS` and `QUEUE_MODE_BYTES`.
-* The API of the LTE module has undergone a significant redesign with the merge of the code from the LENA project. The new API is not backwards compatible with the previous version of the LTE module.
-* The `Ipv6AddressHelper` API has been aligned with the `Ipv4AddressHelper` API. The helper can be set with a call to `Ipv6AddressHelper::SetBase (Ipv6Address network, Ipv6Prefix prefix)` instead of `NewNetwork (Ipv6Address network, Ipv6Prefix prefix)`. A new `NewAddress (void)` method has been added. Typical usage will involve calls to `SetBase ()`, `NewNetwork ()`, and `NewAddress ()`, as in class `Ipv4AddressHelper`.
-
-### Changes to build system
-
-* The following files are removed:
-  * `src/internet/model/ipv4-l4-protocol.cc`
-  * `src/internet/model/ipv4-l4-protocol.h`
-  * `src/internet/model/ipv6-l4-protocol.cc`
-  * `src/internet/model/ipv6-l4-protocol.h`
+- The Ns2CalendarScheduler event scheduler has been removed.
+- `ErrorUnit` enum has been moved into `RateErrorModel` class, and symbols `EU_BIT`, `EU_BYTE` and `EU_PKT` have been renamed to `RateErrorModel::ERROR_UNIT_BIT`, `RateErrorModel::ERROR_UNIT_BYTE` and `RateErrorModel::ERROR_UNIT_PACKET`. `RateErrorModel` class attribute `ErrorUnit` values have also been renamed for consistency, and are now `ERROR_UNIT_BIT`, `ERROR_UNIT_BYTE`, `ERROR_UNIT_PACKET`.
+- `QueueMode` enum from `DropTailQueue` and `RedQueue` classes has been unified and moved to `Queue` class. Symbols `DropTailQueue::PACKETS` and `DropTailQueue::BYTES` are now named `Queue::QUEUE_MODE_PACKETS` and `DropTailQueue::QUEUE_MODE_BYTES`. In addition, `DropTailQueue` and `RedQueue` class attributes `Mode` have been renamed for consistency from `Packets` and `Bytes` to `QUEUE_MODE_PACKETS` and `QUEUE_MODE_BYTES`.
+- The API of the LTE module has undergone a significant redesign with the merge of the code from the LENA project. The new API is not backwards compatible with the previous version of the LTE module.
+- The `Ipv6AddressHelper` API has been aligned with the `Ipv4AddressHelper` API. The helper can be set with a call to `Ipv6AddressHelper::SetBase (Ipv6Address network, Ipv6Prefix prefix)` instead of `NewNetwork (Ipv6Address network, Ipv6Prefix prefix)`. A new `NewAddress (void)` method has been added. Typical usage will involve calls to `SetBase ()`, `NewNetwork ()`, and `NewAddress ()`, as in class `Ipv4AddressHelper`.
+
+### Changes to build system
+
+- The following files are removed:
+
+  - `src/internet/model/ipv4-l4-protocol.cc`
+  - `src/internet/model/ipv4-l4-protocol.h`
+  - `src/internet/model/ipv6-l4-protocol.cc`
+  - `src/internet/model/ipv6-l4-protocol.h`
 
   and replaced with:
 
-  * `src/internet/model/ip-l4-protocol.cc`
-  * `src/internet/model/ip-l4-protocol.h`
-
-### Changed behavior
-
-* Dual-stacked IPv6 sockets are implemented. An IPv6 socket can accept an IPv4 connection, returning the senders address as an IPv4-mapped address (`IPV6_V6ONLY` socket option is not implemented).
-* The following `examples/application/helpers` were modified to support IPv6:
+  - `src/internet/model/ip-l4-protocol.cc`
+  - `src/internet/model/ip-l4-protocol.h`
+
+### Changed behavior
+
+- Dual-stacked IPv6 sockets are implemented. An IPv6 socket can accept an IPv4 connection, returning the senders address as an IPv4-mapped address (`IPV6_V6ONLY` socket option is not implemented).
+- The following `examples/application/helpers` were modified to support IPv6:
 
   ```text
   csma-layout/examples/csma-star [*]
@@ -1328,120 +1296,118 @@
   [*] Added --useIpv6 flag to switch between IPv4 and IPv6
   ```
 
-Changes from ns-3.12 to ns-3.13
--------------------------------
-
-### Changes to build system
-
-* The underlying version of waf used by ns-3 was upgraded to 1.6.7. This has a few changes for users and developers:
-  * by default, `build` no longer has a subdirectory debug or optimized. To get different build directories for different build types, you can use the waf configure `-o` option, e.g.:
+## Changes from ns-3.12 to ns-3.13
+
+### Changes to build system
+
+- The underlying version of waf used by ns-3 was upgraded to 1.6.7. This has a few changes for users and developers:
+
+  - by default, `build` no longer has a subdirectory debug or optimized. To get different build directories for different build types, you can use the waf configure `-o` option, e.g.:
 
   ```shell
   ./waf configure -o shared
   ./waf configure --enable-static -o static
   ```
 
-  * (for developers) the `ns3headers` taskgen needs to be created with a features parameter name:
+  - (for developers) the `ns3headers` taskgen needs to be created with a features parameter name:
 
   ```python
   - headers = bld.new_task_gen('ns3header')
   + headers = bld.new_task_gen(features=['ns3header'])
   ```
 
-  * no longer need to edit `src/wscript` to add a module, just create your module directory inside src and ns-3 will pick it up
-  * In WAF 1.6, adding `-Dxxx` options is done via the DEFINES env. var. instead of CXXDEFINES
-  * waf env values are always lists now, e.g. `env['PYTHON']` returns `['/usr/bin/python']`, so you may need to add `[0]` to the value in some places
-
-### New API
-
-* In the mobility module, there is a new `MobilityModel::GetRelativeSpeed()` method returning the relative speed of two objects.
-* A new `Ipv6AddressGenerator` class was added to generate sequential addresses from a provided base prefix and interfaceId. It also will detect duplicate address assignments.
-
-### Changes to existing API
-
-* In the spectrum module, the parameters to `SpectrumChannel::StartTx ()` and `SpectrumPhy::StartRx ()` methods are now passed using the new struct `SpectrumSignalParameters`. This new struct supports inheritance, hence it allows technology-specific PHY implementations to provide technology-specific parameters in `SpectrumChannel::StartTx()` and `SpectrumPhy::StartRx()`, while at the same time keeping a set of technology-independent parameters common across all spectrum-enabled PHY implementations (i.e., the duration and the power spectral density which are needed for interference calculation). Additionally, the `SpectrumType` class has been removed, since now the type of a spectrum signal can be inferred by doing a dynamic cast on SpectrumSignalParameters. See the [Spectrum API change discussion on ns-developers](http://mailman.isi.edu/pipermail/ns-developers/2011-October/009495.html) for the motivation behind this API change.
-* The `WifiPhyStandard` enumerators for specifying half- and quarter-channel width standards has had a change in capitalization:
-  * `WIFI_PHY_STANDARD_80211_10Mhz` was changed to `WIFI_PHY_STANDARD_80211_10MHZ`
-  * `WIFI_PHY_STANDARD_80211_5Mhz` was changed to `WIFI_PHY_STANDARD_80211_5MHZ`
-* In the SpectrumPhy base class, the methods to get/set the `MobilityModel` and the `NetDevice` were previously working with opaque `Ptr<Object>`. Now all these methods have been changed so that they work with `Ptr<NetDevice>` and `Ptr<MobilityModel>` as appropriate. See [Bug 1271](https://www.nsnam.org/bugzilla/show_bug.cgi?id=1271) on bugzilla for the motivation.
-
-### Changed behavior
-
-* TCP bug fixes
-  * Connection retries count is a separate variable with the retries limit, so cloned sockets can reset the count
-  * Fix bug on RTO that may halt the data flow
-  * Make TCP endpoints always holds the accurate address:port info
-  * RST packet is sent on closed sockets
-  * Fix congestion window sizing problem upon partial ACK in TcpNewReno
-  * Acknowledgement is sent, rather than staying silent, upon arrival of unacceptable packets
-  * Advance `TcpSocketBase::m_nextTxSequence` after RTO
-* TCP enhancements
-  * Latest RTT value now stored in variable `TcpSocketBase::m_lastRtt`
-  * The list variable `TcpL4Protocol::m_sockets` now always holds all the created, running `TcpSocketBase` objects
-  * Maximum announced window size now an attribute, `ns3::TcpSocketBase::MaxWindowSize`
-  * `TcpHeader` now recognizes ECE and CWR flags (c.f. RFC3168)
-  * Added TCP option handling call in `TcpSocketBase` for future extension
-  * Data out of range (i.e. outsize acceptable range of receive window) now computed on bytes, not packets
-  * TCP moves from time-wait state to closed state after twice the time specified by attribute `ns3:TcpSocketBase::MaxSegLifeTime`
-  * TcpNewReno supports limited transmit (RFC3042) if asserting boolean attribute `ns3::TcpNewReno::LimitedTransmit`
-  * Nagle's algorithm supported. Default off, turn on by calling `TcpSocket::SetTcpNoDelay(true)`
-
-Changes from ns-3.11 to ns-3.12
--------------------------------
-
-### Changes to build system
-
-* None for this release
-
-### New API
-
-* New method, `RegularWifiMac::SetPromisc (void)`, to set the interface to promiscuous mode.
-
-### Changes to existing API
-
-* The spelling of the attribute `IntialCellVoltage` from `LiIonEnergySource` was corrected to `InitialCellVoltage`; this will affect existing users who were using the attribute with the misspelling.
-* Two trace sources in class WifiPhy have had their names changed:
-  * `PromiscSnifferRx` is now `MonitorSnifferRx`
-  * `PromiscSnifferTx` is now `MonitorSnifferTx`
-
-### Changed behavior
-
-* IPv4 fragmentation is now supported.
-
-Changes from ns-3.10 to ns-3.11
--------------------------------
-
-### Changes to build system
-
-* **Examples and tests are no longer built by default in ns-3**
+  - no longer need to edit `src/wscript` to add a module, just create your module directory inside src and ns-3 will pick it up
+  - In WAF 1.6, adding `-Dxxx` options is done via the DEFINES env. var. instead of CXXDEFINES
+  - waf env values are always lists now, e.g. `env['PYTHON']` returns `['/usr/bin/python']`, so you may need to add `[0]` to the value in some places
+
+### New API
+
+- In the mobility module, there is a new `MobilityModel::GetRelativeSpeed()` method returning the relative speed of two objects.
+- A new `Ipv6AddressGenerator` class was added to generate sequential addresses from a provided base prefix and interfaceId. It also will detect duplicate address assignments.
+
+### Changes to existing API
+
+- In the spectrum module, the parameters to `SpectrumChannel::StartTx ()` and `SpectrumPhy::StartRx ()` methods are now passed using the new struct `SpectrumSignalParameters`. This new struct supports inheritance, hence it allows technology-specific PHY implementations to provide technology-specific parameters in `SpectrumChannel::StartTx()` and `SpectrumPhy::StartRx()`, while at the same time keeping a set of technology-independent parameters common across all spectrum-enabled PHY implementations (i.e., the duration and the power spectral density which are needed for interference calculation). Additionally, the `SpectrumType` class has been removed, since now the type of a spectrum signal can be inferred by doing a dynamic cast on SpectrumSignalParameters. See the [Spectrum API change discussion on ns-developers](http://mailman.isi.edu/pipermail/ns-developers/2011-October/009495.html) for the motivation behind this API change.
+- The `WifiPhyStandard` enumerators for specifying half- and quarter-channel width standards has had a change in capitalization:
+  - `WIFI_PHY_STANDARD_80211_10Mhz` was changed to `WIFI_PHY_STANDARD_80211_10MHZ`
+  - `WIFI_PHY_STANDARD_80211_5Mhz` was changed to `WIFI_PHY_STANDARD_80211_5MHZ`
+- In the SpectrumPhy base class, the methods to get/set the `MobilityModel` and the `NetDevice` were previously working with opaque `Ptr<Object>`. Now all these methods have been changed so that they work with `Ptr<NetDevice>` and `Ptr<MobilityModel>` as appropriate. See [Bug 1271](https://www.nsnam.org/bugzilla/show_bug.cgi?id=1271) on bugzilla for the motivation.
+
+### Changed behavior
+
+- TCP bug fixes
+  - Connection retries count is a separate variable with the retries limit, so cloned sockets can reset the count
+  - Fix bug on RTO that may halt the data flow
+  - Make TCP endpoints always holds the accurate address:port info
+  - RST packet is sent on closed sockets
+  - Fix congestion window sizing problem upon partial ACK in TcpNewReno
+  - Acknowledgement is sent, rather than staying silent, upon arrival of unacceptable packets
+  - Advance `TcpSocketBase::m_nextTxSequence` after RTO
+- TCP enhancements
+  - Latest RTT value now stored in variable `TcpSocketBase::m_lastRtt`
+  - The list variable `TcpL4Protocol::m_sockets` now always holds all the created, running `TcpSocketBase` objects
+  - Maximum announced window size now an attribute, `ns3::TcpSocketBase::MaxWindowSize`
+  - `TcpHeader` now recognizes ECE and CWR flags (c.f. RFC3168)
+  - Added TCP option handling call in `TcpSocketBase` for future extension
+  - Data out of range (i.e. outsize acceptable range of receive window) now computed on bytes, not packets
+  - TCP moves from time-wait state to closed state after twice the time specified by attribute `ns3:TcpSocketBase::MaxSegLifeTime`
+  - TcpNewReno supports limited transmit (RFC3042) if asserting boolean attribute `ns3::TcpNewReno::LimitedTransmit`
+  - Nagle's algorithm supported. Default off, turn on by calling `TcpSocket::SetTcpNoDelay(true)`
+
+## Changes from ns-3.11 to ns-3.12
+
+### Changes to build system
+
+- None for this release
+
+### New API
+
+- New method, `RegularWifiMac::SetPromisc (void)`, to set the interface to promiscuous mode.
+
+### Changes to existing API
+
+- The spelling of the attribute `IntialCellVoltage` from `LiIonEnergySource` was corrected to `InitialCellVoltage`; this will affect existing users who were using the attribute with the misspelling.
+- Two trace sources in class WifiPhy have had their names changed:
+  - `PromiscSnifferRx` is now `MonitorSnifferRx`
+  - `PromiscSnifferTx` is now `MonitorSnifferTx`
+
+### Changed behavior
+
+- IPv4 fragmentation is now supported.
+
+## Changes from ns-3.10 to ns-3.11
+
+### Changes to build system
+
+- **Examples and tests are no longer built by default in ns-3**
 
   You can now make examples and tests be built in ns-3 in two ways.
 
   1. Using `build.py` when ns-3 is built for the first time:
 
-    ```shell
-    ./build.py --enable-examples --enable-tests
-    ```
+  ```shell
+  ./build.py --enable-examples --enable-tests
+  ```
 
   2. Using `waf` once ns-3 has been built:
 
-    ```shell
-    ./waf configure --enable-examples --enable-tests
-    ```
-
-* **Subsets of modules can be enabled using the ns-3 configuration file**
+  ```shell
+  ./waf configure --enable-examples --enable-tests
+  ```
+
+- **Subsets of modules can be enabled using the ns-3 configuration file**
 
   A new configuration file, `.ns3rc`, has been added to ns-3 that specifies the modules that should be enabled during the ns-3 build. See the documentation for details.
 
 ### New API
 
-* **`int64x64_t`**
+- **`int64x64_t`**
 
   The `int64x64_t` type implements all the C++ arithmetic operators to behave like one of the C++ native types. It is a 64.64 integer type which means that it is a 128bit integer type with 64 bits of fractional precision. The existing `Time` type is now automatically convertible to `int64x64_t` to allow arbitrarily complex arithmetic operations on the content of `Time` objects. The implementation of `int64x64_t` is based on the previously-existing `HighPrecision` type and supersedes it.
 
 ### Changes to existing API
 
-* **Wifi TX duration calculation moved from InterferenceHelper to WifiPhy**
+- **Wifi TX duration calculation moved from InterferenceHelper to WifiPhy**
 
   The following static methods have been moved from the InterferenceHelper class to the WifiPhy class:
 
@@ -1453,15 +1419,15 @@
   static uint32_t GetPayloadDurationMicroSeconds (uint32_t size, WifiMode payloadMode);
   ```
 
-* **Test cases no longer return a boolean value**
+- **Test cases no longer return a boolean value**
 
   Unit test case `DoRun()` functions no longer return a bool value. Now, they don't return a value at all. The motivation for this change was to disallow users from merely returning `true` from a test case to force an error to be recorded. Instead, test case macros should be used.
 
-* **PhyMac renamed to GenericPhy**
+- **PhyMac renamed to GenericPhy**
 
   The `PhyMac` interface previously defined in phy-mac.h has been renamed to `GenericPhy` interface and moved to a new file `generic-phy.h`. The related variables and methods have been renamed accordingly.
 
-* **Scalar**
+- **Scalar**
 
   The Scalar type has been removed. Typical code such as:
 
@@ -1477,107 +1443,105 @@
   Time result = Time (tmp * 5);
   ```
 
-* **Multicast GetOutputTtl() commands**
+- **Multicast GetOutputTtl() commands**
 
   As part of bug 1047 rework to enable multicast routes on nodes with more than 16 interfaces, the methods `Ipv4MulticastRoute::GetOutputTtl ()` and `Ipv6MulticastRoute::GetOutputTtl ()` have been modified to return a `std::map` of interface IDs and TTLs for the route.
 
 ### Changed behavior
 
-* If the data inside the TCP buffer is less than the available window, TCP tries to ask for more data to the application, in the hope of filling the usable transmission window. In some cases, this change allows sending bigger packets than the previous versions, optimizing the transmission.
-* In TCP, the ACK is now processed before invoking any routine that deals with the segment sending, except in case of retransmissions.
-
-Changes from ns-3.9 to ns-3.10
-------------------------------
-
-### Changes to build system
-
-* **Regression tests are no longer run using waf**
+- If the data inside the TCP buffer is less than the available window, TCP tries to ask for more data to the application, in the hope of filling the usable transmission window. In some cases, this change allows sending bigger packets than the previous versions, optimizing the transmission.
+- In TCP, the ACK is now processed before invoking any routine that deals with the segment sending, except in case of retransmissions.
+
+## Changes from ns-3.9 to ns-3.10
+
+### Changes to build system
+
+- **Regression tests are no longer run using waf**
 
   All regression testing is now being done in `test.py`. As a result, a separate reference trace repository is no longer needed to perform regression tests. Tests that require comparison against known good traces can still be run from test.py. The `--regression` option for `waf` has been removed. However, the `-r` option to `download.py` has been kept to allow users to fetch older revisions of ns-3 that contain these traces.
 
-* **Documentation converted to Sphinx**
+- **Documentation converted to Sphinx**
 
   Project documentation (manual, tutorial, and testing) have been converted to Sphinx from the GNU Texinfo markup format.
 
 ### New API
 
-* **Pyviz visualizer**
+- **Pyviz visualizer**
 
   A Python-based visualizer called pyviz is now integrated with ns-3. For Python simulations, there is an API to start the visualizer. You have to import the visualizer module, and call `visualizer.start()` instead of `ns3.Simulator.Run()`. For C++ simulations, there is no API. For C++ simulations (but also works for Python ones) you need to set the GlobalValue `SimulatorImplementationType` to `ns3::VisualSimulatorImpl`. This can be set from the command-line, for example (add the `--SimulatorImplementationType=ns3::VisualSimulatorImpl` option), or via the waf option `--visualizer`, in addition to the usual `--run` option to run programs.
 
-* **WaypointMobility attributes**
+- **WaypointMobility attributes**
 
   Two attributes were added to `WaypointMobility` model: `LazyNotify` and `InitialPositionIs` Waypoint. See [RELEASE_NOTES.md](RELEASE_NOTES.md) for details.
 
-* **802.11g rates for ERP-OFDM added**
+- **802.11g rates for ERP-OFDM added**
 
   New WifiModes of the form ErpOfdmRatexxMbps, where xx is the rate in Mbps (6, 9, 12, 18, 24, 36, 48, 54), are available for 802.11g. More details are in the [RELEASE_NOTES.md](RELEASE_NOTES.md).
 
-* **Socket::GetSocketType ()**
+- **Socket::GetSocketType ()**
 
   This is analogous to `getsockopt(SO_TYPE)`. `ipv4-raw-socket`, `ipv6-raw-socket`, and `packet-socket` return `NS3_SOCK_RAW`. tcp-socket and nsc-tcp-socket return `NS3_SOCK_STREAM`. `udp-socket` returns `NS3_SOCK_DGRAM`.
 
-* **BulkSendApplication**
+- **BulkSendApplication**
 
   Sends data as fast as possible up to MaxBytes or unlimited if MaxBytes is zero. Think OnOff, but without the `off` and without the variable data rate. This application only works with `NS3_SOCK_STREAM` and `NS3_SOCK_SEQPACKET` sockets, for example TCP sockets and not UDP sockets. A helper class exists to facilitate creating `BulkSendApplications`. The API for the helper class is similar to existing application helper classes, for example, OnOff.
 
-* **Rakhmatov Vrudhula non-linear battery model**
+- **Rakhmatov Vrudhula non-linear battery model**
 
   New class and helper for this battery model.
 
-* **Print IPv4 routing tables**
+- **Print IPv4 routing tables**
 
   New class methods and helpers for printing IPv4 routing tables to an output stream.
 
-* **Destination-Sequenced Distance Vector (DSDV) routing protocol**
+- **Destination-Sequenced Distance Vector (DSDV) routing protocol**
 
   Derives from `Ipv4RoutingProtocol` and contains a `DsdvHelper` class.
 
-* **3GPP Long Term Evolution (LTE) models**
+- **3GPP Long Term Evolution (LTE) models**
 
   More details are in the [RELEASE_NOTES.md](RELEASE_NOTES.md).
 
 ### Changes to existing API
 
-* **Consolidation of Wi-Fi MAC high functionality**
+- **Consolidation of Wi-Fi MAC high functionality**
 
   Wi-Fi MAC high classes have been reorganised in attempt to consolidate shared functionality into a single class. This new class is `RegularWifiMac`, and it derives from the abstract `WifiMac`, and is parent of `AdhocWifiMac`, `StaWifiMac`, `ApWifiMac`, and `MeshWifiInterfaceMac`. The QoS and non-QoS class variants are no longer, with a `RegularWifiMac` attribute `QosSupported` allowing selection between these two modes of operation. `QosWifiMacHelper` and `NqosWifiMacHelper` continue to work as previously, with a behind-the-scenes manipulation of the afore-mentioned attribute.
 
-* **New TCP architecture**
+- **New TCP architecture**
 
   `TcpSocketImpl` was replaced by a new base class `TcpSocketBase` and several subclasses implementing different congestion control. From a user-level API perspective, the main change is that a new attribute `SocketType` is available in `TcpL4Protocol`, to which a `TypeIdValue` of a specific Tcp variant can be passed. In the same class, the attribute `RttEstimatorFactory` was also renamed `RttEstimatorType` since it now takes a `TypeIdValue` instead of an `ObjectFactoryValue`. In most cases, however, no change to existing user programs should be needed.
 
 ### Changed behavior
 
-* **EmuNetDevice uses DIX instead of LLC encapsulation by default**
+- **EmuNetDevice uses DIX instead of LLC encapsulation by default**
 
   bug 984 in ns-3 tracker: real devices don't usually understand LLC/SNAP so the default of DIX makes more sense.
 
-* **TCP defaults to NewReno congestion control**
+- **TCP defaults to NewReno congestion control**
 
   As part of the TCP socket refactoring, a new TCP implementation provides slightly different behavior than the previous TcpSocketImpl that provided only fast retransmit. The default behavior now is NewReno which provides fast retransmit and fast recovery with window inflation during recovery.
 
-Changes from ns-3.8 to ns-3.9
------------------------------
-
-### Changes to build system
-
-* None for this release.
-
-### New API
-
-* **Wifi set block ack threshold:** Two methods for setting block ack parameters for a specific access class:
+## Changes from ns-3.8 to ns-3.9
+
+### Changes to build system
+
+- None for this release.
+
+### New API
+
+- **Wifi set block ack threshold:** Two methods for setting block ack parameters for a specific access class:
 
   ```cpp
   void QosWifiMacHelper::SetBlockAckThresholdForAc (enum AccessClass accessClass, uint8_t threshold);
   void QosWifiMacHelper::SetBlockAckInactivityTimeoutForAc (enum AccessClass accessClass, uint16_t timeout);
   ```
 
-* **Receive List Error Model:** Another basic error model that allows the user to specify a list of received packets that should be errored. The list corresponds not to the packet UID but to the sequence of received packets as observed by the error model. See src/common/error-model.h
-* **Respond to interface events:** New attribute for Ipv4GlobalRouting, `RespondToInterfaceEvents`, which when enabled, will cause global routes to be recomputed upon any interface or address notification event from IPv4.
-* **Generic sequence number:** New generic sequence number class to easily handle comparison, subtraction, etc. for sequence numbers. To use it you need to supply two fundamental types as template parameters: `NUMERIC_TYPE` and `SIGNED_TYPE`. For instance, `SequenceNumber<uint32_t, int32_t>` gives you a 32-bit sequence number, while `SequenceNumber<uint16_t, int16_t>` is a 16-bit one. For your convenience, these are typedef'ed as SequenceNumber32 and SequenceNumber16, respectively.
-* **Broadcast socket option:** New Socket methods `SetAllowBroadcast` and `GetAllowBroadcast` add to NS-3 Socket's the equivalent to the POSIX `SO_BROADCAST` socket option (setsockopt/getsockopt). Starting from this NS-3 version, IPv4 sockets do not allow us to send packets to broadcast destinations by default; `SetAllowBroadcast` must be called beforehand if we wish to send broadcast packets.
-* **Deliver of packet ancillary information to sockets:** A method to deliver ancillary information to the socket interface (fixed in bug 671):
+- **Receive List Error Model:** Another basic error model that allows the user to specify a list of received packets that should be errored. The list corresponds not to the packet UID but to the sequence of received packets as observed by the error model. See src/common/error-model.h
+- **Respond to interface events:** New attribute for Ipv4GlobalRouting, `RespondToInterfaceEvents`, which when enabled, will cause global routes to be recomputed upon any interface or address notification event from IPv4.
+- **Generic sequence number:** New generic sequence number class to easily handle comparison, subtraction, etc. for sequence numbers. To use it you need to supply two fundamental types as template parameters: `NUMERIC_TYPE` and `SIGNED_TYPE`. For instance, `SequenceNumber<uint32_t, int32_t>` gives you a 32-bit sequence number, while `SequenceNumber<uint16_t, int16_t>` is a 16-bit one. For your convenience, these are typedef'ed as SequenceNumber32 and SequenceNumber16, respectively.
+- **Broadcast socket option:** New Socket methods `SetAllowBroadcast` and `GetAllowBroadcast` add to NS-3 Socket's the equivalent to the POSIX `SO_BROADCAST` socket option (setsockopt/getsockopt). Starting from this NS-3 version, IPv4 sockets do not allow us to send packets to broadcast destinations by default; `SetAllowBroadcast` must be called beforehand if we wish to send broadcast packets.
+- **Deliver of packet ancillary information to sockets:** A method to deliver ancillary information to the socket interface (fixed in bug 671):
 
   ```cpp
   void Socket::SetRecvPktInfo (bool flag);
@@ -1585,9 +1549,9 @@
 
 ### Changes to existing API
 
-* **Changes to construction and naming of Wi-Fi transmit rates:** A reorganisation of the construction of Wi-Fi transmit rates has been undertaken with the aim of simplifying the task of supporting further IEEE 802.11 PHYs. This work has been completed under the auspices of Bug 871. From the viewpoint of simulation scripts not part of the ns-3 distribution, the key change is that WifiMode names of the form `wifi_x_n_mbs` are now invalid. Names now take the form `_Cccc_Rate_n_Mbps[BW_b_MHz]`, where `_n_` is the root bitrate in megabits-per-second as before (with only significant figures included, and an underscore replacing any decimal point), and `_Cccc_` is a representation of the Modulation Class as defined in Table 9-2 of IEEE Std. 802.11-2007. Currently-supported options for `_Cccc_` are `_Ofdm_and_Dsss_`. For modulation classes where optional reduced-bandwidth transmission is possible, this is captured in the final part of the form above, with `_b_` specifying the nominal signal bandwidth in megahertz.
-* **Consolidation of classes support Wi-Fi Information Elements:** When the `mesh` module was introduced it added a class hierarchy for modelling of the various Information Elements that were required. In this release, this class hierarchy has extended by moving the base classes (WifiInformationElement and WifiInformationElementVector) into the `wifi` module. This change is intended to ease the addition of support for modelling of further Wi-Fi functionality.
-* **Changed for `{Ipv4,Ipv6}PacketInfoTag` delivery:** In order to deliver ancillary information to the socket interface (fixed in bug 671), `Ipv4PacketInfoTag` and `Ipv6PacketInfoTag` are implemented. For the delivery of this information, the following changes are made into existing class. In `Ipv4EndPoint` class,
+- **Changes to construction and naming of Wi-Fi transmit rates:** A reorganisation of the construction of Wi-Fi transmit rates has been undertaken with the aim of simplifying the task of supporting further IEEE 802.11 PHYs. This work has been completed under the auspices of Bug 871. From the viewpoint of simulation scripts not part of the ns-3 distribution, the key change is that WifiMode names of the form `wifi_x_n_mbs` are now invalid. Names now take the form `_Cccc_Rate_n_Mbps[BW_b_MHz]`, where `_n_` is the root bitrate in megabits-per-second as before (with only significant figures included, and an underscore replacing any decimal point), and `_Cccc_` is a representation of the Modulation Class as defined in Table 9-2 of IEEE Std. 802.11-2007. Currently-supported options for `_Cccc_` are `_Ofdm_and_Dsss_`. For modulation classes where optional reduced-bandwidth transmission is possible, this is captured in the final part of the form above, with `_b_` specifying the nominal signal bandwidth in megahertz.
+- **Consolidation of classes support Wi-Fi Information Elements:** When the `mesh` module was introduced it added a class hierarchy for modelling of the various Information Elements that were required. In this release, this class hierarchy has extended by moving the base classes (WifiInformationElement and WifiInformationElementVector) into the `wifi` module. This change is intended to ease the addition of support for modelling of further Wi-Fi functionality.
+- **Changed for `{Ipv4,Ipv6}PacketInfoTag` delivery:** In order to deliver ancillary information to the socket interface (fixed in bug 671), `Ipv4PacketInfoTag` and `Ipv6PacketInfoTag` are implemented. For the delivery of this information, the following changes are made into existing class. In `Ipv4EndPoint` class,
 
   ```cpp
   - void SetRxCallback (Callback<void, Ptr<Packet>, Ipv4Address, Ipv4Address, uint16_t> callback);
@@ -1622,34 +1586,33 @@
   +                           Ptr<Ipv4Interface> incomingInterface);
   ```
 
-* The method `OutputStreamWrapper::SetStream (std::ostream *ostream)` was removed.
-
-### Changed behavior
-
-* **Queue trace behavior during Enqueue changed:** The behavior of the Enqueue trace source has been changed to be more intuitive and to agree with documentation. Enqueue and Drop events in src/node/queue.cc are now mutually exclusive. In the past, the meaning of an Enqueue event was that the Queue Enqueue operation was being attempted; and this could be followed by a Drop event if the Queue was full. The new behavior is such that a packet is either Enqueue'd successfully or Drop'ped.
-* **Drop trace logged for Ipv4/6 forwarding failure:** Fixed bug 861; this will add ascii traces (drops) in Ipv4 and Ipv6 traces for forwarding failures
-* **Changed default WiFi error rate model for OFDM modulation types:** Adopted more conservative ErrorRateModel for OFDM modulation types (a/g). This will require 4 to 5 more dB of received power to get similar results as before, so users may observe a reduced WiFi range when using the defaults. See tracker issue 944 for more details.
-
-Changes from ns-3.7 to ns-3.8
------------------------------
-
-### Changes to build system
-
-* None for this release.
-
-### New API
-
-* **Matrix propagation loss model:** This radio propagation model uses a two-dimensional matrix of path loss indexed by source and destination nodes.
-* **WiMAX net device**: The developed WiMAX model attempts to provide an accurate MAC and PHY level implementation of the 802.16 specification with the Point-to-Multipoint (PMP) mode and the WirelessMAN-OFDM PHY layer. By adding WimaxNetDevice objects to ns-3 nodes, one can create models of 802.16-based networks. The source code for the WiMAX models lives in the directory src/devices/wimax. The model is mainly composed of three layers:
-  * The convergence sublayer (CS)
-  * The MAC Common Part Sublayer (MAC-CPS)
-  * The Physical layerThe main way that users who write simulation scripts will typically interact with the Wimax models is through the helper API and through the publicly visible attributes of the model. The helper API is defined in src/helper/wimax-helper.{cc,h}. Three examples containing some code that shows how to setup a 802.16 network are located under examples/wimax/
-* **MPI Interface for distributed simulation:** Enables access to necessary MPI information such as MPI rank and size.
-* **Point-to-point remote channel:** Enables point-to-point connection between net-devices on different simulators, for use with distributed simulation.
-* **GetSystemId in simulator:** For use with distributed simulation, GetSystemId returns zero by non-distributed simulators. For the distributed simulator, it returns the MPI rank.
-* **Enhancements to src/core/random-variable.cc/h:** New Zeta random variable generator. The Zeta random distribution is tightly related to the Zipf distribution (already in ns-3.7). See the documentation, especially because sometimes the Zeta distribution is called Zipf and vice-versa. Here we conform to the Wikipedia naming convention, i.e., Zipf is bounded while Zeta isn't.
-* **Two-ray ground propagation loss model:** Calculates the crossover distance under which Friis is used. The antenna height is set to the nodes z coordinate, but can be added to using the model parameter SetHeightAboveZ, which will affect ALL stations
-* **Pareto random variable** has two new constructors to specify scale and shape:
+- The method `OutputStreamWrapper::SetStream (std::ostream *ostream)` was removed.
+
+### Changed behavior
+
+- **Queue trace behavior during Enqueue changed:** The behavior of the Enqueue trace source has been changed to be more intuitive and to agree with documentation. Enqueue and Drop events in src/node/queue.cc are now mutually exclusive. In the past, the meaning of an Enqueue event was that the Queue Enqueue operation was being attempted; and this could be followed by a Drop event if the Queue was full. The new behavior is such that a packet is either Enqueue'd successfully or Drop'ped.
+- **Drop trace logged for Ipv4/6 forwarding failure:** Fixed bug 861; this will add ascii traces (drops) in Ipv4 and Ipv6 traces for forwarding failures
+- **Changed default WiFi error rate model for OFDM modulation types:** Adopted more conservative ErrorRateModel for OFDM modulation types (a/g). This will require 4 to 5 more dB of received power to get similar results as before, so users may observe a reduced WiFi range when using the defaults. See tracker issue 944 for more details.
+
+## Changes from ns-3.7 to ns-3.8
+
+### Changes to build system
+
+- None for this release.
+
+### New API
+
+- **Matrix propagation loss model:** This radio propagation model uses a two-dimensional matrix of path loss indexed by source and destination nodes.
+- **WiMAX net device**: The developed WiMAX model attempts to provide an accurate MAC and PHY level implementation of the 802.16 specification with the Point-to-Multipoint (PMP) mode and the WirelessMAN-OFDM PHY layer. By adding WimaxNetDevice objects to ns-3 nodes, one can create models of 802.16-based networks. The source code for the WiMAX models lives in the directory src/devices/wimax. The model is mainly composed of three layers:
+  - The convergence sublayer (CS)
+  - The MAC Common Part Sublayer (MAC-CPS)
+  - The Physical layerThe main way that users who write simulation scripts will typically interact with the Wimax models is through the helper API and through the publicly visible attributes of the model. The helper API is defined in src/helper/wimax-helper.{cc,h}. Three examples containing some code that shows how to setup a 802.16 network are located under examples/wimax/
+- **MPI Interface for distributed simulation:** Enables access to necessary MPI information such as MPI rank and size.
+- **Point-to-point remote channel:** Enables point-to-point connection between net-devices on different simulators, for use with distributed simulation.
+- **GetSystemId in simulator:** For use with distributed simulation, GetSystemId returns zero by non-distributed simulators. For the distributed simulator, it returns the MPI rank.
+- **Enhancements to src/core/random-variable.cc/h:** New Zeta random variable generator. The Zeta random distribution is tightly related to the Zipf distribution (already in ns-3.7). See the documentation, especially because sometimes the Zeta distribution is called Zipf and vice-versa. Here we conform to the Wikipedia naming convention, i.e., Zipf is bounded while Zeta isn't.
+- **Two-ray ground propagation loss model:** Calculates the crossover distance under which Friis is used. The antenna height is set to the nodes z coordinate, but can be added to using the model parameter SetHeightAboveZ, which will affect ALL stations
+- **Pareto random variable** has two new constructors to specify scale and shape:
 
   ```cpp
   ParetoVariable (std::pair params);
@@ -1658,7 +1621,7 @@
 
 ### Changes to existing API
 
-* **Tracing Helpers**: The organization of helpers for both pcap and ascii tracing, in devices and protocols, has been reworked. Instead of each device and protocol helper re-implementing trace enable methods, classes have been developed to implement user-level tracing in a consistent way; and device and protocol helpers use those classes to provide tracing functionality.
+- **Tracing Helpers**: The organization of helpers for both pcap and ascii tracing, in devices and protocols, has been reworked. Instead of each device and protocol helper re-implementing trace enable methods, classes have been developed to implement user-level tracing in a consistent way; and device and protocol helpers use those classes to provide tracing functionality.
 
   In addition to consistent operation across all helpers, the object name service has been integrated into the trace file naming scheme. The internet stack helper has been extensively massaged to make it easier to manage traces originating from protocols. It used to be the case that there was essentially no opportunity to filter tracing on interfaces, and resulting trace file names collided with those created by devices. File names are now disambiguated and one can enable traces on a protocol/interface basis analogously to the node/device granularity of device-based helpers.
 
@@ -1693,7 +1656,7 @@
   stack.EnableAsciiIpv4All (stream);
   ```
 
-* **Serialization and Deserialization** in buffer, nix-vector, packet-metadata, and packet has been modified to use raw character buffers, rather than the Buffer class
+- **Serialization and Deserialization** in buffer, nix-vector, packet-metadata, and packet has been modified to use raw character buffers, rather than the Buffer class
 
   ```cpp
   + uint32_t Buffer::GetSerializedSize (void) const;
@@ -1717,7 +1680,7 @@
   + Packet::Packet (uint8_t const* buffer, uint32_t size, bool magic);
   ```
 
-* **PacketMetadata uid** has been changed to a 64-bit value. The lower 32 bits give the uid, while the upper 32-bits give the MPI rank for distributed simulations. For non-distributed simulations, the upper 32 bits are simply zero.
+- **PacketMetadata uid** has been changed to a 64-bit value. The lower 32 bits give the uid, while the upper 32-bits give the MPI rank for distributed simulations. For non-distributed simulations, the upper 32 bits are simply zero.
 
   ```cpp
   - inline PacketMetadata (uint32_t uid, uint32_t size);
@@ -1730,55 +1693,54 @@
   + uint64_t Packet::GetUid (void) const;
   ```
 
-* **Moved propagation models** from `src/devices/wifi` to `src/common`
-* **Moved Mtu attribute from base class NetDevice** This attribute is now found in all NetDevice subclasses.
-
-### Changed behavior
-
-* None for this release.
-
-Changes from ns-3.6 to ns-3.7
------------------------------
-
-### Changes to build system
-
-* None for this release.
-
-### New API
-
-* **Equal-cost multipath for global routing:** Enables quagga's equal cost multipath for Ipv4GlobalRouting, and adds an attribute that can enable it with random packet distribution policy across equal cost routes.
-* **Binding sockets to devices:** A method analogous to a `SO_BINDTODEVICE` socket option has been introduced to class Socket:
+- **Moved propagation models** from `src/devices/wifi` to `src/common`
+- **Moved Mtu attribute from base class NetDevice** This attribute is now found in all NetDevice subclasses.
+
+### Changed behavior
+
+- None for this release.
+
+## Changes from ns-3.6 to ns-3.7
+
+### Changes to build system
+
+- None for this release.
+
+### New API
+
+- **Equal-cost multipath for global routing:** Enables quagga's equal cost multipath for Ipv4GlobalRouting, and adds an attribute that can enable it with random packet distribution policy across equal cost routes.
+- **Binding sockets to devices:** A method analogous to a `SO_BINDTODEVICE` socket option has been introduced to class Socket:
 
   ```cpp
   virtual void Socket::BindToNetDevice (Ptr<NetDevice> netdevice);
   ```
 
-* **Simulator event contexts**: The Simulator API now keeps track of a per-event `context` (a 32bit integer which, by convention identifies a node by its id). `Simulator::GetContext` returns the context of the currently-executing event while `Simulator::ScheduleWithContext` creates an event with a context different from the execution context of the caller. This API is used by the ns-3 logging system to report the execution context of each log line.
-* `Object::DoStart`: Users who need to complete their object setup at the start of a simulation can override this virtual method, perform their adhoc setup, and then, must chain up to their parent.
-* **Ad hoc On-Demand Distance Vector (AODV)** routing model, [RFC 3561](http://www.ietf.org/rfc/rfc3561.txt)
-* `Ipv4::IsDestinationAddress (Ipv4Address address, uint32_t iif)` Method added to support checks of whether a destination address should be accepted as one of the host's own addresses. RFC 1122 Strong/Weak end system behavior can be changed with a new attribute (WeakEsModel) in class Ipv4.
-* **Net-anim interface**: Provides an interface to net-anim, a network animator for point-to-point links in ns-3. The interface generates a custom trace file for use with the NetAnim program.
-* **Topology Helpers**: New topology helpers have been introduced including PointToPointStarHelper, PointToPointDumbbellHelper, PointToPointGridHelper, and CsmaStarHelper.
-* **IPv6 extensions support**: Provides API to add IPv6 extensions and options. Two examples (fragmentation and loose routing) are available.
-
-### Changes to existing API
-
-* `Ipv4RoutingProtocol::RouteOutput` no longer takes an outgoing interface index but instead takes an outgoing device pointer; this affects all subclasses of Ipv4RoutingProtocol.
+- **Simulator event contexts**: The Simulator API now keeps track of a per-event `context` (a 32bit integer which, by convention identifies a node by its id). `Simulator::GetContext` returns the context of the currently-executing event while `Simulator::ScheduleWithContext` creates an event with a context different from the execution context of the caller. This API is used by the ns-3 logging system to report the execution context of each log line.
+- `Object::DoStart`: Users who need to complete their object setup at the start of a simulation can override this virtual method, perform their adhoc setup, and then, must chain up to their parent.
+- **Ad hoc On-Demand Distance Vector (AODV)** routing model, [RFC 3561](http://www.ietf.org/rfc/rfc3561.txt)
+- `Ipv4::IsDestinationAddress (Ipv4Address address, uint32_t iif)` Method added to support checks of whether a destination address should be accepted as one of the host's own addresses. RFC 1122 Strong/Weak end system behavior can be changed with a new attribute (WeakEsModel) in class Ipv4.
+- **Net-anim interface**: Provides an interface to net-anim, a network animator for point-to-point links in ns-3. The interface generates a custom trace file for use with the NetAnim program.
+- **Topology Helpers**: New topology helpers have been introduced including PointToPointStarHelper, PointToPointDumbbellHelper, PointToPointGridHelper, and CsmaStarHelper.
+- **IPv6 extensions support**: Provides API to add IPv6 extensions and options. Two examples (fragmentation and loose routing) are available.
+
+### Changes to existing API
+
+- `Ipv4RoutingProtocol::RouteOutput` no longer takes an outgoing interface index but instead takes an outgoing device pointer; this affects all subclasses of Ipv4RoutingProtocol.
 
   ```cpp
   - virtual Ptr<Ipv4Route> RouteOutput (Ptr<Packet> p, const Ipv4Header &header, uint32_t oif, Socket::SocketErrno &sockerr) = 0;
   + virtual Ptr<Ipv4Route> RouteOutput (Ptr<Packet> p, const Ipv4Header &header, Ptr<NetDevice> oif, Socket::SocketErrno &sockerr) = 0;
   ```
 
-* `Ipv6RoutingProtocol::RouteOutput` no longer takes an outgoing interface index but instead takes an outgoing device pointer; this affects all subclasses of Ipv6RoutingProtocol.
+- `Ipv6RoutingProtocol::RouteOutput` no longer takes an outgoing interface index but instead takes an outgoing device pointer; this affects all subclasses of Ipv6RoutingProtocol.
 
   ```cpp
   - virtual Ptr<Ipv6Route> RouteOutput (Ptr<Packet> p, const Ipv6Header &header, uint32_t oif, Socket::SocketErrno &sockerr) = 0;
   + virtual Ptr<Ipv6Route> RouteOutput (Ptr<Packet> p, const Ipv6Header &header, Ptr<NetDevice> oif, Socket::SocketErrno &sockerr) = 0;
   ```
 
-* `Application::Start` and `Application::Stop` have been renamed to `Application::SetStartTime` and `Application::SetStopTime`.
-* `Channel::Send`: this method does not really exist but each subclass of the Channel base class must implement a similar method which sends a packet from a node to another node. Users must now use Simulator::ScheduleWithContext instead of Simulator::Schedule to schedule the reception event on a remote node.
+- `Application::Start` and `Application::Stop` have been renamed to `Application::SetStartTime` and `Application::SetStopTime`.
+- `Channel::Send`: this method does not really exist but each subclass of the Channel base class must implement a similar method which sends a packet from a node to another node. Users must now use Simulator::ScheduleWithContext instead of Simulator::Schedule to schedule the reception event on a remote node.
 
   For example, before:
 
@@ -1798,30 +1760,30 @@
           Simulator::ScheduleNow (&SimpleNetDevice::Receive, tmp, p->Copy (), protocol, to, from);
         }
     }
-    ```
-
-    After:
-
-    ```cpp
-    void
-    SimpleChannel::Send (Ptr<Packet> p, uint16_t protocol,
-                         Mac48Address to, Mac48Address from,
-                         Ptr<SimpleNetDevice> sender)
-    {
-      for (std::vector<Ptr<SimpleNetDevice>>::const_iterator i = m_devices.begin (); i != m_devices.end (); ++i)
-        {
-          Ptr<SimpleNetDevice> tmp = *i;
-          if (tmp == sender)
-            {
-              continue;
-            }
-          Simulator::ScheduleWithContext (tmp->GetNode ()->GetId (), Seconds (0),
-                                          &SimpleNetDevice::Receive, tmp, p->Copy (), protocol, to, from);
-        }
-    }
-    ```
-
-* `Simulator::SetScheduler`: this method now takes an ObjectFactory instead of an object pointer directly. Existing callers can trivially be updated to use this new method.
+  ```
+
+  After:
+
+  ```cpp
+  void
+  SimpleChannel::Send (Ptr<Packet> p, uint16_t protocol,
+                       Mac48Address to, Mac48Address from,
+                       Ptr<SimpleNetDevice> sender)
+  {
+    for (std::vector<Ptr<SimpleNetDevice>>::const_iterator i = m_devices.begin (); i != m_devices.end (); ++i)
+      {
+        Ptr<SimpleNetDevice> tmp = *i;
+        if (tmp == sender)
+          {
+            continue;
+          }
+        Simulator::ScheduleWithContext (tmp->GetNode ()->GetId (), Seconds (0),
+                                        &SimpleNetDevice::Receive, tmp, p->Copy (), protocol, to, from);
+      }
+  }
+  ```
+
+- `Simulator::SetScheduler`: this method now takes an ObjectFactory instead of an object pointer directly. Existing callers can trivially be updated to use this new method.
 
   Before:
 
@@ -1838,8 +1800,8 @@
   Simulator::SetScheduler (sched);
   ```
 
-* Extensions to IPv4 `Ping` application: verbose output and the ability to configure different ping sizes and time intervals (via new attributes)
-* **Topology Helpers**: Previously, topology helpers such as a point-to-point star existed in the PointToPointHelper class in the form of a method (ex: PointToPointHelper::InstallStar). These topology helpers have been pulled out of the specific helper classes and created as separate classes. Several different topology helper classes now exist including PointToPointStarHelper, PointToPointGridHelper, PointToPointDumbbellHelper, and CsmaStarHelper. For example, a user wishes to create a point-to-point star network:
+- Extensions to IPv4 `Ping` application: verbose output and the ability to configure different ping sizes and time intervals (via new attributes)
+- **Topology Helpers**: Previously, topology helpers such as a point-to-point star existed in the PointToPointHelper class in the form of a method (ex: PointToPointHelper::InstallStar). These topology helpers have been pulled out of the specific helper classes and created as separate classes. Several different topology helper classes now exist including PointToPointStarHelper, PointToPointGridHelper, PointToPointDumbbellHelper, and CsmaStarHelper. For example, a user wishes to create a point-to-point star network:
 
   Before:
 
@@ -1868,69 +1830,75 @@
 
 ### Changed behavior
 
-* Changed default value of YansWifiPhy::EnergyDetectionThreshold from -140.0 dBm to -96.0 dBm. Changed default value of YansWifiPhy::CcaModelThreshold from -140.0 dBm to -99.0 dBm. Rationale can be found [here](http://www.nsnam.org/bugzilla/show_bug.cgi?id=689).
-* Default TTL of IPv4 broadcast datagrams changed from 1 to 64.
-* Changed DcfManager::UpdateBackoff (): using flooring instead of rounding in calculation of remaining slots. [See bug 695.](http://www.nsnam.org/bugzilla/show_bug.cgi?id=695)
-
-Changes from ns-3.5 to ns-3.6
------------------------------
-
-### Changes to build system
-
-* **A new test framework is provided with ns-3.6 that primarilay runs outside waf**
+- Changed default value of YansWifiPhy::EnergyDetectionThreshold from -140.0 dBm to -96.0 dBm. Changed default value of YansWifiPhy::CcaModelThreshold from -140.0 dBm to -99.0 dBm. Rationale can be found [here](http://www.nsnam.org/bugzilla/show_bug.cgi?id=689).
+- Default TTL of IPv4 broadcast datagrams changed from 1 to 64.
+- Changed DcfManager::UpdateBackoff (): using flooring instead of rounding in calculation of remaining slots. [See bug 695.](http://www.nsnam.org/bugzilla/show_bug.cgi?id=695)
+
+## Changes from ns-3.5 to ns-3.6
+
+### Changes to build system
+
+- **A new test framework is provided with ns-3.6 that primarilay runs outside waf**
   `./waf check` now runs the new unit tests of the core part of ns-3.6. In order to run the complete test package, use `./test.py` which is documented in a new manual -- find it in `./doc/testing`. `./waf check` no longer generates the introspected Doxygen. Now use `./waf doxygen` to do this and generate the Doxygen documentation in one step.
 
 ### New API
 
-* **Longest prefix match, support for metrics, for `Ipv4StaticRouting` and `Ipv6StaticRouting`**
-  * When performing route lookup, first match for longest prefix, and then based on metrics (default metric = 0). If metrics are equal, most recent addition is picked. Extends API for support of metrics but preserves backward compatibility. One small change is that the default route is no longer stored as index 0 route in the host route table so GetDefaultRoute () must be used.
-
-* **Route injection for global routing**
-  * Add ability to inject and withdraw routes to `Ipv4GlobalRouting`. This allows a user to insert a route and have it redistributed like an OSPF external LSA to the rest of the topology.
-
-* **Athstats**
-  * New classes `AthstatsWifiTraceSink` and `AthstatsHelper`.
-
-* **WifiRemoteStationManager**
-  * New trace sources exported by `WifiRemoteStationManager`: `MacTxRtsFailed`, `MacTxDataFailed`, `MacTxFinalRtsFailed` and `MacTxFinalDataFailed`.
-
-* **IPv6 additions**
+- **Longest prefix match, support for metrics, for `Ipv4StaticRouting` and `Ipv6StaticRouting`**
+
+  - When performing route lookup, first match for longest prefix, and then based on metrics (default metric = 0). If metrics are equal, most recent addition is picked. Extends API for support of metrics but preserves backward compatibility. One small change is that the default route is no longer stored as index 0 route in the host route table so GetDefaultRoute () must be used.
+
+- **Route injection for global routing**
+
+  - Add ability to inject and withdraw routes to `Ipv4GlobalRouting`. This allows a user to insert a route and have it redistributed like an OSPF external LSA to the rest of the topology.
+
+- **Athstats**
+
+  - New classes `AthstatsWifiTraceSink` and `AthstatsHelper`.
+
+- **WifiRemoteStationManager**
+
+  - New trace sources exported by `WifiRemoteStationManager`: `MacTxRtsFailed`, `MacTxDataFailed`, `MacTxFinalRtsFailed` and `MacTxFinalDataFailed`.
+
+- **IPv6 additions**
 
   Add an IPv6 protocol and ICMPv6 capability.
 
-  * new classes `Ipv6`, `Ipv6Interface`, `Ipv6L3Protocol`, `Ipv6L4Protocol`
-  * `Ipv6RawSocket` (no UDP or TCP capability yet)
-  * a set of classes to implement Icmpv6, including neighbor discovery, router solicitation, DAD
-  * new applications `Ping6` and `Radvd`
-  * routing objects `Ipv6Route` and `Ipv6MulticastRoute`
-  * routing protocols `Ipv6ListRouting` and `Ipv6StaticRouting`
-  * examples: `icmpv6-redirect.cc`, `ping6.cc`, `radvd.cc`, `radvd-two-prefix.cc`, `simple-routing-ping6.cc`
-
-* **Wireless Mesh Networking models**
-
-  * General multi-interface mesh stack infrastructure (devices/mesh module).
-  * IEEE 802.11s (Draft 3.0) model including Peering Management Protocol and HWMP.
-  * Forwarding Layer for Meshing (FLAME) protocol.
-
-* **802.11 enhancements**
-  * 10MHz and 5MHz channel width supported by 802.11a model (Ramon Bauza and Kirill Andreev).
-  * Channel switching support. `YansWifiPhy` can now switch among different channels (Ramon Bauza and Pavel Boyko).
-
-* **Nix-vector Routing**
-  * Add nix-vector routing protocol
-  * new helper class `Ipv4NixVectorHelper`
-  * examples: `nix-simple.cc`, `nms-p2p-nix.cc`
-
-* **New Test Framework**
-  * Add `TestCase`, `TestSuite` classes
-  * examples: `src/core/names-test-suite.cc`, `src/core/random-number-test-suite.cc`, `src/test/ns3tcp/ns3tcp-cwnd-test-suite.cc`
-
-### Changes to existing API
-
-* **InterferenceHelper**
-  * The method `InterferenceHelper::CalculateTxDuration (uint32_t size, WifiMode payloadMode, WifiPreamble preamble)` has been made static, so that the frame duration depends only on the characteristics of the frame (i.e., the function parameters) and not on the particular standard which is used by the receiving PHY. This makes it now possible to correctly calculate the duration of incoming frames in scenarios in which devices using different PHY configurations coexist in the same channel (e.g., a BSS using short preamble and another BSS using long preamble).
-
-  * The following member methods have been added to `InterferenceHelper`:
+  - new classes `Ipv6`, `Ipv6Interface`, `Ipv6L3Protocol`, `Ipv6L4Protocol`
+  - `Ipv6RawSocket` (no UDP or TCP capability yet)
+  - a set of classes to implement Icmpv6, including neighbor discovery, router solicitation, DAD
+  - new applications `Ping6` and `Radvd`
+  - routing objects `Ipv6Route` and `Ipv6MulticastRoute`
+  - routing protocols `Ipv6ListRouting` and `Ipv6StaticRouting`
+  - examples: `icmpv6-redirect.cc`, `ping6.cc`, `radvd.cc`, `radvd-two-prefix.cc`, `simple-routing-ping6.cc`
+
+- **Wireless Mesh Networking models**
+
+  - General multi-interface mesh stack infrastructure (devices/mesh module).
+  - IEEE 802.11s (Draft 3.0) model including Peering Management Protocol and HWMP.
+  - Forwarding Layer for Meshing (FLAME) protocol.
+
+- **802.11 enhancements**
+
+  - 10MHz and 5MHz channel width supported by 802.11a model (Ramon Bauza and Kirill Andreev).
+  - Channel switching support. `YansWifiPhy` can now switch among different channels (Ramon Bauza and Pavel Boyko).
+
+- **Nix-vector Routing**
+
+  - Add nix-vector routing protocol
+  - new helper class `Ipv4NixVectorHelper`
+  - examples: `nix-simple.cc`, `nms-p2p-nix.cc`
+
+- **New Test Framework**
+  - Add `TestCase`, `TestSuite` classes
+  - examples: `src/core/names-test-suite.cc`, `src/core/random-number-test-suite.cc`, `src/test/ns3tcp/ns3tcp-cwnd-test-suite.cc`
+
+### Changes to existing API
+
+- **InterferenceHelper**
+
+  - The method `InterferenceHelper::CalculateTxDuration (uint32_t size, WifiMode payloadMode, WifiPreamble preamble)` has been made static, so that the frame duration depends only on the characteristics of the frame (i.e., the function parameters) and not on the particular standard which is used by the receiving PHY. This makes it now possible to correctly calculate the duration of incoming frames in scenarios in which devices using different PHY configurations coexist in the same channel (e.g., a BSS using short preamble and another BSS using long preamble).
+
+  - The following member methods have been added to `InterferenceHelper`:
 
   ```cpp
   static WifiMode GetPlcpHeaderMode (WifiMode, WifiPreamble);
@@ -1948,11 +1916,11 @@
   void Configure80211_5MhzParameters (void);
   ```
 
-* **WifiMode**
+- **WifiMode**
 
   `WifiMode` now has a `WifiPhyStandard` attribute which identifies the standard the WifiMode belongs to. To properly set this attribute when creating a new WifiMode, it is now required to explicitly pass a WifiPhyStandard parameter to all `WifiModeFactory::CreateXXXX ()` methods. The `WifiPhyStandard` value of an existing `WifiMode` can be retrieved using the new method `WifiMode::GetStandard ()`.
 
-* **NetDevice**
+- **NetDevice**
 
   In order to have multiple link change callback in NetDevice (i.e. to flush ARP and IPv6 neighbor discovery caches), the following member method has been renamed:
 
@@ -1963,16 +1931,15 @@
 
   Now each NetDevice subclasses have a `TracedCallback<>` object (list of callbacks) instead of `Callback<void>` ones.
 
-Changes from ns-3.4 to ns-3.5
------------------------------
-
-### Changes to build system
-
-* None for this release.
-
-### New API
-
-* **YansWifiPhyHelper supporting radiotap and prism PCAP output**
+## Changes from ns-3.4 to ns-3.5
+
+### Changes to build system
+
+- None for this release.
+
+### New API
+
+- **YansWifiPhyHelper supporting radiotap and prism PCAP output**
 
   The newly supported pcap formats can be adopted by calling the following new method of `YansWifiPhyHelper`:
 
@@ -1982,21 +1949,21 @@
 
   where format is one of `PCAP_FORMAT_80211_RADIOTAP`, `PCAP_FORMAT_80211_PRISM` or `PCAP_FORMAT_80211`. By default, `PCAP_FORMAT_80211` is used, so the default PCAP format is the same as before.
 
-* **attributes for class Ipv4**
+- **attributes for class Ipv4**
 
   class Ipv4 now contains attributes in `ipv4.cc`; the first one is called `IpForward` that will enable/disable Ipv4 forwarding.
 
-* **packet tags**
+- **packet tags**
 
   class `Packet` now contains `AddPacketTag`, `RemovePacketTag` and `PeekPacketTag` which can be used to attach a tag to a packet, as opposed to the old AddTag method which attached a tag to a set of bytes. The main semantic difference is in how these tags behave in the presence of fragmentation and reassembly.
 
 ### Changes to existing API
 
-* **Ipv4Interface::GetMtu () deleted**
+- **Ipv4Interface::GetMtu () deleted**
 
   The `Ipv4Interface` API is private to internet-stack module; this method was just a pass-through to `GetDevice ()->GetMtu ()`.
 
-* **GlobalRouteManager::PopulateRoutingTables () and RecomputeRoutingTables () are deprecated**
+- **GlobalRouteManager::PopulateRoutingTables () and RecomputeRoutingTables () are deprecated**
 
   This API has been moved to the helper API and the above functions will be removed in ns-3.6. The new API is:
 
@@ -2013,7 +1980,7 @@
   GlobalRouteManager::InitializeRoutes ();
   ```
 
-* **CalcChecksum attribute changes**
+- **CalcChecksum attribute changes**
 
   Four IPv4 `CalcChecksum` attributes (which enable the computation of checksums that are disabled by default) have been collapsed into one global value in class Node. These four calls:
 
@@ -2030,18 +1997,19 @@
   GlobalValue::Bind ("ChecksumEnabled", BooleanValue (true));
   ```
 
-* **CreateObject changes**
+- **CreateObject changes**
 
   `CreateObject` is now able to construct objects with a non-default constructor. If you used to pass attribute lists to `CreateObject`, you must now use `CreateObjectWithAttributes`.
 
-* **packet byte tags renaming**
-  * `Packet::AddTag` to `Packet::AddByteTag`
-  * `Packet::FindFirstMatchingTag` to `Packet::FindFirstMatchingByteTag`
-  * `Packet::RemoveAllTags` to `Packet::RemoveAllByteTags`
-  * `Packet::PrintTags` to `Packet::PrintByteTags`
-  * `Packet::GetTagIterator` to `Packet::GetByteTagIterator`
-
-* **`YansWifiPhyHelper::EnablePcap*` methods not static any more**
+- **packet byte tags renaming**
+
+  - `Packet::AddTag` to `Packet::AddByteTag`
+  - `Packet::FindFirstMatchingTag` to `Packet::FindFirstMatchingByteTag`
+  - `Packet::RemoveAllTags` to `Packet::RemoveAllByteTags`
+  - `Packet::PrintTags` to `Packet::PrintByteTags`
+  - `Packet::GetTagIterator` to `Packet::GetByteTagIterator`
+
+- **`YansWifiPhyHelper::EnablePcap*` methods not static any more**
 
   To accommodate the possibility of configuring the PCAP format used for wifi promiscuous mode traces, several methods of `YansWifiPhyHelper` had to be made non-static:
 
@@ -2060,7 +2028,7 @@
   +        void EnablePcapAll (std::string filename);
   ```
 
-* **Wifi Promisc Sniff interface modified**
+- **Wifi Promisc Sniff interface modified**
 
   To accommodate support for the radiotap and prism headers in PCAP traces, the interface for promiscuos mode sniff in the wifi device was changed. The new implementation was heavily inspired by the way the madwifi driver handles monitor mode. A distinction between TX and RX events is introduced, to account for the fact that different information is to be put in the radiotap/prism header (e.g., RSSI and noise make sense only for RX packets). The following are the relevant modifications to the WifiPhy class:
 
@@ -2081,7 +2049,7 @@
 
   In the above method, the isTx parameter is to be used to differentiate between TX and RX packets. For an example of how to implement these callbacks, see the implementation of PcapSniffTxEvent and PcapSniffRxEvent in `src/helper/yans-wifi-helper.cc`
 
-* **Routing decoupled from class Ipv4**
+- **Routing decoupled from class Ipv4**
 
   All calls of the form `Ipv4::AddHostRouteTo ()` etc. (i.e. to add static routes, both unicast and multicast) have been moved to a new class Ipv4StaticRouting. In addition, class Ipv4 now holds only one possible routing protocol; the previous way to add routing protocols (by ordered list of priority) has been moved to a new class Ipv4ListRouting. Class Ipv4 has a new minimal routing API (just to set and get the routing protocol):
 
@@ -2091,7 +2059,7 @@
   + virtual Ptr<Ipv4RoutingProtocol> GetRoutingProtocol (void) const = 0;
   ```
 
-* **class Ipv4RoutingProtocol is refactored**
+- **class Ipv4RoutingProtocol is refactored**
 
   The abstract base class `Ipv4RoutingProtocol` has been refactored to align with corresponding Linux Ipv4 routing architecture, and has been moved from `ipv4.h` to a new file `ipv4-routing-protocol.h`. The new methods (`RouteOutput ()` and `RouteInput ()`) are aligned with Linux `ip_route_output()` and `ip_route_input()`. However, the general nature of these calls (synchronous routing lookup for locally originated packets, and an asynchronous, callback-based lookup for forwarded packets) is still the same.
 
@@ -2113,11 +2081,11 @@
   +                          LocalDeliverCallback lcb, ErrorCallback ecb) = 0;
   ```
 
-* **previous class `Ipv4Route`, `Ipv4MulticastRoute` renamed; new classes with those same names added**
+- **previous class `Ipv4Route`, `Ipv4MulticastRoute` renamed; new classes with those same names added**
 
   The previous class `Ipv4Route` and `Ipv4MulticastRoute` are used by `Ipv4StaticRouting` and `Ipv4GlobalRouting` to record internal routing table entries, so they were renamed to class `Ipv4RoutingTableEntry` and `Ipv4MulticastRoutingTableEntry`, respectively. In their place, new class `Ipv4Route` and class `Ipv4MulticastRoute` have been added. These are reference-counted objects that are analogous to Linux struct rtable and struct `mfc_cache`, respectively, to achieve better compatibility with Linux routing architecture in the future.
 
-* **class Ipv4 address-to-interface mapping functions changed**
+- **class Ipv4 address-to-interface mapping functions changed**
 
   There was some general cleanup of functions that involve mappings from `Ipv4Address` to either `NetDevice` or Ipv4 interface index.
 
@@ -2133,7 +2101,7 @@
   - virtual uint32_t GetInterfaceByAddress (Ipv4Address addr, Ipv4Mask mask = Ipv4Mask("255.255.255.255"));
   ```
 
-* **class Ipv4 multicast join API deleted**
+- **class Ipv4 multicast join API deleted**
 
   The following methods are not really used in present form since IGMP is not being generated, so they have been removed (planned to be replaced by multicast socket-based calls in the future):
 
@@ -2142,7 +2110,7 @@
   - virtual void LeaveMulticastGroup (Ipv4Address origin, Ipv4Address group) = 0;
   ```
 
-* **Deconflict `NetDevice::ifIndex` and `Ipv4::ifIndex` (bug 85).**
+- **Deconflict `NetDevice::ifIndex` and `Ipv4::ifIndex` (bug 85).**
 
   All function parameters named `ifIndex` that refer to an Ipv4 interface are instead named `interface`.
 
@@ -2165,8 +2133,9 @@
   // (N.B. this function is not needed in the proposed Ipv4 routing refactoring)
   ```
 
-* **Allow multiple IPv4 addresses to be assigned to an interface (bug 188)**
-  * Add class Ipv4InterfaceAddress: This is a new class to resemble Linux's struct `in_ifaddr`. It holds IP addressing information, including mask, broadcast address, scope, whether primary or secondary, etc.
+- **Allow multiple IPv4 addresses to be assigned to an interface (bug 188)**
+
+  - Add class Ipv4InterfaceAddress: This is a new class to resemble Linux's struct `in_ifaddr`. It holds IP addressing information, including mask, broadcast address, scope, whether primary or secondary, etc.
 
   ```cpp
   + virtual uint32_t AddAddress (uint32_t interface, Ipv4InterfaceAddress address) = 0;
@@ -2174,7 +2143,7 @@
   + virtual uint32_t GetNAddresses (uint32_t interface) const = 0;
   ```
 
-  * Regarding legacy API usage, typically where you once did the following, using the public Ipv4 class interface (e.g.):
+  - Regarding legacy API usage, typically where you once did the following, using the public Ipv4 class interface (e.g.):
 
   ```cpp
   ipv4A->SetAddress (ifIndexA, Ipv4Address ("172.16.1.1"));
@@ -2188,14 +2157,14 @@
   ipv4A->AddAddress (ifIndexA, ipv4IfAddrA);
   ```
 
-  * At the helper API level, one often gets an address from an interface container. We preserve the legacy `GetAddress (uint32_t i)` but it is documented that this will return only the first (address index 0) address on the interface, if there are multiple such addresses. We provide also an overloaded variant for the multi-address case:
+  - At the helper API level, one often gets an address from an interface container. We preserve the legacy `GetAddress (uint32_t i)` but it is documented that this will return only the first (address index 0) address on the interface, if there are multiple such addresses. We provide also an overloaded variant for the multi-address case:
 
   ```cpp
   Ipv4Address Ipv4InterfaceContainer::GetAddress (uint32_t i);
   + Ipv4Address Ipv4InterfaceContainer::GetAddress (uint32_t i, uint32_t j);
   ```
 
-* **New WifiMacHelper objects**
+- **New WifiMacHelper objects**
 
   The type of wifi MAC is now set by two new specific helpers, `NqosWifiMacHelper` for non QoS MACs and `QosWifiMacHelper` for Qos MACs. They are passed as argument to `WifiHelper::Install` methods.
 
@@ -2214,110 +2183,107 @@
 
   See `src/helper/nqos-wifi-mac-helper.h` and `src/helper/qos-wifi-mac-helper.h` for more details.
 
-* **Remove `Mac48Address::IsMulticast`**
+- **Remove `Mac48Address::IsMulticast`**
 
   This method was considered buggy and unsafe to call. Its replacement is `Mac48Address::IsGroup`.
 
 ### Changed behavior
 
-* None for this release.
-
-Changes from ns-3.3 to ns-3.4
------------------------------
-
-### Changes to build system
-
-* A major option regarding the downloading and building of ns-3 has been added for ns-3.4 -- the ns-3-allinone feature. This allows a user to get the most common options for ns-3 downloaded and built with a minimum amount of trouble. See the ns-3 tutorial for a detailed explanation of how to use this new feature.
-* The build system now runs build items in parallel by default. This includes the regression tests.
-
-### New API
-
-* XML support has been added to the ConfigStore in `src/contrib/config-store.cc`
-* The ns-2 calendar queue scheduler option has been ported to `src/simulator`
-* A `ThreeLogDistancePropagationLossModel` has been added to `src/devices/wifi`
-* `ConstantAccelerationMobilityModel` in `src/mobility/constant-acceleration-mobility-model.h`
-* A new emulation mode is supported with the `TapBridge` net device (see `src/devices/tap-bridge`)
-* A new facility for naming ns-3 Objects is included (see `src/core/names.{cc,h}`)
-* Wifi multicast support has been added in `src/devices/wifi`
-
-### Changes to existing API
-
-* Some fairly significant changes have been made to the API of the random variable code. Please see the ns-3 manual and `src/core/random-variable.cc` for details.
-* The trace sources in the various NetDevice classes has been completely reworked to allow for a consistent set of trace sources across the devices. The names of the trace sources have been changed to provide some context with respect to the level at which the trace occurred. A new set of trace sources has been added which emulates the behavior of packet sniffers. These sources have been used to implement tcpdump- like functionality and are plumbed up into the helper classes. The user-visible changes are the trace source name changes and the ability to do promiscuous-mode pcap tracing via helpers. For further information regarding these changes, please see the ns-3 manual
-* `StaticMobilityModel` has been renamed `ConstantPositionMobilityModel` `StaticSpeedMobilityModel` has been renamed `ConstantVelocityMobilityModel`
-* The Callback templates have been extended to support more parameters. See `src/core/callback.h`
-* Many helper API have been changed to allow passing Object-based parameters as string names to ease working with the object name service.
-* The Config APIs now accept path segments that are names defined by the object name service.
-* Minor changes were made to make the system build under the Intel C++ compiler.
-* Trace hooks for association and deassociation to/from an access point were added to `src/devices/wifi/nqsta-wifi-mac.cc`
-
-### Changed behavior
-
-* The tracing system rework has introduced some significant changes in the behavior of some trace sources, specifically in the positioning of trace sources in the device code. For example, there were cases where the packet transmit trace source was hit before the packet was enqueued on the device transmit quueue. This now happens just before the packet is transmitted over the channel medium. The scope of the changes is too large to be included here. If you have concerns regarding trace semantics, please consult the net device documentation for details. As is usual, the ultimate source for documentation is the net device source code.
-
-Changes from ns-3.2 to ns-3.3
------------------------------
-
-### New API
-
-* ns-3 ABORT macros in `src/core/abort.h` `Config::MatchContainer` `ConstCast` and `DynamicCast` helper functions for `Ptr` casting `StarTopology` added to several topology helpers `NetDevice::IsBridge ()`
-* 17-11-2008; changeset [4c1c3f6bcd03](http://code.nsnam.org/ns-3-dev/rev/4c1c3f6bcd03)
-* The PppHeader previously defined in the point-to-point-net-device code has been made public.
-* 17-11-2008; changeset [16c2970a0344](http://code.nsnam.org/ns-3-dev/rev/16c2970a0344)
-* An emulated net device has been added as enabling technology for ns-3 emulation scenarios. See `src/devices/emu` and `examples/emu-udp-echo.cc` for details.
-* 17-11-2008; changeset [4222173d1e6d](http://code.nsnam.org/ns-3-dev/rev/4222173d1e6d)
-* Added method `InternetStackHelper::EnableAsciiChange` to allow allow a user to hook ascii trace to the drop trace events in `Ipv4L3Protocol` and `ArpL3Protocol`.
-
-### Changes to existing API
-
-* `NetDevice::MakeMulticastAddress()` was renamed to `NetDevice::GetMulticast()` and the original `GetMulticast()` removed
-* Socket API changes:
-  * return type of `SetDataSentCallback ()` changed from `bool` to `void`
-  * `Socket::Listen()` no longer takes a queueLimit argument
-* As part of the Wifi Phy rework, there have been several API changes at the low level and helper API level.
-* At the helper API level, the `WifiHelper` was split to three classes: a `WifiHelper`, a YansWifiChan`nel helper, and a`YansWifiPhy` helper. Some functions like Ascii and Pcap tracing functions were moved from class `WifiHelper` to class `YansWifiPhyHelper`.
-* At the low-level API, there have been a number of changes to make the Phy more modular:
-* `composite-propagation-loss-model.h` is removed
-* `DcfManager::NotifyCcaBusyStartNow()` has changed name
-* fragmentation related functions (e.g. `DcaTxop::GetNFragments()`) have changed API to account for some implementation changes
-* Interference helper and error rate model added
-* `JakesPropagationLossModel::GetLoss()` moved to `PropagationLoss` class
-* base class `WifiChannel` made abstract
-* `WifiNetDevice::SetChannel()` removed
-* a `WifiPhyState` helper class added
-* addition of the `YansWifiChannel` and `YansWifiPhy` classes
-* 17-11-2008; changeset [dacfd1f07538](http://code.nsnam.org/ns-3-dev/rev/dacfd1f07538)
-* Change attribute `RxErrorModel` to `ReceiveErrorModel` in `CsmaNetDevice` for consistency between devices.
-
-### Changed behavior
-
-* 17-11-2008; changeset [ed0dfce40459](http://code.nsnam.org/ns-3-dev/rev/ed0dfce40459)
-* Relax reasonableness testing in Ipv4AddressHelper::SetBase to allow the assignment of /32 addresses.
-* 17-11-2008; changeset [756887a9bbea](http://code.nsnam.org/ns-3-dev/rev/756887a9bbea)
-* Global routing supports bridge devices.
-
-Changes from ns-3.1 to ns-3.2
------------------------------
-
-### New API
-
-* 26-08-2008; changeset [5aa65b1ea001](http://code.nsnam.org/ns-3-dev/rev/5aa65b1ea001)
-* Add multithreaded and real-time simulator implementation. Allows for emulated net devices running in threads other than the main simulation thread to schedule events. Allows for pacing the simulation clock at 1x real-time.
-* 26-08-2008; changeset [c69779f5e51e](http://code.nsnam.org/ns-3-dev/rev/c69779f5e51e)
-* Add threading and synchronization primitives. Enabling technology for multithreaded simulator implementation.
+- None for this release.
+
+## Changes from ns-3.3 to ns-3.4
+
+### Changes to build system
+
+- A major option regarding the downloading and building of ns-3 has been added for ns-3.4 -- the ns-3-allinone feature. This allows a user to get the most common options for ns-3 downloaded and built with a minimum amount of trouble. See the ns-3 tutorial for a detailed explanation of how to use this new feature.
+- The build system now runs build items in parallel by default. This includes the regression tests.
+
+### New API
+
+- XML support has been added to the ConfigStore in `src/contrib/config-store.cc`
+- The ns-2 calendar queue scheduler option has been ported to `src/simulator`
+- A `ThreeLogDistancePropagationLossModel` has been added to `src/devices/wifi`
+- `ConstantAccelerationMobilityModel` in `src/mobility/constant-acceleration-mobility-model.h`
+- A new emulation mode is supported with the `TapBridge` net device (see `src/devices/tap-bridge`)
+- A new facility for naming ns-3 Objects is included (see `src/core/names.{cc,h}`)
+- Wifi multicast support has been added in `src/devices/wifi`
+
+### Changes to existing API
+
+- Some fairly significant changes have been made to the API of the random variable code. Please see the ns-3 manual and `src/core/random-variable.cc` for details.
+- The trace sources in the various NetDevice classes has been completely reworked to allow for a consistent set of trace sources across the devices. The names of the trace sources have been changed to provide some context with respect to the level at which the trace occurred. A new set of trace sources has been added which emulates the behavior of packet sniffers. These sources have been used to implement tcpdump- like functionality and are plumbed up into the helper classes. The user-visible changes are the trace source name changes and the ability to do promiscuous-mode pcap tracing via helpers. For further information regarding these changes, please see the ns-3 manual
+- `StaticMobilityModel` has been renamed `ConstantPositionMobilityModel` `StaticSpeedMobilityModel` has been renamed `ConstantVelocityMobilityModel`
+- The Callback templates have been extended to support more parameters. See `src/core/callback.h`
+- Many helper API have been changed to allow passing Object-based parameters as string names to ease working with the object name service.
+- The Config APIs now accept path segments that are names defined by the object name service.
+- Minor changes were made to make the system build under the Intel C++ compiler.
+- Trace hooks for association and deassociation to/from an access point were added to `src/devices/wifi/nqsta-wifi-mac.cc`
+
+### Changed behavior
+
+- The tracing system rework has introduced some significant changes in the behavior of some trace sources, specifically in the positioning of trace sources in the device code. For example, there were cases where the packet transmit trace source was hit before the packet was enqueued on the device transmit quueue. This now happens just before the packet is transmitted over the channel medium. The scope of the changes is too large to be included here. If you have concerns regarding trace semantics, please consult the net device documentation for details. As is usual, the ultimate source for documentation is the net device source code.
+
+## Changes from ns-3.2 to ns-3.3
+
+### New API
+
+- ns-3 ABORT macros in `src/core/abort.h` `Config::MatchContainer` `ConstCast` and `DynamicCast` helper functions for `Ptr` casting `StarTopology` added to several topology helpers `NetDevice::IsBridge ()`
+- 17-11-2008; changeset [4c1c3f6bcd03](http://code.nsnam.org/ns-3-dev/rev/4c1c3f6bcd03)
+- The PppHeader previously defined in the point-to-point-net-device code has been made public.
+- 17-11-2008; changeset [16c2970a0344](http://code.nsnam.org/ns-3-dev/rev/16c2970a0344)
+- An emulated net device has been added as enabling technology for ns-3 emulation scenarios. See `src/devices/emu` and `examples/emu-udp-echo.cc` for details.
+- 17-11-2008; changeset [4222173d1e6d](http://code.nsnam.org/ns-3-dev/rev/4222173d1e6d)
+- Added method `InternetStackHelper::EnableAsciiChange` to allow allow a user to hook ascii trace to the drop trace events in `Ipv4L3Protocol` and `ArpL3Protocol`.
+
+### Changes to existing API
+
+- `NetDevice::MakeMulticastAddress()` was renamed to `NetDevice::GetMulticast()` and the original `GetMulticast()` removed
+- Socket API changes:
+  - return type of `SetDataSentCallback ()` changed from `bool` to `void`
+  - `Socket::Listen()` no longer takes a queueLimit argument
+- As part of the Wifi Phy rework, there have been several API changes at the low level and helper API level.
+- At the helper API level, the `WifiHelper` was split to three classes: a `WifiHelper`, a YansWifiChan`nel helper, and a`YansWifiPhy`helper. Some functions like Ascii and Pcap tracing functions were moved from class`WifiHelper`to class`YansWifiPhyHelper`.
+- At the low-level API, there have been a number of changes to make the Phy more modular:
+- `composite-propagation-loss-model.h` is removed
+- `DcfManager::NotifyCcaBusyStartNow()` has changed name
+- fragmentation related functions (e.g. `DcaTxop::GetNFragments()`) have changed API to account for some implementation changes
+- Interference helper and error rate model added
+- `JakesPropagationLossModel::GetLoss()` moved to `PropagationLoss` class
+- base class `WifiChannel` made abstract
+- `WifiNetDevice::SetChannel()` removed
+- a `WifiPhyState` helper class added
+- addition of the `YansWifiChannel` and `YansWifiPhy` classes
+- 17-11-2008; changeset [dacfd1f07538](http://code.nsnam.org/ns-3-dev/rev/dacfd1f07538)
+- Change attribute `RxErrorModel` to `ReceiveErrorModel` in `CsmaNetDevice` for consistency between devices.
+
+### Changed behavior
+
+- 17-11-2008; changeset [ed0dfce40459](http://code.nsnam.org/ns-3-dev/rev/ed0dfce40459)
+- Relax reasonableness testing in Ipv4AddressHelper::SetBase to allow the assignment of /32 addresses.
+- 17-11-2008; changeset [756887a9bbea](http://code.nsnam.org/ns-3-dev/rev/756887a9bbea)
+- Global routing supports bridge devices.
+
+## Changes from ns-3.1 to ns-3.2
+
+### New API
+
+- 26-08-2008; changeset [5aa65b1ea001](http://code.nsnam.org/ns-3-dev/rev/5aa65b1ea001)
+- Add multithreaded and real-time simulator implementation. Allows for emulated net devices running in threads other than the main simulation thread to schedule events. Allows for pacing the simulation clock at 1x real-time.
+- 26-08-2008; changeset [c69779f5e51e](http://code.nsnam.org/ns-3-dev/rev/c69779f5e51e)
+- Add threading and synchronization primitives. Enabling technology for multithreaded simulator implementation.
 
 ### New API in existing classes
 
-* 01-08-2008; changeset [a18520551cdf](http://code.nsnam.org/ns-3-dev/rev/a18520551cdf)
-* class `ArpCache` has two new attributes: `MaxRetries` and a `Drop` trace. It also has some new public methods but these are mostly for internal use.
-
-### Changes to existing API
-
-* 05-09-2008; changeset [aa1fb0f43571](http://code.nsnam.org/ns-3-dev/rev/aa1fb0f43571)
-* Change naming of MTU and packet size attributes in CSMA and Point-to-Point devices
+- 01-08-2008; changeset [a18520551cdf](http://code.nsnam.org/ns-3-dev/rev/a18520551cdf)
+- class `ArpCache` has two new attributes: `MaxRetries` and a `Drop` trace. It also has some new public methods but these are mostly for internal use.
+
+### Changes to existing API
+
+- 05-09-2008; changeset [aa1fb0f43571](http://code.nsnam.org/ns-3-dev/rev/aa1fb0f43571)
+- Change naming of MTU and packet size attributes in CSMA and Point-to-Point devices
   After much discussion it was decided that the preferred way to think about the different senses of transmission units and encapsulations was to call the MAC MTU simply MTU and to use the overall packet size as the PHY-level attribute of interest. See the Doxygen of CsmaNetDevice::SetFrameSize and PointToPointNetDevice::SetFrameSize for a detailed description.
-* 25-08-2008; changeset [e5ab96db540e](http://code.nsnam.org/ns-3-dev/rev/e5ab96db540e)
-* bug 273: constify packet pointers.
+- 25-08-2008; changeset [e5ab96db540e](http://code.nsnam.org/ns-3-dev/rev/e5ab96db540e)
+- bug 273: constify packet pointers.
   The normal and the promiscuous receive callbacks of the NetDevice API have been changed from:
 
   ```cpp
@@ -2336,12 +2302,12 @@
 
   to avoid the kind of bugs reported in [bug 273](http://www.nsnam.org/bugzilla/show_bug.cgi?id=273). Users who implement a subclass of the `NetDevice` base class need to change the signature of their `SetReceiveCallback` and `SetPromiscReceiveCallback` methods.
 
-* 04-08-2008; changeset [cba7b2b80fe8](http://code.nsnam.org/ns-3-dev/rev/cba7b2b80fe8)
-* Cleanup of MTU confusion and initialization in `CsmaNetDevice`
+- 04-08-2008; changeset [cba7b2b80fe8](http://code.nsnam.org/ns-3-dev/rev/cba7b2b80fe8)
+- Cleanup of MTU confusion and initialization in `CsmaNetDevice`
   The MTU of the `CsmaNetDevice` defaulted to 65535. This did not correspond with the expected MTU found in Ethernet-like devices. Also there was not clear documentation regarding which MTU was being set. There are two MTU here, one at the MAC level and one at the PHY level. We split out the MTU setting to make this more clear and set the default PHY level MTU to 1500 to be more like Ethernet. The encapsulation mode defaults to LLC/SNAP which then puts the MAC level MTU at 1492 by default. We allow users to now set the encapsulation mode, MAC MTU and PHY MTU while keeping the three values consistent. See the Doxygen of `CsmaNetDevice::SetMaxPayloadLength` for a detailed description of the issues and solution.
 
-* 21-07-2008; changeset [99698bc858e8](http://code.nsnam.org/ns-3-dev/rev/99698bc858e8)
-* class NetDevice has added a pure virtual method that must be implemented by all subclasses:
+- 21-07-2008; changeset [99698bc858e8](http://code.nsnam.org/ns-3-dev/rev/99698bc858e8)
+- class NetDevice has added a pure virtual method that must be implemented by all subclasses:
 
   ```cpp
   virtual void SetPromiscReceiveCallback (PromiscReceiveCallback cb) = 0;
@@ -2359,8 +2325,8 @@
 
   To implement this properly, consult the `CsmaNetDevice` for examples of when the `m_promiscRxCallback` is called.
 
-* 03-07-2008; changeset [d5f8e5fae1c6](http://code.nsnam.org/ns-3-dev/rev/d5f8e5fae1c6)
-* Miscellaneous cleanup of Udp Helper API, to fix bug 234
+- 03-07-2008; changeset [d5f8e5fae1c6](http://code.nsnam.org/ns-3-dev/rev/d5f8e5fae1c6)
+- Miscellaneous cleanup of Udp Helper API, to fix bug 234
 
   ```cpp
   class UdpEchoServerHelper
@@ -2386,9 +2352,9 @@
   ApplicationContainer Install (NodeContainer c);
   ```
 
-* 03-07-2008; changeset [3cdd9d60f7c7](http://code.nsnam.org/ns-3-dev/rev/3cdd9d60f7c7)
-* Rename all instances method names using `Set..Parameter` to `Set..Attribute` (bug 232)
-* How to fix your code: Any use of helper API that was using a method `Set...Parameter()` should be changed to read `Set...Attribute()`. e.g.,
+- 03-07-2008; changeset [3cdd9d60f7c7](http://code.nsnam.org/ns-3-dev/rev/3cdd9d60f7c7)
+- Rename all instances method names using `Set..Parameter` to `Set..Attribute` (bug 232)
+- How to fix your code: Any use of helper API that was using a method `Set...Parameter()` should be changed to read `Set...Attribute()`. e.g.,
 
   ```cpp
   - csma.SetChannelParameter ("DataRate", DataRateValue (5000000));
@@ -2399,16 +2365,16 @@
 
 ### Changed behavior
 
-* 07-09-2008; changeset [5d836ab1523b](http://code.nsnam.org/ns-3-dev/rev/5d836ab1523b)
-* Implement a finite receive buffer for TCP
+- 07-09-2008; changeset [5d836ab1523b](http://code.nsnam.org/ns-3-dev/rev/5d836ab1523b)
+- Implement a finite receive buffer for TCP
   The native TCP model in TcpSocketImpl did not support a finite receive buffer. This changeset adds the following functionality in this regard:
-* Being able to set the receiver buffer size through the attributes system.
-* This receiver buffer size is now correctly exported in the TCP header as the advertised window. Prior to this changeset, the TCP header advertised window was set to the maximum size of 2^16 bytes. window
-* The aforementioned window size is correctly used for flow control, i.e. the sending TCP will not send more data than available space in the receiver's buffer.
-* In the case of a receiver window collapse, when a advertised zero-window packet is received, the sender enters the persist probing state in which it sends probe packets with one payload byte at exponentially backed-off intervals up to 60s. The receiver will continue to send advertised zero-window ACKs of the old data so long as the receiver buffer remains full. When the receiver window clears up due to an application read, the TCP will finally ACK the probe byte, and update its advertised window appropriately.
+- Being able to set the receiver buffer size through the attributes system.
+- This receiver buffer size is now correctly exported in the TCP header as the advertised window. Prior to this changeset, the TCP header advertised window was set to the maximum size of 2^16 bytes. window
+- The aforementioned window size is correctly used for flow control, i.e. the sending TCP will not send more data than available space in the receiver's buffer.
+- In the case of a receiver window collapse, when a advertised zero-window packet is received, the sender enters the persist probing state in which it sends probe packets with one payload byte at exponentially backed-off intervals up to 60s. The receiver will continue to send advertised zero-window ACKs of the old data so long as the receiver buffer remains full. When the receiver window clears up due to an application read, the TCP will finally ACK the probe byte, and update its advertised window appropriately.
   See [bug 239](http://www.nsnam.org/bugzilla/show_bug.cgi?id=239) for more.
-* 07-09-2008; changeset [7afa66c2b291](http://code.nsnam.org/ns-3-dev/rev/7afa66c2b291)
-* Add correct FIN exchange behavior during TCP closedown
+- 07-09-2008; changeset [7afa66c2b291](http://code.nsnam.org/ns-3-dev/rev/7afa66c2b291)
+- Add correct FIN exchange behavior during TCP closedown
   The behavior of the native TcpSocketImpl TCP model was such that the final FIN exchange was not correct, i.e. calling Socket::Close didn't send a FIN packet, and even if it had, the ACK never came back, and even if it had, the ACK would have incorrect sequence number. All these various problems have been addressed by this changeset. See [bug 242](http://www.nsnam.org/bugzilla/show_bug.cgi?id=242) for more.
-* 28-07-2008; changeset [6f68f1044df1](http://code.nsnam.org/ns-3-dev/rev/6f68f1044df1)
-  * OLSR: HELLO messages hold time changed to `3*hello` interval from hello interval. This is an important bug fix as hold time == refresh time was never intentional, as it leads to instability in neighbor detection.+- 28-07-2008; changeset [6f68f1044df1](http://code.nsnam.org/ns-3-dev/rev/6f68f1044df1)
+  - OLSR: HELLO messages hold time changed to `3*hello` interval from hello interval. This is an important bug fix as hold time == refresh time was never intentional, as it leads to instability in neighbor detection.