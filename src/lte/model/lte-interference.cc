--- conflicted
+++ resolved
@@ -78,9 +78,17 @@
       m_rxSignal = rxPsd->Copy ();
       m_lastChangeTime = Now ();
       m_receiving = true;
+      for (std::list<Ptr<LteSinrChunkProcessor> >::const_iterator it = m_rsPowerChunkProcessorList.begin (); it != m_rsPowerChunkProcessorList.end (); ++it)
+        {
+          (*it)->Start ();
+        }
       for (std::list<Ptr<LteSinrChunkProcessor> >::const_iterator it = m_sinrChunkProcessorList.begin (); it != m_sinrChunkProcessorList.end (); ++it)
         {
           (*it)->Start (); 
+        }
+      for (std::list<Ptr<LteSinrChunkProcessor> >::const_iterator it = m_interfChunkProcessorList.begin (); it != m_interfChunkProcessorList.end (); ++it)
+        {
+          (*it)->Start ();
         }
     }
   else
@@ -99,17 +107,7 @@
 LteInterference::EndRx ()
 {
   NS_LOG_FUNCTION (this);
-<<<<<<< HEAD
   if (m_receiving != true)
-=======
-  ConditionallyEvaluateChunk ();
-  m_receiving = false;
-  for (std::list<Ptr<LteSinrChunkProcessor> >::const_iterator it = m_rsPowerChunkProcessorList.begin (); it != m_rsPowerChunkProcessorList.end (); ++it)
-    {
-      (*it)->End ();
-    }
-  for (std::list<Ptr<LteSinrChunkProcessor> >::const_iterator it = m_sinrChunkProcessorList.begin (); it != m_sinrChunkProcessorList.end (); ++it)
->>>>>>> 204ddb28
     {
       NS_LOG_INFO ("EndRx was already evaluated or RX was aborted");
     }
@@ -117,6 +115,10 @@
     {
       ConditionallyEvaluateChunk ();
       m_receiving = false;
+      for (std::list<Ptr<LteSinrChunkProcessor> >::const_iterator it = m_rsPowerChunkProcessorList.begin (); it != m_rsPowerChunkProcessorList.end (); ++it)
+        {
+          (*it)->End ();
+        }
       for (std::list<Ptr<LteSinrChunkProcessor> >::const_iterator it = m_sinrChunkProcessorList.begin (); it != m_sinrChunkProcessorList.end (); ++it)
         {
           (*it)->End (); 
@@ -194,14 +196,10 @@
         {
           (*it)->EvaluateSinrChunk (sinr, duration);
         }
-<<<<<<< HEAD
-=======
       for (std::list<Ptr<LteSinrChunkProcessor> >::const_iterator it = m_rsPowerChunkProcessorList.begin (); it != m_rsPowerChunkProcessorList.end (); ++it)
         {
           (*it)->EvaluateSinrChunk (*m_rxSignal, duration);
         }
-
->>>>>>> 204ddb28
       for (std::list<Ptr<LteSinrChunkProcessor> >::const_iterator it = m_interfChunkProcessorList.begin (); it != m_interfChunkProcessorList.end (); ++it)
         {
           NS_LOG_DEBUG (this << "ConditionallyEvaluateChunk INTERF ");
