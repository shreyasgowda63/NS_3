/* -*- Mode:C++; c-file-style:"gnu"; indent-tabs-mode:nil; -*- */
/*
 * Copyright (c) 2010 TELEMATICS LAB, DEE - Politecnico di Bari
 *
 * This program is free software; you can redistribute it and/or modify
 * it under the terms of the GNU General Public License version 2 as
 * published by the Free Software Foundation;
 *
 * This program is distributed in the hope that it will be useful,
 * but WITHOUT ANY WARRANTY; without even the implied warranty of
 * MERCHANTABILITY or FITNESS FOR A PARTICULAR PURPOSE.  See the
 * GNU General Public License for more details.
 *
 * You should have received a copy of the GNU General Public License
 * along with this program; if not, write to the Free Software
 * Foundation, Inc., 59 Temple Place, Suite 330, Boston, MA  02111-1307  USA
 *
 * Author: Giuseppe Piro  <g.piro@poliba.it>
 *         Marco Miozzo <marco.miozzo@cttc.es>
 *         Nicola Baldo <nbaldo@cttc.es>
 */

#include <ns3/object-factory.h>
#include <ns3/log.h>
#include <cmath>
#include <ns3/simulator.h>
#include <ns3/double.h>
#include "lte-ue-phy.h"
#include "lte-enb-phy.h"
#include "lte-net-device.h"
#include "lte-ue-net-device.h"
#include "lte-enb-net-device.h"
#include "lte-spectrum-value-helper.h"
#include "lte-amc.h"
#include "lte-ue-mac.h"
#include "ff-mac-common.h"
#include "lte-sinr-chunk-processor.h"
#include <ns3/lte-common.h>
#include <ns3/pointer.h>

NS_LOG_COMPONENT_DEFINE ("LteUePhy");

namespace ns3 {




// duration of data portion of UL subframe
// = TTI - 1 symbol for SRS - 1ns as margin to avoid overlapping simulator events
// (symbol duration in nanoseconds = TTI / 14 (rounded))
// in other words, duration of data portion of UL subframe = TTI*(13/14) -1ns
static const Time UL_DATA_DURATION = NanoSeconds (1e6 - 71429 - 1); 

// delay from subframe start to transmission of SRS 
// = TTI - 1 symbol for SRS 
static const Time UL_SRS_DELAY_FROM_SUBFRAME_START = NanoSeconds (1e6 - 71429); 




////////////////////////////////////////
// member SAP forwarders
////////////////////////////////////////


class UeMemberLteUePhySapProvider : public LteUePhySapProvider
{
public:
  UeMemberLteUePhySapProvider (LteUePhy* phy);

  // inherited from LtePhySapProvider
  virtual void SendMacPdu (Ptr<Packet> p);
  virtual void SendLteControlMessage (Ptr<LteControlMessage> msg);
  virtual void SendRachPreamble (uint32_t prachId, uint32_t raRnti);

private:
  LteUePhy* m_phy;
};

UeMemberLteUePhySapProvider::UeMemberLteUePhySapProvider (LteUePhy* phy) : m_phy (phy)
{

}

void
UeMemberLteUePhySapProvider::SendMacPdu (Ptr<Packet> p)
{
  m_phy->DoSendMacPdu (p);
}

void
UeMemberLteUePhySapProvider::SendLteControlMessage (Ptr<LteControlMessage> msg)
{
  m_phy->DoSendLteControlMessage (msg);
}

void
UeMemberLteUePhySapProvider::SendRachPreamble (uint32_t prachId, uint32_t raRnti)
{
  m_phy->DoSendRachPreamble (prachId, raRnti);
}


////////////////////////////////////////
// LteUePhy methods
////////////////////////////////////////


NS_OBJECT_ENSURE_REGISTERED (LteUePhy);


LteUePhy::LteUePhy ()
{
  NS_LOG_FUNCTION (this);
  NS_FATAL_ERROR ("This constructor should not be called");
}

LteUePhy::LteUePhy (Ptr<LteSpectrumPhy> dlPhy, Ptr<LteSpectrumPhy> ulPhy)
  : LtePhy (dlPhy, ulPhy),
    m_p10CqiPeriocity (MilliSeconds (1)),  // ideal behavior  
    m_a30CqiPeriocity (MilliSeconds (1)),  // ideal behavior
    m_uePhySapUser (0),
    m_ueCphySapUser (0),
    m_rsReceivedPowerUpdated (false),
    m_rsrpSinrSampleCounter (0)
{
  m_amc = CreateObject <LteAmc> ();
  m_uePhySapProvider = new UeMemberLteUePhySapProvider (this);
  m_ueCphySapProvider = new MemberLteUeCphySapProvider<LteUePhy> (this);
  m_macChTtiDelay = UL_PUSCH_TTIS_DELAY;
  
  NS_ASSERT_MSG (Simulator::Now ().GetNanoSeconds () == 0,
                 "Cannot create UE devices after simulation started");
  Simulator::ScheduleNow (&LteUePhy::SubframeIndication, this, 1, 1);

  DoReset ();
}


LteUePhy::~LteUePhy ()
{
  m_txModeGain.clear ();
}

void
LteUePhy::DoDispose ()
{
  NS_LOG_FUNCTION (this);
  delete m_uePhySapProvider;
  delete m_ueCphySapProvider;
  LtePhy::DoDispose ();
}



TypeId
LteUePhy::GetTypeId (void)
{
  static TypeId tid = TypeId ("ns3::LteUePhy")
    .SetParent<LtePhy> ()
    .AddConstructor<LteUePhy> ()
    .AddAttribute ("TxPower",
                   "Transmission power in dBm",
                   DoubleValue (10.0),
                   MakeDoubleAccessor (&LteUePhy::SetTxPower, 
                                       &LteUePhy::GetTxPower),
                   MakeDoubleChecker<double> ())
    .AddAttribute ("NoiseFigure",
                   "Loss (dB) in the Signal-to-Noise-Ratio due to non-idealities in the receiver."
                   " According to Wikipedia (http://en.wikipedia.org/wiki/Noise_figure), this is "
                   "\"the difference in decibels (dB) between"
                   " the noise output of the actual receiver to the noise output of an "
                   " ideal receiver with the same overall gain and bandwidth when the receivers "
                   " are connected to sources at the standard noise temperature T0.\" "
                   "In this model, we consider T0 = 290K.",
                   DoubleValue (9.0),
                   MakeDoubleAccessor (&LteUePhy::SetNoiseFigure, 
                                       &LteUePhy::GetNoiseFigure),
                   MakeDoubleChecker<double> ())
    .AddAttribute ("TxMode1Gain",
                  "Transmission mode 1 gain in dB",
                  DoubleValue (0.0),
                   MakeDoubleAccessor (&LteUePhy::SetTxMode1Gain                       ),
                  MakeDoubleChecker<double> ())
    .AddAttribute ("TxMode2Gain",
                    "Transmission mode 2 gain in dB",
                    DoubleValue (4.2),
                   MakeDoubleAccessor (&LteUePhy::SetTxMode2Gain                       ),
                    MakeDoubleChecker<double> ())
    .AddAttribute ("TxMode3Gain",
                    "Transmission mode 3 gain in dB",
                    DoubleValue (-2.8),
                   MakeDoubleAccessor (&LteUePhy::SetTxMode3Gain                       ),
                    MakeDoubleChecker<double> ())
    .AddAttribute ("TxMode4Gain",
                    "Transmission mode 4 gain in dB",
                    DoubleValue (0.0),
                   MakeDoubleAccessor (&LteUePhy::SetTxMode4Gain                       ),
                    MakeDoubleChecker<double> ())
    .AddAttribute ("TxMode5Gain",
                  "Transmission mode 5 gain in dB",
                  DoubleValue (0.0),
                   MakeDoubleAccessor (&LteUePhy::SetTxMode5Gain                       ),
                  MakeDoubleChecker<double> ())
    .AddAttribute ("TxMode6Gain",
                    "Transmission mode 6 gain in dB",
                    DoubleValue (0.0),
                   MakeDoubleAccessor (&LteUePhy::SetTxMode6Gain                       ),
                    MakeDoubleChecker<double> ())
    .AddAttribute ("TxMode7Gain",
                  "Transmission mode 7 gain in dB",
                  DoubleValue (0.0),
                   MakeDoubleAccessor (&LteUePhy::SetTxMode7Gain                       ),
                  MakeDoubleChecker<double> ())
    .AddTraceSource ("ReportCurrentCellRsrpSinr",
                     "RSRP and SINR statistics.",
                     MakeTraceSourceAccessor (&LteUePhy::m_reportCurrentCellRsrpSinrTrace))
    .AddAttribute ("RsrpSinrSamplePeriod",
                   "The sampling period for reporting RSRP-SINR stats (default value 1)",
                   UintegerValue (1),
                   MakeUintegerAccessor (&LteUePhy::m_rsrpSinrSamplePeriod),
                   MakeUintegerChecker<uint16_t> ())
    .AddTraceSource ("UlPhyTransmission",
                     "DL transmission PHY layer statistics.",
                     MakeTraceSourceAccessor (&LteUePhy::m_ulPhyTransmission))
    .AddAttribute ("DlSpectrumPhy",
                   "The downlink LteSpectrumPhy associated to this LtePhy",
                   TypeId::ATTR_GET,
                   PointerValue (),
                   MakePointerAccessor (&LteUePhy::GetDlSpectrumPhy),
                   MakePointerChecker <LteSpectrumPhy> ())
    .AddAttribute ("UlSpectrumPhy",
                   "The uplink LteSpectrumPhy associated to this LtePhy",
                   TypeId::ATTR_GET,
                   PointerValue (),
                   MakePointerAccessor (&LteUePhy::GetUlSpectrumPhy),
                   MakePointerChecker <LteSpectrumPhy> ())
  ;
  return tid;
}

void
LteUePhy::DoStart ()
{
  NS_LOG_FUNCTION (this);
  LtePhy::DoStart ();
}

void
LteUePhy::SetLteUePhySapUser (LteUePhySapUser* s)
{
  NS_LOG_FUNCTION (this);
  m_uePhySapUser = s;
}

LteUePhySapProvider*
LteUePhy::GetLteUePhySapProvider ()
{
  NS_LOG_FUNCTION (this);
  return (m_uePhySapProvider);
}


void
LteUePhy::SetLteUeCphySapUser (LteUeCphySapUser* s)
{
  NS_LOG_FUNCTION (this);
  m_ueCphySapUser = s;
}

LteUeCphySapProvider*
LteUePhy::GetLteUeCphySapProvider ()
{
  NS_LOG_FUNCTION (this);
  return (m_ueCphySapProvider);
}

void
LteUePhy::SetNoiseFigure (double nf)
{
  NS_LOG_FUNCTION (this << nf);
  m_noiseFigure = nf;
}

double
LteUePhy::GetNoiseFigure () const
{
  NS_LOG_FUNCTION (this);
  return m_noiseFigure;
}

void
LteUePhy::SetTxPower (double pow)
{
  NS_LOG_FUNCTION (this << pow);
  m_txPower = pow;
}

double
LteUePhy::GetTxPower () const
{
  NS_LOG_FUNCTION (this);
  return m_txPower;
}


uint8_t
LteUePhy::GetMacChDelay (void) const
{
  return (m_macChTtiDelay);
}

Ptr<LteSpectrumPhy>
LteUePhy::GetDlSpectrumPhy () const
{
  return m_downlinkSpectrumPhy;
}

Ptr<LteSpectrumPhy>
LteUePhy::GetUlSpectrumPhy () const
{
  return m_uplinkSpectrumPhy;
}

void
LteUePhy::DoSendMacPdu (Ptr<Packet> p)
{
  NS_LOG_FUNCTION (this);

  SetMacPdu (p);
}


void
LteUePhy::PhyPduReceived (Ptr<Packet> p)
{
  m_uePhySapUser->ReceivePhyPdu (p);
}

void
LteUePhy::SetSubChannelsForTransmission (std::vector <int> mask)
{
  NS_LOG_FUNCTION (this);

  m_subChannelsForTransmission = mask;

  Ptr<SpectrumValue> txPsd = CreateTxPowerSpectralDensity ();
  m_uplinkSpectrumPhy->SetTxPowerSpectralDensity (txPsd);
}


void
LteUePhy::SetSubChannelsForReception (std::vector <int> mask)
{
  NS_LOG_FUNCTION (this);
  m_subChannelsForReception = mask;
}


std::vector <int>
LteUePhy::GetSubChannelsForTransmission ()
{
  NS_LOG_FUNCTION (this);
  return m_subChannelsForTransmission;
}


std::vector <int>
LteUePhy::GetSubChannelsForReception ()
{
  NS_LOG_FUNCTION (this);
  return m_subChannelsForReception;
}


Ptr<SpectrumValue>
LteUePhy::CreateTxPowerSpectralDensity ()
{
  NS_LOG_FUNCTION (this);
  LteSpectrumValueHelper psdHelper;
  Ptr<SpectrumValue> psd = psdHelper.CreateTxPowerSpectralDensity (m_ulEarfcn, m_ulBandwidth, m_txPower, GetSubChannelsForTransmission ());

  return psd;
}

void
LteUePhy::GenerateCtrlCqiReport (const SpectrumValue& sinr)
{
  NS_LOG_FUNCTION (this);

  if (!(m_dlConfigured && m_ulConfigured))
    {
      return;
    }

  // check periodic wideband CQI
  if (Simulator::Now () > m_p10CqiLast + m_p10CqiPeriocity)
    {
      Ptr<LteUeNetDevice> thisDevice = GetDevice ()->GetObject<LteUeNetDevice> ();
      Ptr<DlCqiLteControlMessage> msg = CreateDlCqiFeedbackMessage (sinr);
      if (msg)
        {
          DoSendLteControlMessage (msg);
        }
      m_p10CqiLast = Simulator::Now ();
    }
  // check aperiodic high-layer configured subband CQI
  if  (Simulator::Now () > m_a30CqiLast + m_a30CqiPeriocity)
    {
      Ptr<LteUeNetDevice> thisDevice = GetDevice ()->GetObject<LteUeNetDevice> ();
      Ptr<DlCqiLteControlMessage> msg = CreateDlCqiFeedbackMessage (sinr);
      if (msg)
        {
          DoSendLteControlMessage (msg);
        }
      m_a30CqiLast = Simulator::Now ();
    }
}

void
LteUePhy::GenerateDataCqiReport (const SpectrumValue& sinr)
{
  // Not used by UE, CQI are based only on RS
}

void
LteUePhy::ReportInterference (const SpectrumValue& interf)
{
  // Currently not used by UE
}

void
LteUePhy::ReportRsReceivedPower (const SpectrumValue& power)
{
  NS_LOG_FUNCTION (this << power);
  m_rsReceivedPowerUpdated = true;
  m_rsReceivedPower = power;  
}



Ptr<DlCqiLteControlMessage>
LteUePhy::CreateDlCqiFeedbackMessage (const SpectrumValue& sinr)
{
  NS_LOG_FUNCTION (this);

  if (m_rnti == 0)
    {
      // abort method, the UE is still not registered
      return (0);
    }
  
  // apply transmission mode gain
  NS_ASSERT (m_transmissionMode < m_txModeGain.size ());
  SpectrumValue newSinr = sinr;
  newSinr *= m_txModeGain.at (m_transmissionMode);

  m_rsrpSinrSampleCounter++;
  if (m_rsrpSinrSampleCounter==m_rsrpSinrSamplePeriod)
    {
      NS_ASSERT_MSG (m_rsReceivedPowerUpdated, " RS received power info obsolete");
      // RSRP evaluated as averaged received power among RBs
      double sum = 0.0;
      uint8_t rbNum = 0;
      Values::const_iterator it;
      for (it = m_rsReceivedPower.ConstValuesBegin (); it != m_rsReceivedPower.ConstValuesEnd (); it++)
        {
          sum += (*it);
          rbNum++;
        }
      double rsrp = sum / (double)rbNum;
      // averaged SINR among RBs
      for (it = sinr.ConstValuesBegin (); it != sinr.ConstValuesEnd (); it++)
        {
          sum += (*it);
          rbNum++;
        }
      double avSinr = sum / (double)rbNum;
      NS_LOG_INFO (this << " cellId " << m_cellId << " rnti " << m_rnti << " RSRP " << rsrp << " SINR " << avSinr);
 
      m_reportCurrentCellRsrpSinrTrace (m_cellId, m_rnti, rsrp, avSinr);
      m_rsrpSinrSampleCounter = 0;
    }



  // CREATE DlCqiLteControlMessage
  Ptr<DlCqiLteControlMessage> msg = Create<DlCqiLteControlMessage> ();
  CqiListElement_s dlcqi;
  std::vector<int> cqi;
  if (Simulator::Now () > m_p10CqiLast + m_p10CqiPeriocity)
    {
      cqi = m_amc->CreateCqiFeedbacks (newSinr, m_dlBandwidth);
      
      int nLayer = TransmissionModesLayers::TxMode2LayerNum (m_transmissionMode);
      int nbSubChannels = cqi.size ();
      double cqiSum = 0.0;
      int activeSubChannels = 0;
      // average the CQIs of the different RBs
      for (int i = 0; i < nbSubChannels; i++)
        {
          if (cqi.at (i) != -1)
            {
              cqiSum += cqi.at (i);
              activeSubChannels++;
            }
          NS_LOG_DEBUG (this << " subch " << i << " cqi " <<  cqi.at (i));
        }
      dlcqi.m_rnti = m_rnti;
      dlcqi.m_ri = 1; // not yet used
      dlcqi.m_cqiType = CqiListElement_s::P10; // Peridic CQI using PUCCH wideband
      NS_ASSERT_MSG (nLayer > 0, " nLayer negative");
      NS_ASSERT_MSG (nLayer < 3, " nLayer limit is 2s");
      for (int i = 0; i < nLayer; i++)
        {
          if (activeSubChannels > 0)
            {
              dlcqi.m_wbCqi.push_back ((uint16_t) cqiSum / activeSubChannels);
            }
          else
            {
              // approximate with the worst case -> CQI = 1
              dlcqi.m_wbCqi.push_back (1);
            }
        }
      //NS_LOG_DEBUG (this << " Generate P10 CQI feedback " << (uint16_t) cqiSum / activeSubChannels);
      dlcqi.m_wbPmi = 0; // not yet used
      // dl.cqi.m_sbMeasResult others CQI report modes: not yet implemented
    }
  else if (Simulator::Now () > m_a30CqiLast + m_a30CqiPeriocity)
    {
      cqi = m_amc->CreateCqiFeedbacks (newSinr, GetRbgSize ());
      int nLayer = TransmissionModesLayers::TxMode2LayerNum (m_transmissionMode);
      int nbSubChannels = cqi.size ();
      int rbgSize = GetRbgSize ();
      double cqiSum = 0.0;
      int cqiNum = 0;
      SbMeasResult_s rbgMeas;
      //NS_LOG_DEBUG (this << " Create A30 CQI feedback, RBG " << rbgSize << " cqiNum " << nbSubChannels << " band "  << (uint16_t)m_dlBandwidth);
      for (int i = 0; i < nbSubChannels; i++)
        {
          if (cqi.at (i) != -1)
            {
              cqiSum += cqi.at (i);
            }
          // else "nothing" no CQI is treated as CQI = 0 (worst case scenario)
          cqiNum++;
          if (cqiNum == rbgSize)
            {
              // average the CQIs of the different RBGs
              //NS_LOG_DEBUG (this << " RBG CQI "  << (uint16_t) cqiSum / rbgSize);
              HigherLayerSelected_s hlCqi;
              hlCqi.m_sbPmi = 0; // not yet used
              for (int i = 0; i < nLayer; i++)
                {
                  hlCqi.m_sbCqi.push_back ((uint16_t) cqiSum / rbgSize);
                }
              rbgMeas.m_higherLayerSelected.push_back (hlCqi);
              cqiSum = 0.0;
              cqiNum = 0;
            }
        }
      dlcqi.m_rnti = m_rnti;
      dlcqi.m_ri = 1; // not yet used
      dlcqi.m_cqiType = CqiListElement_s::A30; // Aperidic CQI using PUSCH
      //dlcqi.m_wbCqi.push_back ((uint16_t) cqiSum / nbSubChannels);
      dlcqi.m_wbPmi = 0; // not yet used
      dlcqi.m_sbMeasResult = rbgMeas;
    }

  msg->SetDlCqi (dlcqi);
  return msg;
}



void
LteUePhy::DoSendLteControlMessage (Ptr<LteControlMessage> msg)
{
  NS_LOG_FUNCTION (this << msg);

  SetControlMessages (msg);
}

void 
LteUePhy::DoSendRachPreamble (uint32_t raPreambleId, uint32_t raRnti)
{
  NS_LOG_FUNCTION (this << raPreambleId);

  // unlike other control messages, RACH preamble is sent ASAP
  Ptr<RachPreambleLteControlMessage> msg = Create<RachPreambleLteControlMessage> ();
  msg->SetRapId (raPreambleId);
  m_raPreambleId = raPreambleId;
  m_raRnti = raRnti;
  m_controlMessagesQueue.at (0).push_back (msg);
}


void
LteUePhy::ReceiveLteControlMessageList (std::list<Ptr<LteControlMessage> > msgList)
{
  NS_LOG_FUNCTION (this);
  
  std::list<Ptr<LteControlMessage> >::iterator it;
  for (it = msgList.begin (); it != msgList.end(); it++)
  {
    Ptr<LteControlMessage> msg = (*it);
  
    if (msg->GetMessageType () == LteControlMessage::DL_DCI)
    {
      Ptr<DlDciLteControlMessage> msg2 = DynamicCast<DlDciLteControlMessage> (msg);
      
      DlDciListElement_s dci = msg2->GetDci ();
      if (dci.m_rnti != m_rnti)
        {
          // DCI not for me
          continue;
        }
      
      if (dci.m_resAlloc != 0)
      {
        NS_FATAL_ERROR ("Resource Allocation type not implemented");
      }
      
      std::vector <int> dlRb;
      
      // translate the DCI to Spectrum framework
      uint32_t mask = 0x1;
      for (int i = 0; i < 32; i++)
      {
        if (((dci.m_rbBitmap & mask) >> i) == 1)
        {
          for (int k = 0; k < GetRbgSize (); k++)
          {
            dlRb.push_back ((i * GetRbgSize ()) + k);
//             NS_LOG_DEBUG(this << " RNTI " << m_rnti << " RBG " << i << " DL-DCI allocated PRB " << (i*GetRbgSize()) + k);
          }
        }
        mask = (mask << 1);
      }
      
      // send TB info to LteSpectrumPhy
      NS_LOG_DEBUG (this << " UE " << m_rnti << " DL-DCI " << dci.m_rnti << " bitmap "  << dci.m_rbBitmap);
      for (uint8_t i = 0; i < dci.m_tbsSize.size (); i++)
      {
        m_downlinkSpectrumPhy->AddExpectedTb (dci.m_rnti, dci.m_ndi.at (i), dci.m_tbsSize.at (i), dci.m_mcs.at (i), dlRb, i, dci.m_harqProcess, dci.m_rv.at (i), true /* DL */);
      }
      
      SetSubChannelsForReception (dlRb);
      
      
    }
    else if (msg->GetMessageType () == LteControlMessage::UL_DCI) 
    {
      // set the uplink bandwidht according to the UL-CQI
      Ptr<UlDciLteControlMessage> msg2 = DynamicCast<UlDciLteControlMessage> (msg);
      UlDciListElement_s dci = msg2->GetDci ();
      if (dci.m_rnti != m_rnti)
        {
          // DCI not for me
          continue;
        }
      NS_LOG_INFO (this << " UL DCI");
      std::vector <int> ulRb;
      for (int i = 0; i < dci.m_rbLen; i++)
      {
        ulRb.push_back (i + dci.m_rbStart);
        //NS_LOG_DEBUG (this << " UE RB " << i + dci.m_rbStart);
      }
      QueueSubChannelsForTransmission (ulRb);
      // fire trace of UL Tx PHY stats
      HarqProcessInfoList_t harqInfoList = m_harqPhyModule->GetHarqProcessInfoUl (m_rnti, 0);
      PhyTransmissionStatParameters params;
      params.m_cellId = m_cellId;
      params.m_imsi = 0; // it will be set by DlPhyTransmissionCallback in LteHelper
      params.m_timestamp = Simulator::Now ().GetMilliSeconds () + UL_PUSCH_TTIS_DELAY;
      params.m_rnti = m_rnti;
      params.m_txMode = 0; // always SISO for UE
      params.m_layer = 0;
      params.m_mcs = dci.m_mcs;
      params.m_size = dci.m_tbSize;
      params.m_rv = harqInfoList.size ();
      params.m_ndi = dci.m_ndi;
      m_ulPhyTransmission (params);
      // pass the info to the MAC
      m_uePhySapUser->ReceiveLteControlMessage (msg);
    }
    else if (msg->GetMessageType () == LteControlMessage::RAR)
      {
        Ptr<RarLteControlMessage> rarMsg = DynamicCast<RarLteControlMessage> (msg);
        if (rarMsg->GetRaRnti () == m_raRnti)
          {
            for (std::list<RarLteControlMessage::Rar>::const_iterator it = rarMsg->RarListBegin (); it != rarMsg->RarListEnd (); ++it)
              {
                if (it->rapId != m_raPreambleId)
                  {
                    // UL grant not for me
                    continue;
                  }
                else
                  {
                    NS_LOG_INFO ("received RAR RNTI " << m_raRnti);
                    // set the uplink bandwidht according to the UL grant
                    std::vector <int> ulRb;
                    for (int i = 0; i < it->rarPayload.m_grant.m_rbLen; i++)
                    {
                      ulRb.push_back (i + it->rarPayload.m_grant.m_rbStart);
                    }

                    QueueSubChannelsForTransmission (ulRb);
                    // pass the info to the MAC
                    m_uePhySapUser->ReceiveLteControlMessage (msg);
                    // reset RACH variables with out of range values
                    m_raPreambleId = 255;
                    m_raRnti = 11;
                  }
              }
          }
      }
    else if (msg->GetMessageType () == LteControlMessage::MIB) 
      {
        NS_LOG_INFO ("received MIB");
        Ptr<MibLteControlMessage> msg2 = DynamicCast<MibLteControlMessage> (msg);
        m_ueCphySapUser->RecvMasterInformationBlock (msg2->GetMib ());
      }
    else
    {
      // pass the message to UE-MAC
      m_uePhySapUser->ReceiveLteControlMessage (msg);
    }
    
  }
  
  
}


void
LteUePhy::QueueSubChannelsForTransmission (std::vector <int> rbMap)
{
  m_subChannelsForTransmissionQueue.at (m_macChTtiDelay - 1) = rbMap;
}


void
LteUePhy::SubframeIndication (uint32_t frameNo, uint32_t subframeNo)
{
  NS_LOG_FUNCTION (this << frameNo << subframeNo);

  NS_ASSERT_MSG (frameNo > 0, "the SRS index check code assumes that frameNo starts at 1");
  
  // refresh internal variables
  m_rsReceivedPowerUpdated = false;
  
  if (m_ulConfigured)
    {
      // update uplink transmission mask according to previous UL-CQIs
      SetSubChannelsForTransmission (m_subChannelsForTransmissionQueue.at (0));
   
      // shift the queue
      for (uint8_t i = 1; i < m_macChTtiDelay; i++)
        {
<<<<<<< HEAD
          m_subChannelsForTransmissionQueue.at (i-1) = m_subChannelsForTransmissionQueue.at (i);
        }
      m_subChannelsForTransmissionQueue.at (m_macChTtiDelay-1).clear ();
  
      if (m_srsConfigured && (m_srsStartTime <= Simulator::Now ()))
        {

          NS_ASSERT_MSG (subframeNo > 0 && subframeNo <= 10, "the SRS index check code assumes that subframeNo starts at 1");
          if ((((frameNo-1)*10 + (subframeNo-1)) % m_srsPeriodicity) == m_srsSubframeOffset)
=======
          NS_LOG_LOGIC (this << " UE - start TX PUCCH (NO PUSCH)");
          std::vector <int> dlRb;
          for (uint8_t i = 0; i < m_ulBandwidth; i++)
>>>>>>> 80ca7c14
            {
              NS_LOG_INFO ("frame " << frameNo << " subframe " << subframeNo << " sending SRS (offset=" << m_srsSubframeOffset << ", period=" << m_srsPeriodicity << ")");
              m_sendSrsEvent = Simulator::Schedule (UL_SRS_DELAY_FROM_SUBFRAME_START, 
                                                    &LteUePhy::SendSrs,
                                                    this);
            }
        }
      
      std::list<Ptr<LteControlMessage> > ctrlMsg = GetControlMessages ();
      // send packets in queue
      NS_LOG_LOGIC (this << " UE - start slot for PUSCH + PUCCH - RNTI " << m_rnti << " CELLID " << m_cellId);
      // send the current burts of packets
      Ptr<PacketBurst> pb = GetPacketBurst ();
      if (pb)
        {
          m_uplinkSpectrumPhy->StartTxDataFrame (pb, ctrlMsg, UL_DATA_DURATION);
        }
      else
        {
      // send only PUCCH (ideal: fake null bandwidth signal)
          if (ctrlMsg.size ()>0)
            {
              NS_LOG_LOGIC (this << " UE - start TX PUCCH (NO PUSCH)");
              std::vector <int> dlRb;
              SetSubChannelsForTransmission (dlRb);
              m_uplinkSpectrumPhy->StartTxDataFrame (pb, ctrlMsg, UL_DATA_DURATION);
            }
          else
            {
              NS_LOG_LOGIC (this << " UE - UL NOTHING TO SEND");
            }
        }
    }  // m_configured
  
  // trigger the MAC
  m_uePhySapUser->SubframeIndication (frameNo, subframeNo);
  
  
  ++subframeNo;
  if (subframeNo > 10)
    {
      ++frameNo;
      subframeNo = 1;
    }
  
  // schedule next subframe indication
  Simulator::Schedule (Seconds (GetTti ()), &LteUePhy::SubframeIndication, this, frameNo, subframeNo);  
}
  
void
LteUePhy::SendSrs ()
{
  NS_LOG_FUNCTION (this << " UE " << m_rnti << " start tx SRS, cell Id " << (uint32_t) m_cellId);
  NS_ASSERT (m_cellId > 0);
  // set the current tx power spectral density (full bandwidth)
  std::vector <int> dlRb;
  for (uint8_t i = 0; i < m_ulBandwidth; i++)
    {
      dlRb.push_back (i);
    }
  SetSubChannelsForTransmission (dlRb);
  m_uplinkSpectrumPhy->StartTxUlSrsFrame ();
}


void
LteUePhy::DoReset ()
{
  NS_LOG_FUNCTION (this);
  
  m_rnti = 0;
  m_transmissionMode = 0;
  m_srsPeriodicity = 0;
  m_srsConfigured = false;
  m_dlConfigured = false;
  m_ulConfigured = false;
  m_raPreambleId = 255; // value out of range
  m_raRnti = 11; // value out of range
  m_rsrpSinrSampleCounter = 0;
  m_p10CqiLast = Simulator::Now ();
  m_a30CqiLast = Simulator::Now ();

  m_packetBurstQueue.clear ();
  m_controlMessagesQueue.clear ();
  m_subChannelsForTransmissionQueue.clear ();
  for (int i = 0; i < m_macChTtiDelay; i++)
    {
      Ptr<PacketBurst> pb = CreateObject <PacketBurst> ();
      m_packetBurstQueue.push_back (pb);
      std::list<Ptr<LteControlMessage> > l;
      m_controlMessagesQueue.push_back (l);
    }
  std::vector <int> ulRb;
  m_subChannelsForTransmissionQueue.resize (m_macChTtiDelay, ulRb);

  m_sendSrsEvent.Cancel ();
  m_downlinkSpectrumPhy->Reset ();
  m_uplinkSpectrumPhy->Reset ();
}

void
LteUePhy::DoSyncronizeWithEnb (uint16_t cellId, uint16_t dlEarfcn)
{
  NS_LOG_FUNCTION (this << cellId);
  m_cellId = cellId;
  m_dlEarfcn = dlEarfcn;
  m_downlinkSpectrumPhy->SetCellId (cellId);
  m_uplinkSpectrumPhy->SetCellId (cellId);

  // configure DL for receing the BCH with the minimum bandwith
  m_dlBandwidth = 6;
  Ptr<SpectrumValue> noisePsd = LteSpectrumValueHelper::CreateNoisePowerSpectralDensity (m_dlEarfcn, m_dlBandwidth, m_noiseFigure);
  m_downlinkSpectrumPhy->SetNoisePowerSpectralDensity (noisePsd);
  m_downlinkSpectrumPhy->GetChannel ()->AddRx (m_downlinkSpectrumPhy);  
  
  m_dlConfigured = false;
  m_ulConfigured = false;
}

void
LteUePhy::DoSetDlBandwidth (uint8_t dlBandwidth)
{
  NS_LOG_FUNCTION (this << (uint32_t) dlBandwidth);
  if (m_dlBandwidth != dlBandwidth)
    {
      m_dlBandwidth = dlBandwidth;

      int Type0AllocationRbg[4] = {
        10,     // RGB size 1
        26,     // RGB size 2
        63,     // RGB size 3
        110     // RGB size 4
      };  // see table 7.1.6.1-1 of 36.213
      for (int i = 0; i < 4; i++)
        {
          if (dlBandwidth < Type0AllocationRbg[i])
            {
              m_rbgSize = i + 1;
              break;
            }
        }
  
      Ptr<SpectrumValue> noisePsd = LteSpectrumValueHelper::CreateNoisePowerSpectralDensity (m_dlEarfcn, m_dlBandwidth, m_noiseFigure);
      m_downlinkSpectrumPhy->SetNoisePowerSpectralDensity (noisePsd);
      m_downlinkSpectrumPhy->GetChannel ()->AddRx (m_downlinkSpectrumPhy);  
    }
  m_dlConfigured = true;
}


void 
LteUePhy::DoConfigureUplink (uint16_t ulEarfcn, uint8_t ulBandwidth)
{
  m_ulEarfcn = ulEarfcn;
  m_ulBandwidth = ulBandwidth;
  m_ulConfigured = true;
}

 
void
LteUePhy::DoSetRnti (uint16_t rnti)
{
  NS_LOG_FUNCTION (this << rnti);
  m_rnti = rnti;
}
 
void
LteUePhy::DoSetTransmissionMode (uint8_t txMode)
{
  NS_LOG_FUNCTION (this << (uint16_t)txMode);
  m_transmissionMode = txMode;
  m_downlinkSpectrumPhy->SetTransmissionMode (txMode);
}

void
LteUePhy::DoSetSrsConfigurationIndex (uint16_t srcCi)
{
  NS_LOG_FUNCTION (this << srcCi);
  m_srsPeriodicity = GetSrsPeriodicity (srcCi);
  m_srsSubframeOffset = GetSrsSubframeOffset (srcCi);
  m_srsConfigured = true;

  // a guard time is needed for the case where the SRS periodicity is changed dynamically at run time
  // if we use a static one, we can have a 0ms guard time
  m_srsStartTime = Simulator::Now () + MilliSeconds (0);
  NS_LOG_DEBUG (this << " UE SRS P " << m_srsPeriodicity << " RNTI " << m_rnti << " offset " << m_srsSubframeOffset << " cellId " << m_cellId << " CI " << srcCi);
}


void 
LteUePhy::SetTxMode1Gain (double gain)
{
  SetTxModeGain (1, gain);
}

void 
LteUePhy::SetTxMode2Gain (double gain)
{
  SetTxModeGain (2, gain);
}

void 
LteUePhy::SetTxMode3Gain (double gain)
{
  SetTxModeGain (3, gain);
}

void 
LteUePhy::SetTxMode4Gain (double gain)
{
  SetTxModeGain (4, gain);
}

void 
LteUePhy::SetTxMode5Gain (double gain)
{
  SetTxModeGain (5, gain);
}

void 
LteUePhy::SetTxMode6Gain (double gain)
{
  SetTxModeGain (6, gain);
}

void 
LteUePhy::SetTxMode7Gain (double gain)
{
  SetTxModeGain (7, gain);
}


void
LteUePhy::SetTxModeGain (uint8_t txMode, double gain)
{
  NS_LOG_FUNCTION (this << gain);
  // convert to linear
  double gainLin = std::pow (10.0, (gain / 10.0));
  if (m_txModeGain.size () < txMode)
    {
      m_txModeGain.resize (txMode);
    }
  std::vector <double> temp;
  temp = m_txModeGain;
  m_txModeGain.clear ();
  for (uint8_t i = 0; i < temp.size (); i++)
    {
      if (i==txMode-1)
        {
          m_txModeGain.push_back (gainLin);
        }
      else
        {
          m_txModeGain.push_back (temp.at (i));
        }
    }
  // forward the info to DL LteSpectrumPhy
  m_downlinkSpectrumPhy->SetTxModeGain (txMode, gain);
}



void
LteUePhy::ReceiveLteDlHarqFeedback (DlInfoListElement_s m)
{
  NS_LOG_FUNCTION (this);
  // generate feedback to eNB and send it through ideal PUCCH
  Ptr<DlHarqFeedbackLteControlMessage> msg = Create<DlHarqFeedbackLteControlMessage> ();
  msg->SetDlHarqFeedback (m);
  SetControlMessages (msg);
}

void
LteUePhy::SetHarqPhyModule (Ptr<LteHarqPhy> harq)
{
  m_harqPhyModule = harq;
}


} // namespace ns3<|MERGE_RESOLUTION|>--- conflicted
+++ resolved
@@ -760,7 +760,6 @@
       // shift the queue
       for (uint8_t i = 1; i < m_macChTtiDelay; i++)
         {
-<<<<<<< HEAD
           m_subChannelsForTransmissionQueue.at (i-1) = m_subChannelsForTransmissionQueue.at (i);
         }
       m_subChannelsForTransmissionQueue.at (m_macChTtiDelay-1).clear ();
@@ -770,11 +769,6 @@
 
           NS_ASSERT_MSG (subframeNo > 0 && subframeNo <= 10, "the SRS index check code assumes that subframeNo starts at 1");
           if ((((frameNo-1)*10 + (subframeNo-1)) % m_srsPeriodicity) == m_srsSubframeOffset)
-=======
-          NS_LOG_LOGIC (this << " UE - start TX PUCCH (NO PUSCH)");
-          std::vector <int> dlRb;
-          for (uint8_t i = 0; i < m_ulBandwidth; i++)
->>>>>>> 80ca7c14
             {
               NS_LOG_INFO ("frame " << frameNo << " subframe " << subframeNo << " sending SRS (offset=" << m_srsSubframeOffset << ", period=" << m_srsPeriodicity << ")");
               m_sendSrsEvent = Simulator::Schedule (UL_SRS_DELAY_FROM_SUBFRAME_START, 
