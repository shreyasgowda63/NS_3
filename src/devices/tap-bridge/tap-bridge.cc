/* -*- Mode:C++; c-file-style:"gnu"; indent-tabs-mode:nil; -*- */
/*
 * Copyright (c) 2009 University of Washington
 *
 * This program is free software; you can redistribute it and/or modify
 * it under the terms of the GNU General Public License version 2 as
 * published by the Free Software Foundation;
 *
 * This program is distributed in the hope that it will be useful,
 * but WITHOUT ANY WARRANTY; without even the implied warranty of
 * MERCHANTABILITY or FITNESS FOR A PARTICULAR PURPOSE.  See the
 * GNU General Public License for more details.
 *
 * You should have received a copy of the GNU General Public License
 * along with this program; if not, write to the Free Software
 * Foundation, Inc., 59 Temple Place, Suite 330, Boston, MA  02111-1307  USA
 */

#include "tap-bridge.h"
#include "tap-encode-decode.h"

#include "ns3/node.h"
#include "ns3/channel.h"
#include "ns3/packet.h"
#include "ns3/ethernet-header.h"
#include "ns3/llc-snap-header.h"
#include "ns3/log.h"
#include "ns3/abort.h"
#include "ns3/boolean.h"
#include "ns3/string.h"
#include "ns3/enum.h"
#include "ns3/ipv4.h"
#include "ns3/simulator.h"
#include "ns3/realtime-simulator-impl.h"
#include "ns3/system-thread.h"

#include <sys/wait.h>
#include <sys/stat.h>
#include <sys/socket.h>
#include <sys/un.h>
#include <errno.h>
#include <limits>
#include <stdlib.h>

//
// Sometimes having a tap-creator is actually more trouble than solution.  In 
// these cases you can uncomment the define of TAP_CREATOR below and the 
// simulation will just use a device you have preconfigured.  This is useful
// if you are running in an environment where you have got to run as root,
// such as ORBIT or CORE.
//


// #define NO_CREATOR

#ifdef NO_CREATOR
#include <fcntl.h>
#include <net/if.h>
#include <linux/if_tun.h>
#include <sys/ioctl.h>
#endif

NS_LOG_COMPONENT_DEFINE ("TapBridge");

namespace ns3 {

#define TAP_MAGIC 95549

NS_OBJECT_ENSURE_REGISTERED (TapBridge);

TypeId
TapBridge::GetTypeId (void)
{
  static TypeId tid = TypeId ("ns3::TapBridge")
    .SetParent<NetDevice> ()
    .AddConstructor<TapBridge> ()
    .AddAttribute ("DeviceName", 
                   "The name of the tap device to create.",
                   StringValue (""),
                   MakeStringAccessor (&TapBridge::m_tapDeviceName),
                   MakeStringChecker ())
    .AddAttribute ("Gateway", 
                   "The IP address of the default gateway to assign to the host machine, when in ConfigureLocal mode.",
                   Ipv4AddressValue ("255.255.255.255"),
                   MakeIpv4AddressAccessor (&TapBridge::m_tapGateway),
                   MakeIpv4AddressChecker ())
    .AddAttribute ("IpAddress", 
                   "The IP address to assign to the tap device, when in ConfigureLocal mode.  "
                   "This address will override the discovered IP address of the simulated device.",
                   Ipv4AddressValue ("255.255.255.255"),
                   MakeIpv4AddressAccessor (&TapBridge::m_tapIp),
                   MakeIpv4AddressChecker ())
    .AddAttribute ("MacAddress", 
                   "The MAC address to assign to the tap device, when in ConfigureLocal mode.  "
                   "This address will override the discovered MAC address of the simulated device.",
                   Mac48AddressValue (Mac48Address ("ff:ff:ff:ff:ff:ff")),
                   MakeMac48AddressAccessor (&TapBridge::m_tapMac),
                   MakeMac48AddressChecker ())
    .AddAttribute ("Netmask", 
                   "The network mask to assign to the tap device, when in ConfigureLocal mode.  "
                   "This address will override the discovered MAC address of the simulated device.",
                   Ipv4MaskValue ("255.255.255.255"),
                   MakeIpv4MaskAccessor (&TapBridge::m_tapNetmask),
                   MakeIpv4MaskChecker ())
    .AddAttribute ("Start", 
                   "The simulation time at which to spin up the tap device read thread.",
                   TimeValue (Seconds (0.)),
                   MakeTimeAccessor (&TapBridge::m_tStart),
                   MakeTimeChecker ())
    .AddAttribute ("Stop", 
                   "The simulation time at which to tear down the tap device read thread.",
                   TimeValue (Seconds (0.)),
                   MakeTimeAccessor (&TapBridge::m_tStop),
                   MakeTimeChecker ())
    .AddAttribute ("Mode", 
                   "The operating and configuration mode to use.",
                   EnumValue (USE_LOCAL),
                   MakeEnumAccessor (&TapBridge::SetMode),
                   MakeEnumChecker (CONFIGURE_LOCAL, "ConfigureLocal",
                                    USE_LOCAL, "UseLocal",
                                    USE_BRIDGE, "UseBridge"))
    ;
  return tid;
}

TapBridge::TapBridge ()
: m_node (0),
  m_ifIndex (0),
  m_mtu (0),
  m_sock (-1),
  m_startEvent (),
  m_stopEvent (),
  m_readThread (0),
  m_learnedMac (Mac48Address ("ff:ff:ff:ff:ff:ff"))
{
  NS_LOG_FUNCTION_NOARGS ();
  Start (m_tStart);
}

TapBridge::~TapBridge()
{
  NS_LOG_FUNCTION_NOARGS ();
  m_bridgedDevice = 0;
}

  void 
TapBridge::DoDispose ()
{
  NS_LOG_FUNCTION_NOARGS ();
  NetDevice::DoDispose ();
}

void
TapBridge::Start (Time tStart)
{
  NS_LOG_FUNCTION (tStart);

  //
  // Cancel any pending start event and schedule a new one at some relative time in the future.
  //
  Simulator::Cancel (m_startEvent);
  m_startEvent = Simulator::Schedule (tStart, &TapBridge::StartTapDevice, this);
}

  void
TapBridge::Stop (Time tStop)
{
  NS_LOG_FUNCTION (tStop);
  //
  // Cancel any pending stop event and schedule a new one at some relative time in the future.
  //
  Simulator::Cancel (m_stopEvent);
  m_startEvent = Simulator::Schedule (tStop, &TapBridge::StopTapDevice, this);
}

  void
TapBridge::StartTapDevice (void)
{
  NS_LOG_FUNCTION_NOARGS ();

  NS_ABORT_MSG_IF (m_sock != -1, "TapBridge::StartTapDevice(): Tap is already started");

  //
  // Spin up the tap bridge and start receiving packets.
  //
  NS_LOG_LOGIC ("Creating tap device");

  //
  // Call out to a separate process running as suid root in order to get the 
  // tap device allocated and set up.  We do this to avoid having the entire 
  // simulation running as root.  If this method returns, we'll have a socket
  // waiting for us in m_sock that we can use to talk to the newly created 
  // tap device.
  //
  CreateTap ();

  //
  // Now spin up a read thread to read packets from the tap device.
  //
  NS_ABORT_MSG_IF (m_readThread != 0,"TapBridge::StartTapDevice(): Receive thread is already running");
  NS_LOG_LOGIC ("Spinning up read thread");

  m_readThread = Create<SystemThread> (MakeCallback (&TapBridge::ReadThread, this));
  m_readThread->Start ();
}

void
TapBridge::StopTapDevice (void)
{
  NS_LOG_FUNCTION_NOARGS ();

  close (m_sock);
  m_sock = -1;

  NS_ASSERT_MSG (m_readThread != 0, "TapBridge::StopTapDevice(): Receive thread is not running");

  NS_LOG_LOGIC ("Joining read thread");
  m_readThread->Join ();
  m_readThread = 0;
}

void
TapBridge::CreateTap (void)
{
  NS_LOG_FUNCTION_NOARGS ();

  // 
  // The TapBridge has three distinct operating modes.  At this point, the
  // differences revolve around who is responsible for creating and configuring
  // the underlying network tap that we use.  In ConfigureLocal mode, the 
  // TapBridge has the responsibility for creating and configuring the TAP.
  //
  // In UseBridge or UseLocal modes, the user will provide us a configuration
  // and we have to adapt to it.  For example, in UseLocal mode, the user will
  // be configuring a tap device outside the scope of the ns-3 simulation and
  // will be expecting us to work with it.  The user will do something like:
  //
  //   sudo tunctl -t tap0
  //   sudo ifconfig tap0 hw ether 00:00:00:00:00:01
  //   sudo ifconfig tap0 10.1.1.1 netmask 255.255.255.0 up
  //
  // The user will then set the "Mode" Attribute of the TapBridge to "UseLocal"
  // and the "DeviceName" Attribute to "tap0" in this case.  
  //
  // In ConfigureLocal mode, the user is asking the TapBridge to do the 
  // configuration and create a TAP with the provided "DeviceName" with which 
  // the user can later do what she wants.  We need to extract values for the
  // MAC address, IP address, net mask, etc, from the simualtion itself and 
  // use them to initialize corresponding values on the created tap device.
  //
  // In UseBridge mode, the user is asking us to use an existing tap device
  // has been included in an OS bridge.  She is asking us to take the simulated
  // net device and logically add it to the existing bridge.  We expect that
  // the user has done something like:
  //
  //   sudo brctl addbr mybridge
  //   sudo tunctl -t mytap
  //   sudo ifconfig mytap hw ether 00:00:00:00:00:01
  //   sudo ifconfig mytap 0.0.0.0 up
  //   sudo brctl addif mybridge mytap
  //   sudo brctl addif mybridge ...
  //   sudo ifconfig mybridge 10.1.1.1 netmask 255.255.255.0 up
  //
  // The bottom line at this point is that we want to either create or use a 
  // tap device on the host based on the verb part "Use" or "Configure" of the 
  // operating mode.  Unfortunately for us you have to have root privileges to
  // do either.  Instead of running the entire simulation as root, we decided 
  // to make a small program who's whole reason for being is to run as suid 
  // root and do what it takes to create the tap.  We're just going to pass 
  // off the configuration information to that program and let it deal with
  // the situation.
  //
  // We're going to fork and exec that program soon, but first we need to have 
  // a socket to talk to it with.  So we create a local interprocess (Unix) 
  // socket for that purpose.
  //
  int sock = socket (PF_UNIX, SOCK_DGRAM, 0);
  NS_ABORT_MSG_IF (sock == -1, "TapBridge::CreateTap(): Unix socket creation error, errno = " << strerror (errno));

  //
  // Bind to that socket and let the kernel allocate an endpoint
  //
  struct sockaddr_un un;
  memset (&un, 0, sizeof (un));
  un.sun_family = AF_UNIX;
  int status = bind (sock, (struct sockaddr*)&un, sizeof (sa_family_t));
  NS_ABORT_MSG_IF (status == -1, "TapBridge::CreateTap(): Could not bind(): errno = " << strerror (errno));
  NS_LOG_INFO ("Created Unix socket");
  NS_LOG_INFO ("sun_family = " << un.sun_family);
  NS_LOG_INFO ("sun_path = " << un.sun_path);

  //
  // We have a socket here, but we want to get it there -- to the program we're
  // going to exec.  What we'll do is to do a getsockname and then encode the
  // resulting address information as a string, and then send the string to the
  // program as an argument.  So we need to get the sock name.
  //
  socklen_t len = sizeof (un);
  status = getsockname (sock, (struct sockaddr*)&un, &len);
  NS_ABORT_MSG_IF (status == -1, "TapBridge::CreateTap(): Could not getsockname(): errno = " << strerror (errno));

  //
  // Now encode that socket name (family and path) as a string of hex digits
  //
  std::string path = TapBufferToString((uint8_t *)&un, len);
  NS_LOG_INFO ("Encoded Unix socket as \"" << path << "\"");
  //
  // Fork and exec the process to create our socket.  If we're us (the parent)
  // we wait for the child (the creator) to complete and read the socket it 
  // created and passed back using the ancillary data mechanism.
  //
  pid_t pid = ::fork ();
  if (pid == 0)
    {
      NS_LOG_DEBUG ("Child process");

      //
      // build a command line argument from the encoded endpoint string that 
      // the socket creation process will use to figure out how to respond to
      // the (now) parent process.  We're going to have to give this program
      // quite a bit of information.
      //
      // -d<device-name> The name of the tap device we want to create;
      // -g<gateway-address> The IP address to use as the default gateway;
      // -i<IP-address> The IP address to assign to the new tap device;
      // -m<MAC-address> The MAC-48 address to assign to the new tap device;
      // -n<network-mask> The network mask to assign to the new tap device;
      // -o<operating mode> The operating mode of the bridge (1=ConfigureLocal, 2=UseLocal, 3=UseBridge)
      // -p<path> the path to the unix socket described above.
      //
      // Example tap-creator -dnewdev -g1.2.3.2 -i1.2.3.1 -m08:00:2e:00:01:23 -n255.255.255.0 -o1 -pblah
      //
      // We want to get as much of this stuff automagically as possible.
      //
      // <IP-address> is the IP address we are going to set in the newly 
      // created Tap device on the Linux host.  At the point in the simulation
      // where devices are coming up, we should have all of our IP addresses
      // assigned.  That means that we can find the IP address to assign to 
      // the new Tap device from the IP address associated with the bridged
      // net device.
      //
      Ptr<NetDevice> nd = GetBridgedNetDevice ();
      Ptr<Node> n = nd->GetNode ();
      Ptr<Ipv4> ipv4 = n->GetObject<Ipv4> ();
      uint32_t index = ipv4->FindInterfaceForDevice (nd);
      Ipv4Address ipv4Address = ipv4->GetAddress (index);

      //
      // The net mask is sitting right there next to the ipv4 address.
      //
      Ipv4Mask ipv4Mask = ipv4->GetNetworkMask (index);

      //
      // The MAC address should also already be assigned and waiting for us in
      // the bridged net device.
      //
      Address address = nd->GetAddress ();
      Mac48Address mac48Address = Mac48Address::ConvertFrom (address);

      //
      // The device-name is something we may want the system to make up in 
      // every case.  We also rely on it being configured via an Attribute 
      // through the helper.  By default, it is set to the empty string 
      // which tells the system to make up a device name such as "tap123".
      //
      std::ostringstream ossDeviceName;
      ossDeviceName << "-d" << m_tapDeviceName;

      //
      // The gateway-address is something we can't derive, so we rely on it
      // being configured via an Attribute through the helper.
      //
      std::ostringstream ossGateway;
      ossGateway << "-g" << m_tapGateway;

      //
      // For flexibility, we do allow a client to override any of the values
      // above via attributes, so only use our found values if the Attribute
      // is not equal to its default value (empty string or broadcast address). 
      //
      std::ostringstream ossIp;
      if (m_tapIp.IsBroadcast ())
        {
          ossIp << "-i" << ipv4Address;
        }
      else
        {
          ossIp << "-i" << m_tapIp;
        }

      std::ostringstream ossMac;
      if (m_tapMac.IsBroadcast ())
        {
          ossMac << "-m" << mac48Address;
        }
      else
        {
          ossMac << "-m" << m_tapMac;
        }

      std::ostringstream ossNetmask;
      if (m_tapNetmask.IsEqual (Ipv4Mask::GetOnes ()))
        {
          ossNetmask << "-n" << ipv4Mask;
        }
      else
        {
          ossNetmask << "-n" << m_tapNetmask;
        }

      std::ostringstream ossMode;
      ossMode << "-o";
      if (m_mode == CONFIGURE_LOCAL)
        {
          ossMode << "1";
        }
      else if (m_mode == USE_LOCAL)
        {
          ossMode << "2";
        }
      else
        {
          ossMode << "3";
        }

      std::ostringstream ossPath;
      ossPath << "-p" << path;
      //
      // Execute the socket creation process image.
      //
      status = ::execl (FindCreator ("tap-creator").c_str (), 
                        FindCreator ("tap-creator").c_str (), // argv[0] (filename)
                        ossDeviceName.str ().c_str (),        // argv[1] (-d<device name>)
                        ossGateway.str ().c_str (),           // argv[2] (-g<gateway>)
                        ossIp.str ().c_str (),                // argv[3] (-i<IP address>)
                        ossMac.str ().c_str (),               // argv[4] (-m<MAC address>)
                        ossNetmask.str ().c_str (),           // argv[5] (-n<net mask>)
                        ossMode.str ().c_str (),              // argv[6] (-o<operating mode>)
                        ossPath.str ().c_str (),              // argv[7] (-p<path>)
                        (char *)NULL);

      //
      // If the execl successfully completes, it never returns.  If it returns it failed or the OS is
      // broken.  In either case, we bail.
      //
      NS_FATAL_ERROR ("TapBridge::CreateTap(): Back from execl(), errno = " << ::strerror (errno));
    }
  else
    {
      NS_LOG_DEBUG ("Parent process");
      //
      // We're the process running the emu net device.  We need to wait for the
      // socket creator process to finish its job.
      //
      int st;
      pid_t waited = waitpid (pid, &st, 0);
      NS_ABORT_MSG_IF (waited == -1, "TapBridge::CreateTap(): waitpid() fails, errno = " << strerror (errno));
      NS_ASSERT_MSG (pid == waited, "TapBridge::CreateTap(): pid mismatch");

      //
      // Check to see if the socket creator exited normally and then take a 
      // look at the exit code.  If it bailed, so should we.  If it didn't
      // even exit normally, we bail too.
      //
      if (WIFEXITED (st))
	{
          int exitStatus = WEXITSTATUS (st);
          NS_ABORT_MSG_IF (exitStatus != 0, 
                           "TapBridge::CreateTap(): socket creator exited normally with status " << exitStatus);
	}
      else 
	{
          NS_FATAL_ERROR ("TapBridge::CreateTap(): socket creator exited abnormally");
	}

      //
      // At this point, the socket creator has run successfully and should 
      // have created our tap device, initialized it with the information we
      // passed and sent it back to the socket address we provided.  A socket
      // (fd) we can use to talk to this tap device should be waiting on the 
      // Unix socket we set up to receive information back from the creator
      // program.  We've got to do a bunch of grunt work to get at it, though.
      //
      // The struct iovec below is part of a scatter-gather list.  It describes a
      // buffer.  In this case, it describes a buffer (an integer) that will
      // get the data that comes back from the socket creator process.  It will
      // be a magic number that we use as a consistency/sanity check.
      // 
      struct iovec iov;
      uint32_t magic;
      iov.iov_base = &magic;
      iov.iov_len = sizeof(magic);

      //
      // The CMSG macros you'll see below are used to create and access control 
      // messages (which is another name for ancillary data).  The ancillary 
      // data is made up of pairs of struct cmsghdr structures and associated
      // data arrays.
      //
      // First, we're going to allocate a buffer on the stack to receive our 
      // data array (that contains the socket).  Sometimes you'll see this called
      // an "ancillary element" but the msghdr uses the control message termimology
      // so we call it "control."
      //
      size_t msg_size = sizeof(int);
      char control[CMSG_SPACE(msg_size)];

      //
      // There is a msghdr that is used to minimize the number of parameters
      // passed to recvmsg (which we will use to receive our ancillary data).  
      // This structure uses terminology corresponding to control messages, so
      // you'll see msg_control, which is the pointer to the ancillary data and 
      // controllen which is the size of the ancillary data array.
      //
      // So, initialize the message header that describes the ancillary/control
      // data we expect to receive and point it to buffer.
      //
      struct msghdr msg;
      msg.msg_name = 0;
      msg.msg_namelen = 0;
      msg.msg_iov = &iov;
      msg.msg_iovlen = 1;
      msg.msg_control = control;
      msg.msg_controllen = sizeof (control);
      msg.msg_flags = 0;

      //
      // Now we can actually receive the interesting bits from the tap
      // creator process.  Lots of pain to get four bytes.
      //
      ssize_t bytesRead = recvmsg (sock, &msg, 0);
      NS_ABORT_MSG_IF (bytesRead != sizeof(int), "TapBridge::CreateTap(): Wrong byte count from socket creator");

      //
      // There may be a number of message headers/ancillary data arrays coming in.
      // Let's look for the one with a type SCM_RIGHTS which indicates it's the
      // one we're interested in.
      //
      struct cmsghdr *cmsg;
      for (cmsg = CMSG_FIRSTHDR(&msg); cmsg != NULL; cmsg = CMSG_NXTHDR(&msg, cmsg)) 
	{
	  if (cmsg->cmsg_level == SOL_SOCKET &&
	      cmsg->cmsg_type == SCM_RIGHTS)
	    {
              //
              // This is the type of message we want.  Check to see if the magic 
              // number is correct and then pull out the socket we care about if
              // it matches
              //
              if (magic == TAP_MAGIC)
                {
                  NS_LOG_INFO ("Got SCM_RIGHTS with correct magic " << magic);
                  int *rawSocket = (int*)CMSG_DATA (cmsg);
                  NS_LOG_INFO ("Got the socket from the socket creator = " << *rawSocket);
                  m_sock = *rawSocket;
                  return;
                }
              else
                {
                  NS_LOG_INFO ("Got SCM_RIGHTS, but with bad magic " << magic);                  
                }
	    }
	}
      NS_FATAL_ERROR ("Did not get the raw socket from the socket creator");
    }
}

std::string
TapBridge::FindCreator (std::string creatorName)
{
  NS_LOG_FUNCTION (creatorName);

  std::list<std::string> locations;

  // The path to the bits if we're sitting in the root of the repo
  locations.push_back ("./build/optimized/src/devices/tap-bridge/");
  locations.push_back ("./build/debug/src/devices/tap-bridge/");

  // if in src
  locations.push_back ("../build/optimized/src/devices/tap-bridge/");
  locations.push_back ("../build/debug/src/devices/tap-bridge/");

  // if in src/devices
  locations.push_back ("../../build/optimized/src/devices/tap-bridge/");
  locations.push_back ("../../build/debug/src/devices/tap-bridge/");

  // if in src/devices/tap-bridge
  locations.push_back ("../../../build/optimized/src/devices/tap-bridge/");
  locations.push_back ("../../../build/debug/src/devices/tap-bridge/");

  for (std::list<std::string>::const_iterator i = locations.begin (); i != locations.end (); ++i)
    {
      struct stat st;

      if (::stat ((*i + creatorName).c_str (), &st) == 0)
	{
          NS_LOG_INFO ("Found Creator " << *i + creatorName);                  
	  return *i + creatorName;
	}
    }

  NS_FATAL_ERROR ("TapBridge::FindCreator(): Couldn't find creator");
  return ""; // quiet compiler
}

void
TapBridge::ReadThread (void)
{
  NS_LOG_FUNCTION_NOARGS ();

  //
  // It's important to remember that we're in a completely different thread 
  // than the simulator is running in.  We need to synchronize with that 
  // other thread to get the packet up into ns-3.  What we will need to do 
  // is to schedule a method to deal with the packet using the multithreaded
  // simulator we are most certainly running.  However, I just said it -- we
  // are talking about two threads here, so it is very, very dangerous to do
  // any kind of reference counting on a shared object.  Just don't do it.
  // So what we're going to do is to allocate a buffer on the heap and pass
  // that buffer into the ns-3 context thread where it will create the packet.
  //
  int32_t len = -1;

  for (;;) 
    {
      uint32_t bufferSize = 65536;
      uint8_t *buf = (uint8_t *)malloc (bufferSize);
      NS_ABORT_MSG_IF (buf == 0, "TapBridge::ReadThread(): malloc packet buffer failed");
      NS_LOG_LOGIC ("Calling read on tap device socket fd " << m_sock);
      len = read (m_sock, buf, bufferSize);

      if (len == -1)
        {
          NS_LOG_INFO ("TapBridge::ReadThread(): Returning");
          free (buf);
          buf = 0;
          return;
        }

      NS_LOG_INFO ("TapBridge::ReadThread(): Received packet");
      NS_LOG_INFO ("TapBridge::ReadThread(): Scheduling handler");
      DynamicCast<RealtimeSimulatorImpl> (Simulator::GetImplementation ())->ScheduleRealtimeNow (
        MakeEvent (&TapBridge::ForwardToBridgedDevice, this, buf, len));
      buf = 0;
    }
}

void
TapBridge::ForwardToBridgedDevice (uint8_t *buf, uint32_t len)
{
  NS_LOG_FUNCTION (buf << len);

  //
  // There are three operating modes for the TapBridge
  //
  // CONFIGURE_LOCAL means that ns-3 will create and configure a tap device
  // and we are expected to use it.  The tap device and the ns-3 net device
  // will have the same MAC address by definition.  Thus Send and SendFrom
  // are equivalent in this case.  We use Send to allow all ns-3 devices to
  // participate in this mode.
  //
  // USE_LOCAL mode tells us that we have got to USE a pre-created tap device
  // that will have a different MAC address from the ns-3 net device.  We 
  // also enforce the requirement that there will only be one MAC address
  // bridged on the Linux side so we can use Send (instead of SendFrom) in
  // the linux to ns-3 direction.  Again, all ns-3 devices can participate
  // in this mode.
  //
  // USE_BRIDGE mode tells us that we are logically extending a Linux bridge
  // on which lies our tap device.  In this case there may be many linux
  // net devices on the other side of the bridge and so we must use SendFrom
  // to preserve the possibly many source addresses.  Thus, ns-3 devices 
  // must support SendFrom in order to be considered for USE_BRIDGE mode.
  //

  //
  // First, create a packet out of the byte buffer we received and free that
  // buffer.
  //
  Ptr<Packet> packet = Create<Packet> (reinterpret_cast<const uint8_t *> (buf), len);
  free (buf);
  buf = 0;

  //
  // Make sure the packet we received is reasonable enough for the rest of the 
  // system to handle and get it ready to be injected directly into an ns-3
  // device.  What should come back is a packet with the Ethernet header 
  // (and possibly an LLC header as well) stripped off.
  //
  Address src, dst;
  uint16_t type;

  NS_LOG_LOGIC ("Received packet from tap device");

  Ptr<Packet> p = Filter (packet, &src, &dst, &type);
  if (p == 0)
    {
      NS_LOG_LOGIC ("Discarding packet as unfit for ns-3 consumption");
      return;
    }

  NS_LOG_LOGIC ("Pkt source is " << src);
  NS_LOG_LOGIC ("Pkt destination is " << dst);
  NS_LOG_LOGIC ("Pkt LengthType is " << type);
  if (m_mode == USE_LOCAL)
    {
      //
      // Packets we are going to forward should not be from a broadcast src
      //
      NS_ASSERT_MSG (Mac48Address::ConvertFrom (src) != Mac48Address ("ff:ff:ff:ff:ff:ff"), 
                     "TapBridge::ForwardToBridgedDevice:  Source addr is broadcast");
      //
      // Remember the Mac address since we are going to spoof it when we go
      // the other way.
      //
      m_learnedMac = Mac48Address::ConvertFrom (src);
      NS_LOG_LOGIC ("Learned MacAddr is " << m_learnedMac);

      // 
      // If we are operating in USE_LOCAL mode, we may be attached to an ns-3
      // device that does not support bridging (SupportsSendFrom returns false).
      // The whole point of this mode is really to support this case.  We allow
      // only packets from one source MAC to flow across the TapBridge in this 
      // mode and will spoof that address when packets flow the other way.  
      // Since we will be doing this spoofing, we can relax the normal bridged
      // device requirement to support SendFrom and use Send.
      //
      NS_LOG_LOGIC ("Forwarding packet to ns-3 device via Send()");
      m_bridgedDevice->Send (packet, dst, type);
      return;
    }

  //
  // If we are operating in USE_BRIDGE mode, we have the 
  // situation described below:
  //
  //  Other Device  <-bridge->  Tap Device  <-bridge-> ns3 device
  //   Mac Addr A               Mac Addr B             Mac Addr C
  //
  // In Linux, "Other Device" and "Tap Device" are bridged together.  By this
  // we mean that a user has sone something in Linux like:
  //
  //   brctl addbr mybridge
  //   brctl addif other-device
  //   brctl addif tap-device
  //
  // In USE_BRIDGE mode, we want to logically extend this Linux behavior to the 
  // simulated ns3 device and make it appear as if it is connected to the Linux
  // subnet.  As you may expect, this means that we need to act like a real
  // Linux bridge and take all packets that come from "Tap Device" and ask 
  // "ns3 Device" to send them down its directly connected network.  Just like 
  // in a normal everyday bridge we need to call SendFrom in order to preserve 
  //the original packet's from address.
  //
  // If we are operating in CONFIGURE_LOCAL mode, we simply simply take all packets
  // that come from "Tap Device" and ask "ns3 Device" to send them down its 
  // directly connected network.  A normal bridge would need to call SendFrom
  // in order to preserve the original from address, but in CONFIGURE_LOCAL mode
  // the tap device and the ns-3 device have the same MAC address by definition so 
  // we can call Send.
  //
  NS_LOG_LOGIC ("Forwarding packet");

  if (m_mode == USE_BRIDGE)
    {
      m_bridgedDevice->SendFrom (packet, src, dst, type);
    }
  else
    {
      NS_ASSERT_MSG (m_mode == CONFIGURE_LOCAL, "TapBridge::ForwardToBridgedDevice(): Internal error");
      m_bridgedDevice->Send (packet, dst, type);
    }
}

Ptr<Packet>
TapBridge::Filter (Ptr<Packet> p, Address *src, Address *dst, uint16_t *type)
{
  NS_LOG_FUNCTION (p);
  uint32_t pktSize;

  //
  // We have a candidate packet for injection into ns-3.  We expect that since
  // it came over a socket that provides Ethernet packets, it should be big 
  // enough to hold an EthernetHeader.  If it can't, we signify the packet 
  // should be filtered out by returning 0.
  //
  pktSize = p->GetSize ();
  EthernetHeader header (false);
  if (pktSize < header.GetSerializedSize ())
    {
      return 0;
    }

  p->RemoveHeader (header);

  NS_LOG_LOGIC ("Pkt source is " << header.GetSource ());
  NS_LOG_LOGIC ("Pkt destination is " << header.GetDestination ());
  NS_LOG_LOGIC ("Pkt LengthType is " << header.GetLengthType ());

  //
  // If the length/type is less than 1500, it corresponds to a length 
  // interpretation packet.  In this case, it is an 802.3 packet and 
  // will also have an 802.2 LLC header.  If greater than 1500, we
  // find the protocol number (Ethernet type) directly.
  //
  if (header.GetLengthType () <= 1500)
    {
      *src = header.GetSource ();
      *dst = header.GetDestination ();

      pktSize = p->GetSize ();
      LlcSnapHeader llc;
      if (pktSize < llc.GetSerializedSize ())
        {
          return 0;
        }

        p->RemoveHeader (llc);
        *type = llc.GetType ();
    }
  else
    {
      *src = header.GetSource ();
      *dst = header.GetDestination ();
      *type = header.GetLengthType ();
    }

  //
  // What we give back is a packet without the Ethernet header (nor the 
  // possible llc/snap header) on it.  We think it is ready to send on
  // out the bridged net device.
  //
  return p;
}

Ptr<NetDevice>
TapBridge::GetBridgedNetDevice (void)
{
  NS_LOG_FUNCTION_NOARGS ();
  return m_bridgedDevice;
}

void 
TapBridge::SetBridgedNetDevice (Ptr<NetDevice> bridgedDevice)
{
  NS_LOG_FUNCTION (bridgedDevice);

  NS_ASSERT_MSG (m_node != 0, "TapBridge::SetBridgedDevice:  Bridge not installed in a node");
  NS_ASSERT_MSG (bridgedDevice != this, "TapBridge::SetBridgedDevice:  Cannot bridge to self");
  NS_ASSERT_MSG (m_bridgedDevice == 0, "TapBridge::SetBridgedDevice:  Already bridged");
  
  if (!Mac48Address::IsMatchingType (bridgedDevice->GetAddress ()))
    {
      NS_FATAL_ERROR ("TapBridge::SetBridgedDevice: Device does not support eui 48 addresses: cannot be added to bridge.");
    }
  
  if (m_mode == USE_BRIDGE && !bridgedDevice->SupportsSendFrom ())
    {
      NS_FATAL_ERROR ("TapBridge::SetBridgedDevice: Device does not support SendFrom: cannot be added to bridge.");
    }

  //
  // Tell the bridged device to forward its received packets here.  We use the 
  // promiscuous mode hook to get both the source and destination addresses.
  //
  m_node->RegisterProtocolHandler (MakeCallback (&TapBridge::ReceiveFromBridgedDevice, this), 0, bridgedDevice, true);
  m_bridgedDevice = bridgedDevice;
}

void
TapBridge::ReceiveFromBridgedDevice (
  Ptr<NetDevice> device, 
  Ptr<const Packet> packet, 
  uint16_t protocol,
  Address const &src, 
  Address const &dst, 
  PacketType packetType)
{
  NS_LOG_FUNCTION (device << packet << protocol << src << dst << packetType);
  NS_ASSERT_MSG (device == m_bridgedDevice, "TapBridge::SetBridgedDevice:  Received packet from unexpected device");
  NS_LOG_DEBUG ("Packet UID is " << packet->GetUid ());

  //
  // There are three operating modes for the TapBridge
  //
  // CONFIGURE_LOCAL means that ns-3 will create and configure a tap device
  // and we are expected to use it.  The tap device and the ns-3 net device
  // will have the same MAC address by definition.
  //
  // USE_LOCAL mode tells us that we have got to USE a pre-created tap device
  // that will have a different MAC address from the ns-3 net device.  In this
  // case we will be spoofing the MAC address of a received packet to match
  // the single allowed address on the Linux side.
  //
  // USE_BRIDGE mode tells us that we are logically extending a Linux bridge
  // on which lies our tap device.
  //

  if (m_mode == CONFIGURE_LOCAL && packetType == PACKET_OTHERHOST)
    {
      //
      // We hooked the promiscuous mode protocol handler so we could get the 
      // destination address of the actual packet.  This means we will be 
      // getting PACKET_OTHERHOST packets (not broadcast, not multicast, not 
      // unicast to the ns-3 net device, but to some other address).  In 
      // CONFIGURE_LOCAL mode we are not interested in these packets since they 
      // don't refer to the single MAC address shared by the ns-3 device and 
      // the TAP device.  If, however, we are in USE_LOCAL or USE_BRIDGE mode, 
      // we want to act like a bridge and forward these PACKET_OTHERHOST 
      // packets.
      //
      return;
    }

  //
  // We have received a packet from the ns-3 net device that has been associated
  // with this bridge.  We want to take these bits and send them off to the tap
  // device on the Linux host.  The only question we have to answer is, what 
  // should the destination address be?
  //
<<<<<<< HEAD
  // If we are in CONFIGURE_LOCAL mode, then the destination address is just
  // left alone since it can only be the shared single MAC address, broadcast
  // or multicast.
=======
  // The ns-3 net device that is the source of these bits has removed the MAC 
  // header, so we have to put one back on.  This is a callback and by convention
  // uses Ptr<const Packet>, so we have to muck with a copy.
>>>>>>> 392f9075
  //
  // If we are in USE_LOCAL mode, then we need to spoof the destination 
  // address with the one we saved.
  //
  // If we are in USE_BRIDGE mode, then we need to do the equvalent of a 
  // SendFrom and leave the source and destination alone.
  //
  Mac48Address from = Mac48Address::ConvertFrom (src);
  Mac48Address to;
  if (m_mode == USE_LOCAL)
    {
      to = Mac48Address::ConvertFrom (m_learnedMac);
    }
  else 
    {
      to = Mac48Address::ConvertFrom (dst);
    }

  Ptr<Packet> p = packet->Copy ();
  EthernetHeader header = EthernetHeader (false);
  header.SetSource (from);
  header.SetDestination (to);

  header.SetLengthType (protocol);
  p->AddHeader (header);

  NS_LOG_LOGIC ("Writing packet to Linux host");
  NS_LOG_LOGIC ("Pkt source is " << header.GetSource ());
  NS_LOG_LOGIC ("Pkt destination is " << header.GetDestination ());
  NS_LOG_LOGIC ("Pkt LengthType is " << header.GetLengthType ());
  NS_LOG_LOGIC ("Pkt size is " << p->GetSize ());

  uint32_t bytesWritten = write (m_sock, p->PeekData (), p->GetSize ());
  NS_ABORT_MSG_IF (bytesWritten != p->GetSize (), "TapBridge::ReceiveFromBridgedDevice(): Write error.");
}

void 
TapBridge::SetName(const std::string name)
{
  NS_LOG_FUNCTION_NOARGS ();
  m_name = name;
}

std::string 
TapBridge::GetName(void) const
{
  NS_LOG_FUNCTION_NOARGS ();
  return m_name;
}

void 
TapBridge::SetIfIndex(const uint32_t index)
{
  NS_LOG_FUNCTION_NOARGS ();
  m_ifIndex = index;
}

uint32_t 
TapBridge::GetIfIndex(void) const
{
  NS_LOG_FUNCTION_NOARGS ();
  return m_ifIndex;
}

Ptr<Channel> 
TapBridge::GetChannel (void) const
{
  NS_LOG_FUNCTION_NOARGS ();
  return 0;
}

Address 
TapBridge::GetAddress (void) const
{
  NS_LOG_FUNCTION_NOARGS ();
  return m_address;
}

  void 
TapBridge::SetMode (enum Mode mode)
{
  NS_LOG_FUNCTION (mode);
  m_mode = mode;
}

  TapBridge::Mode
TapBridge::GetMode (void)
{
  NS_LOG_FUNCTION_NOARGS ();
  return m_mode;
}
  
bool 
TapBridge::SetMtu (const uint16_t mtu)
{
  NS_LOG_FUNCTION_NOARGS ();
  m_mtu = mtu;
  return true;
}

uint16_t 
TapBridge::GetMtu (void) const
{
  NS_LOG_FUNCTION_NOARGS ();
  return m_mtu;
}


bool 
TapBridge::IsLinkUp (void) const
{
  NS_LOG_FUNCTION_NOARGS ();
  return true;
}

void 
TapBridge::SetLinkChangeCallback (Callback<void> callback)
{
  NS_LOG_FUNCTION_NOARGS ();
}

bool 
TapBridge::IsBroadcast (void) const
{
  NS_LOG_FUNCTION_NOARGS ();
  return true;
}

Address
TapBridge::GetBroadcast (void) const
{
  NS_LOG_FUNCTION_NOARGS ();
  return Mac48Address ("ff:ff:ff:ff:ff:ff");
}

bool
TapBridge::IsMulticast (void) const
{
  NS_LOG_FUNCTION_NOARGS ();
  return true;
}

Address
TapBridge::GetMulticast (Ipv4Address multicastGroup) const
{
 NS_LOG_FUNCTION (this << multicastGroup);
 Mac48Address multicast = Mac48Address::GetMulticast (multicastGroup);
 return multicast;
}

bool 
TapBridge::IsPointToPoint (void) const
{
  NS_LOG_FUNCTION_NOARGS ();
  return false;
}

bool 
TapBridge::IsBridge (void) const
{
  NS_LOG_FUNCTION_NOARGS ();
  //
  // Returning false from IsBridge in a device called TapBridge may seem odd
  // at first glance, but this test is for a device that bridges ns-3 devices
  // together.  The Tap bridge doesn't do that -- it bridges an ns-3 device to
  // a Linux device.  This is a completely different story.
  // 
  return false;
}

bool 
TapBridge::Send (Ptr<Packet> packet, const Address& dst, uint16_t protocol)
{
  NS_LOG_FUNCTION (packet << dst << protocol);
  NS_FATAL_ERROR ("TapBridge::Send: You may not call Send on a TapBridge directly");
  return false;
}

bool 
TapBridge::SendFrom (Ptr<Packet> packet, const Address& src, const Address& dst, uint16_t protocol)
{
  NS_LOG_FUNCTION (packet << src << dst << protocol);
  NS_FATAL_ERROR ("TapBridge::Send: You may not call SendFrom on a TapBridge directly");
  return false;
}

Ptr<Node> 
TapBridge::GetNode (void) const
{
  NS_LOG_FUNCTION_NOARGS ();
  return m_node;
}

void 
TapBridge::SetNode (Ptr<Node> node)
{
  NS_LOG_FUNCTION_NOARGS ();
  m_node = node;
}

bool 
TapBridge::NeedsArp (void) const
{
  NS_LOG_FUNCTION_NOARGS ();
  return true;
}

void 
TapBridge::SetReceiveCallback (NetDevice::ReceiveCallback cb)
{
  NS_LOG_FUNCTION_NOARGS ();
  m_rxCallback = cb;
}

void 
TapBridge::SetPromiscReceiveCallback (NetDevice::PromiscReceiveCallback cb)
{
  NS_LOG_FUNCTION_NOARGS ();
  m_promiscRxCallback = cb;
}

bool
TapBridge::SupportsSendFrom () const
{
  NS_LOG_FUNCTION_NOARGS ();
  return true;
}

Address TapBridge::GetMulticast (Ipv6Address addr) const
{
  NS_LOG_FUNCTION (this << addr);
  return Mac48Address::GetMulticast (addr);
}

} // namespace ns3<|MERGE_RESOLUTION|>--- conflicted
+++ resolved
@@ -918,15 +918,9 @@
   // device on the Linux host.  The only question we have to answer is, what 
   // should the destination address be?
   //
-<<<<<<< HEAD
   // If we are in CONFIGURE_LOCAL mode, then the destination address is just
   // left alone since it can only be the shared single MAC address, broadcast
   // or multicast.
-=======
-  // The ns-3 net device that is the source of these bits has removed the MAC 
-  // header, so we have to put one back on.  This is a callback and by convention
-  // uses Ptr<const Packet>, so we have to muck with a copy.
->>>>>>> 392f9075
   //
   // If we are in USE_LOCAL mode, then we need to spoof the destination 
   // address with the one we saved.
