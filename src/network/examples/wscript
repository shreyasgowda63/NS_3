--- conflicted
+++ resolved
@@ -13,10 +13,8 @@
     obj = bld.create_ns3_program('packet-socket-apps', ['core', 'network'])
     obj.source = 'packet-socket-apps.cc'
 
-<<<<<<< HEAD
-    obj = bld.create_ns3_program('bit-serializer', ['core', 'network'])
-    obj.source = 'bit-serializer.cc'
-=======
     obj = bld.create_ns3_program('lollipop-comparisions', ['core', 'network'])
     obj.source = 'lollipop-comparisions.cc'
->>>>>>> 52d0368a
+
+    obj = bld.create_ns3_program('bit-serializer', ['core', 'network'])
+    obj.source = 'bit-serializer.cc'