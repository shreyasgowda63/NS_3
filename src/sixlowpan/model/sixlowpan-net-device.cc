--- conflicted
+++ resolved
@@ -343,24 +343,19 @@
       isPktDecompressed = true;
       break;
     case SixLowPanDispatch::LOWPAN_IPHC:
-<<<<<<< HEAD
-      if (DecompressLowPanIphc (copyPkt, realSrc, realDst))
-        {
-          m_dropTrace (DROP_SATETFUL_DECOMPRESSION_PROBLEM, copyPkt, m_node->GetObject<SixLowPanNetDevice> (), GetIfIndex ());
-        }
-      else
-        {
-          isPktDecompressed = true;
-        }
-=======
       if (!m_useIphc)
         {
           m_dropTrace (DROP_DISALLOWED_COMPRESSION, copyPkt, m_node->GetObject<SixLowPanNetDevice> (), GetIfIndex ());
           return;
         }
-      DecompressLowPanIphc (copyPkt, realSrc, realDst);
-      isPktDecompressed = true;
->>>>>>> c9a1574d
+      if (DecompressLowPanIphc (copyPkt, realSrc, realDst))
+        {
+          m_dropTrace (DROP_SATETFUL_DECOMPRESSION_PROBLEM, copyPkt, m_node->GetObject<SixLowPanNetDevice> (), GetIfIndex ());
+        }
+      else
+        {
+          isPktDecompressed = true;
+        }
       break;
     default:
       NS_LOG_DEBUG ("Unsupported 6LoWPAN encoding: dropping.");
