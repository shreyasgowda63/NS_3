--- conflicted
+++ resolved
@@ -70,17 +70,11 @@
    */
   enum DropReason
   {
-<<<<<<< HEAD
-    DROP_FRAGMENT_TIMEOUT = 1, /**< Fragment timeout exceeded */
-    DROP_FRAGMENT_BUFFER_FULL, /**< Fragment buffer size exceeded */
-    DROP_UNKNOWN_EXTENSION, /**< Unsupported compression kind */
+    DROP_FRAGMENT_TIMEOUT = 1,    /**< Fragment timeout exceeded */
+    DROP_FRAGMENT_BUFFER_FULL,    /**< Fragment buffer size exceeded */
+    DROP_UNKNOWN_EXTENSION,       /**< Unsupported compression kind */
+    DROP_DISALLOWED_COMPRESSION,  /**< HC1 while in IPHC mode or viceversa */
     DROP_SATETFUL_DECOMPRESSION_PROBLEM, /**< Decompression failed due to missing or expired context */
-=======
-    DROP_FRAGMENT_TIMEOUT = 1,   /**< Fragment timeout exceeded */
-    DROP_FRAGMENT_BUFFER_FULL,   /**< Fragment buffer size exceeded */
-    DROP_UNKNOWN_EXTENSION,      /**< Unsupported compression kind */
-    DROP_DISALLOWED_COMPRESSION  /**< HC1 while in IPHC mode or viceversa */
->>>>>>> c9a1574d
   };
 
   /**
